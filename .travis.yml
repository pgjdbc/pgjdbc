sudo: false
language: java
dist: trusty

branches:
  except:
    - /^tmp\/.*/
    - /^REL.*/

stages:
  - name: test
    if: not branch =~ ^release\/.*$
  - name: release
    # releases pgjdbc for Java 8
    # It does set release tag and update pom.xml versions
    if: branch =~ ^release\/.*$
  - name: release_prev
    # releases pgjdbc for Java 6, Java 7
    # pgjdbc-jreX requires release pom.xml versions of the main project, so pgjdbc-jreX should be
    # released after the release of the main version, thus second stage
    if: branch =~ ^release\/.*$

before_script:
  - test $(grep "after_n_builds" codecov.yml | tr -d '[:space:]' | cut -d":" -f2) -eq $(grep -e "COVERAGE=Y$" .travis.yml | wc -l) || exit 1
  - export PG_DATADIR="/etc/postgresql/${PG_VERSION}/main"
  - export PG_SLAVE1_DATADIR="/etc/postgresql/${PG_VERSION}/slave1"
  - export PG_SLAVE2_DATADIR="/etc/postgresql/${PG_VERSION}/slave2"
  -  ./.travis/travis_install_postgres.sh
  - test "x$XA" == 'x' || ./.travis/travis_configure_xa.sh
  - test "x$REPLICATION" == 'x' || ./.travis/travis_configure_replication.sh
  - test "x$SSLTEST" == 'x' || ./.travis/travis_configure_ssl.sh
  - ./.travis/travis_start_postgres.sh
  - test "x$PG_VERSION" != 'xHEAD' || psql -U postgres -c "set password_encryption='scram-sha-256'; create user test with password 'test';"
  - test "x$PG_VERSION" = 'xHEAD' || psql -U postgres -c "create user test with password 'test';"
  - test "x$REPLICATION" == 'x' || psql -U postgres -c "alter user test with replication;"
  - psql -c 'create database test owner test;' -U postgres
  - test "x$SSLTEST" == 'x' || ./.travis/travis_ssl_users.sh
  - test "x$REPLICATION" == 'x' || ./.travis/travis_create_slaves.sh
  - if [[ $TRAVIS_BRANCH == release/* ]]; then echo "MAVEN_OPTS='-Xmx1g'" > ~/.mavenrc; else echo "MAVEN_OPTS='-Xmx1g -Dgpg.skip=true'" > ~/.mavenrc; fi
  - test "x$PG_VERSION" == 'x' || test "x$NO_HSTORE" == 'xY' || psql test -c 'CREATE EXTENSION hstore;' -U postgres
  - test "x$PG_VERSION" == 'x' || test "x$CREATE_PLPGSQL" == 'x' || createlang -U postgres plpgsql test

env:
  global:
    - secure: "NI+aqwRLLVt2feJdk/2ZEZnsaPyu+vOx8MahVxjz0UUVvRHVqxM5O1M0R53NJfEeIjflOzgZJwRLqgyl6dkdfjytRhaHWGptQdehV4cwNb+4epnn8WlpRzMac65zTQqnbGVtw9jissDQv6/Zl/+D+DMcU65BbFZkix40whILXG0="

before_install:
  - ./.travis/travis_install_zulu.sh
  - test -z "${ZULU_JDK}" || export JDK${ZULU_JDK}_HOME=/usr/lib/jvm/zulu-${ZULU_JDK}-amd64
  - ./.travis/travis_install_openj9.sh
  - test -z "${OPENJ9}" || export JDK${JDK}_HOME=${HOME}/jdk-9+${OPENJ9}

script:
  # make sure previous build artifacts are not used for subsequent builds
  - rm -rf $HOME/.m2/repository/org/postgresql || true
  - test -d "${JDK6_HOME}" || export JDK6_HOME=$(jdk_switcher home openjdk6)
  - test -d "${JDK7_HOME}" || export JDK7_HOME=$(jdk_switcher home openjdk7)
  - test -d "${JDK8_HOME}" || export JDK8_HOME=$(jdk_switcher home oraclejdk8)
  - test -d "${JDK9_HOME}" || export JDK9_HOME=$(jdk_switcher home oraclejdk9)
  - test -d "${JDK9_HOME}" || export JDK9_HOME=$(jdk_switcher home oraclejdk8) # JDK9 missing on precise, fallback to JDK8
  - envsubst < toolchains.xml > ~/.m2/toolchains.xml
  - test ${JDK} -eq 9 || jdk_switcher use oraclejdk8 # Run Maven with Java 8, build with Toolchains.
  - test -z "${ZULU_JDK}" || export TRAVIS_JDK_VERSION=zulujdk${ZULU_JDK} # trick codecov to use correct jdk version
  - if [[ $TRAVIS_BRANCH == release/* ]]; then .travis/travis_release.sh; else ./.travis/travis_build.sh; fi
  - ./.travis/travis_check_postgres_health.sh
  # To avoid useless S3 cache updates (https://github.com/travis-ci/travis-ci/issues/1441#issuecomment-67607074)
  #- mkdir /tmp/cache-trick
  #- mv $HOME/.m2/repository/org/postgresql /tmp/cache-trick/

before_cache:
  # No sense in caching current build artifacts
  - rm -rf $HOME/.m2/repository/org/postgresql
  - find $HOME/.ivy2 -name "ivydata-*.properties" -delete
  - find $HOME/.sbt -name "*.lock" -delete

# Skip default "mvn install" issued by Travis
# Root project cannot be compiled with older JDKs, so it makes sense to just skip the step
install: true

cache:
  directories:
    - $HOME/.m2/repository
    - $HOME/.ivy2/cache
    - $HOME/.sbt/boot/

matrix:
  fast_finish: true
  include:
    - stage: test
      jdk: oraclejdk8
      env: RUN_CHECKSTYLE=true
      script: mvn checkstyle:check
    - env:
        - FEDORA_CI=Y
      services:
        - docker
      if: type != pull_request
    - jdk: oraclejdk9
      addons:
        postgresql: "9.6"
      env:
        - PG_VERSION=9.6
        - JDK=9
    - jdk: oraclejdk9
      sudo: required
      env:
        - PG_VERSION=10
        - JDK=9
        - OPENJ9=181
        - TZ=America/New_York # flips between −05:00 and −04:00
    - jdk: oraclejdk8
      sudo: required
      env:
        - PG_VERSION=HEAD
        - XA=true
        - REPLICATION=Y
        - COVERAGE=Y
        - TEST_CLIENTS=Y
        - TZ=Pacific/Chatham # flips between +12:45 and +13:45
    - jdk: oraclejdk8
      sudo: required
      addons:
        postgresql: "9.6"
      env:
        - PG_VERSION=9.6
        - ZULU_JDK=8
        - XA=true
        - REPLICATION=Y
        - COVERAGE=Y
        - MCENTRAL=Y
        - JDOC=Y
    - jdk: oraclejdk8
      sudo: required
      addons:
        postgresql: "9.5"
      env:
        - PG_VERSION=9.5
        - XA=true
        - REPLICATION=Y
    - jdk: oraclejdk8
      addons:
        postgresql: "9.4"
      env:
        - PG_VERSION=9.4
        - QUERY_MODE=extendedCacheEverything
        - COVERAGE=N
        - TZ=Europe/Moscow # +03:00, no DST
    - jdk: oraclejdk8
      sudo: required
      addons:
        postgresql: "9.6"
      env:
        - PG_VERSION=9.6
        - SSLTEST=Y
<<<<<<< HEAD
=======
        - COVERAGE=Y
>>>>>>> ec0e58ae
    - jdk: openjdk7
      sudo: required
      addons:
        postgresql: "9.2"
      env:
        - PG_VERSION=9.2
        - ZULU_JDK=7
        - MCENTRAL=Y
        - COVERAGE=Y
        - TZ=UTC
    - jdk: openjdk6
      sudo: required
      addons:
        postgresql: "9.1"
      env:
        - PG_VERSION=9.1
        - ZULU_JDK=6
        - MCENTRAL=Y
    - jdk: oraclejdk8
      sudo: required
      env:
        - PG_VERSION=8.4
        - XA=true
        - COVERAGE=Y
        - NO_HSTORE=Y
        - CREATE_PLPGSQL=Y
    - jdk: oraclejdk8
      sudo: required
      dist: precise
      env:
        - PG_VERSION=8.3
        - XA=true
        - COVERAGE=Y
        - NO_HSTORE=Y
        - CREATE_PLPGSQL=Y
    - jdk: oraclejdk8
      sudo: required
      dist: precise
      env:
        - PG_VERSION=8.2
        - XA=true
        - COVERAGE=Y
        - NO_HSTORE=Y
        - CREATE_PLPGSQL=Y
    - jdk: oraclejdk8
      addons:
        postgresql: "9.6"
      env:
        - PG_VERSION=9.6
        - QUERY_MODE=simple
        - COVERAGE=Y
        - TEST_CLIENTS=Y
    - jdk: oraclejdk8
      addons:
        postgresql: "9.3"
      env:
        - PG_VERSION=9.3
        - QUERY_MODE=extendedForPrepared
        - COVERAGE=Y
    - jdk: oraclejdk8
      addons:
        postgresql: "9.4"
      env:
        - PG_VERSION=9.4
        - NO_WAFFLE_NO_OSGI=Y
    - stage: release
      jdk: oraclejdk8
      env:
        - PG_VERSION=9.6
    - stage: release_prev
      jdk: openjdk7
      sudo: required
      addons:
        postgresql: "9.2"
      env:
        - PG_VERSION=9.2
        - ZULU_JDK=7
    - stage: release_prev
      jdk: openjdk6
      sudo: required
      addons:
        postgresql: "9.1"
      env:
        - PG_VERSION=9.1
        - ZULU_JDK=6

# Deploy snapshots to Maven Central
after_success:
  - "test $TRAVIS_PULL_REQUEST == 'false' && test $TRAVIS_BRANCH == 'master' && test $MCENTRAL == 'Y' && ./.travis/travis_deploy.sh"<|MERGE_RESOLUTION|>--- conflicted
+++ resolved
@@ -152,10 +152,7 @@
       env:
         - PG_VERSION=9.6
         - SSLTEST=Y
-<<<<<<< HEAD
-=======
-        - COVERAGE=Y
->>>>>>> ec0e58ae
+        - COVERAGE=Y
     - jdk: openjdk7
       sudo: required
       addons:
