--- conflicted
+++ resolved
@@ -333,15 +333,9 @@
           overwrite="true"
           tofile="${srcdir}/${package}/ds/PGConnectionPoolDataSource.java"
           filtering="yes" />
-<<<<<<< HEAD
-    <copy file="${srcdir}/${package}/xa/PGXADataSource.java.in"
-          overwrite="true"
-          tofile="${srcdir}/${package}/xa/PGXADataSource.java"
-=======
     <copy file="${srcdir}/${package}/xa/AbstractPGXADataSource.java.in"
           overwrite="true"
           tofile="${srcdir}/${package}/xa/AbstractPGXADataSource.java"
->>>>>>> 4fab69c2
           filtering="yes" />
     <copy file="${srcdir}/${package}/ssl/MakeSSL.java.in"
           overwrite="true"
@@ -369,23 +363,13 @@
   <target name="clean">
     <delete quiet="true" dir="${builddir}" />
     <delete quiet="true" dir="${jardir}" />
-<<<<<<< HEAD
     <delete quiet="true" file="${srcdir}/${package}/Driver.java" />
     <delete quiet="true" file="${srcdir}/${package}/ds/PGPoolingDataSource.java" />
     <delete quiet="true" file="${srcdir}/${package}/ds/PGSimpleDataSource.java" />
     <delete quiet="true" file="${srcdir}/${package}/ds/PGPooledConnection.java" />
     <delete quiet="true" file="${srcdir}/${package}/ds/PGConnectionPoolDataSource.java" />
-    <delete quiet="true" file="${srcdir}/${package}/xa/PGXADataSource.java" />
+    <delete quiet="true" file="${srcdir}/${package}/xa/AbstractPGXADataSource.java" />
     <delete quiet="true" file="${srcdir}/${package}/ssl/MakeSSL.java" />
-=======
-    <delete quiet="true" file="${package}/Driver.java" />
-    <delete quiet="true" file="${package}/ds/PGPoolingDataSource.java" />
-    <delete quiet="true" file="${package}/ds/PGSimpleDataSource.java" />
-    <delete quiet="true" file="${package}/ds/PGPooledConnection.java" />
-    <delete quiet="true" file="${package}/ds/PGConnectionPoolDataSource.java" />
-    <delete quiet="true" file="${srcdir}/${package}/xa/AbstractPGXADataSource.java" />
-    <delete quiet="true" file="${package}/ssl/MakeSSL.java" />
->>>>>>> 4fab69c2
   </target>
 
   <!-- This compiles and executes the JUnit tests -->
