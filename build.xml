<?xml version="1.0"?>
<!--

  Copyright (c) 2004-2011, PostgreSQL Global Development Group

  Build file to allow ant (http://ant.apache.org/) to be used
  to build the PostgreSQL JDBC Driver.

  This file now requires Ant 1.4.1.  2002-04-18


-->

<!DOCTYPE project [
  <!ENTITY jarfiles "postgresql.jar">
]>

<project name="postgresqlJDBC" default="all" basedir="." xmlns:artifact="antlib:org.apache.maven.artifact.ant">

  <!-- set global properties for this build -->
  <property name="srcdir"  value="." />
  <property name="jardir"  value="jars" />
  <property name="builddir" value="build" />
  <property name="package" value="org/postgresql" />
  <property name="debug" value="on" />

  <!-- default build parameters are in build.properties, these may be
       overridden by local configuration settings in build.local.properties
  -->
  <property file="build.local.properties" />
  <property file="build.properties"/>

  <!-- define artifacts' name, which follows the convention of Maven -->
  <property name="maven.jar" value="${jardir}/${maven.artifact.id}-${maven.artifact.version}.jar"/>
  <property name="maven.javadoc.jar" value="${jardir}/${maven.artifact.id}-${maven.artifact.version}-javadoc.jar"/>
  <property name="maven.sources.jar" value="${jardir}/${maven.artifact.id}-${maven.artifact.version}-sources.jar"/>

  <patternset id="jdbc.version.src.pattern">
    <!-- This is the core of the driver.  It is common for all versions. -->
    <include name="${package}/*.java" />
    <include name="${package}/core/**" />
    <include name="${package}/copy/**" />
    <include name="${package}/fastpath/**" />
    <include name="${package}/geometric/**" />
    <include name="${package}/largeobject/**" />
    <include name="${package}/util/**" />

    <!--
    Each jdbcN subpackage is used only if the driver supports *at least* that
    revision of JDBC. That is, a JDBC2 build uses only jdbc2, a JDBC3 build
    uses both jdbc2 and jdbc3, etc.

    Within those subpackages, classes beginning with "JdbcN" are assumed to be
    the concrete implementations for JDBC version N and are built only if the
    driver supports *exactly* that version. For example, jdbc2/Jdbc2Statement.java
    is built only if the driver build is a JDBC2 build.
    -->

    <!-- jdbc2 subpackage -->
    <include name="${package}/jdbc2/**"/>

    <!-- jdbc3 subpackage -->
    <include name="${package}/jdbc3/Abstract*.java"/>
    <include name="${package}/jdbc3/PSQLSavepoint.java"/>

    <include name="${package}/jdbc3/Jdbc3Array.java" if="jdbc3"/>
    <include name="${package}/jdbc3/Jdbc3Blob.java" if="jdbc3"/>
    <include name="${package}/jdbc3/Jdbc3CallableStatement.java" if="jdbc3"/>
    <include name="${package}/jdbc3/Jdbc3Clob.java" if="jdbc3"/>
    <include name="${package}/jdbc3/Jdbc3Connection.java" if="jdbc3"/>
    <include name="${package}/jdbc3/Jdbc3DatabaseMetaData.java" if="jdbc3"/>
    <include name="${package}/jdbc3/Jdbc3PreparedStatement.java" if="jdbc3"/>
    <include name="${package}/jdbc3/Jdbc3ResultSet.java" if="jdbc3"/>
    <include name="${package}/jdbc3/Jdbc3ResultSetMetaData.java.java" if="jdbc3"/>
    <include name="${package}/jdbc3/Jdbc3Statement.java" if="jdbc3"/>

    <!-- jdbc3g subpackage -->
    <include name="${package}/jdbc3g/*.java" if="jdbc3g"/>
    <exclude name="${package}/jdbc3g/Jdbc3g*.java" unless="jdbc3g"/>

    <!-- jdbc4 subpackage -->
    <include name="${package}/jdbc4/*.java" if="jdbc4any"/>
    <exclude name="${package}/jdcb4/Jdbc4*.java" unless="jdbc4any"/>

    <!-- ssl -->
    <include name="${package}/ssl/jdbc4/*.java" if="jdbc4any"/>
    <include name="${package}/ssl/jdbc3/*.java" if="jdbc3any"/>

    <!-- gss -->
    <include name="${package}/gss/*.java"/>

    <!-- datasource stuff -->
    <include name="${package}/jdbc3/Jdbc3ConnectionPool.java" if="jdbc3any"/>
    <include name="${package}/jdbc3/Jdbc3PoolingDataSource.java" if="jdbc3any"/>
    <include name="${package}/jdbc3/Jdbc3SimpleDataSource.java" if="jdbc3any"/>

    <include name="${package}/ds/*.java"/>
    <include name="${package}/ds/common/*.java"/>
    <include name="${package}/ds/jdbc23/*.java"/>
    <include name="${package}/ds/jdbc4/*.java" if="jdbc4any"/>

    <!-- XA stuff -->
    <include name="${package}/xa/*.java"/>
    <include name="${package}/xa/jdbc3/*.java"/>
    <include name="${package}/xa/jdbc4/*.java" if="jdbc4any"/>
  </patternset>

  <target name="check_versions">
    <condition property="jdbc2">
      <or>
        <equals arg1="${java.specification.version}" arg2="1.2"/>
        <equals arg1="${java.specification.version}" arg2="1.3"/>
      </or>
    </condition>
    <condition property="jdbc3">
        <equals arg1="${java.specification.version}" arg2="1.4"/>
    </condition>
    <condition property="jdbc3g">
	<equals arg1="${java.specification.version}" arg2="1.5"/>
    </condition>
    <condition property="jdbc4">
        <equals arg1="${java.specification.version}" arg2="1.6"/>
    </condition>
    <condition property="jdbc41">
      <or>
	<equals arg1="${java.specification.version}" arg2="1.7"/>
        <equals arg1="${java.specification.version}" arg2="1.8"/>
      </or>
    </condition>
    <condition property="jdbc4any">
      <or>
        <isset property="jdbc4" />
	<isset property="jdbc41" />
      </or>
    </condition>
    <condition property="jdbc3any">
      <or>
        <isset property="jdbc3" />
	<isset property="jdbc3g" />
      </or>
    </condition>
    <condition property="jdbc3plus">
      <or>
        <isset property="jdbc3any" />
	<isset property="jdbc4any" />
      </or>
    </condition>

    <condition property="unknownjvm">
      <not>
        <or>
          <isset property="jdbc2" />
          <isset property="jdbc3any" />
          <isset property="jdbc4any" />
        </or>
      </not>
    </condition>

    <fail if="jdbc2" message="1.4 or higher JDK is required to build the JDBC driver." />
    <fail if="unknownjvm" message="Unknown JDK version." />

    <available property="junit" classname="junit.framework.Test"/>
    <available property="junit.task" classname="org.apache.tools.ant.taskdefs.optional.junit.JUnitTask"/>

    <condition property="jdbc4tests">
      <and>
        <isset property="jdbc4any" />
        <isset property="junit" />
      </and>
    </condition>

    <condition property="jdbc.version" value="jdbc3">
      <isset property="jdbc3any" />
    </condition>

    <condition property="jdbc.version" value="jdbc4">
      <isset property="jdbc4any" />
    </condition>

    <condition property="jdbc.version.upper" value="JDBC3">
      <isset property="jdbc3any" />
    </condition>

    <condition property="jdbc.version.upper" value="JDBC4">
      <isset property="jdbc4any" />
    </condition>
  </target>


  <!-- default target -->
  <target name="all">
    <antcall target="jar" />
  </target>


  <!-- create the jar file -->
  <target name="jar" depends="compile">
    <jar jarfile="${jardir}/postgresql.jar">
      <fileset dir="${builddir}">
        <include name="${package}/**/*.class" />
      </fileset>

      <fileset dir="${srcdir}">
        <include name="${package}/translation/*.class" />
      </fileset>

      <metainf dir="META-INF">
      </metainf>
    </jar>
  </target>


  <target name="compile" depends="prepare,check_versions,driver">

    <available classname="org.postgresql.Driver" property="old.driver.present" />
    <fail message="Old driver was detected on classpath or in jre/lib/ext, please remove and try again." if="old.driver.present" />

    <javac classpath="${srcdir}" srcdir="${srcdir}" destdir="${builddir}" debug="${debug}" source="${java.specification.version}">
      <patternset refid="jdbc.version.src.pattern"/>
    </javac>
  </target>

  <target name="check_driver">
    <uptodate targetfile="${package}/Driver.java" property="driver.uptodate">
      <srcfiles dir=".">
      <include name="${package}/Driver.java.in"/>
      <include name="${package}/ds/PGSimpleDataSource.java.in"/>
      <include name="${package}/ds/PGPoolingDataSource.java.in"/>
      <include name="${package}/ds/PGPooledConnection.java.in"/>
      <include name="${package}/ds/PGConnectionPoolDataSource.java.in" />
      <include name="${package}/xa/PGXADataSource.java.in" />
      <include name="build.properties"/>
      <include name="build.local.properties" />
      </srcfiles>
    </uptodate>
  </target>

  <!--
    This generates Driver.java from Driver.java.in
    It's required for importing the driver version properties
  -->
  <target name="driver" depends="prepare,check_versions,check_driver"
          unless="driver.uptodate">
    <!-- determine the edition text -->
    <condition property="edition" value="JDBC3">
        <equals arg1="${jdbc3}" arg2="true"/>
    </condition>
    <condition property="edition" value="JDBC3g">
    	<equals arg1="${jdbc3g}" arg2="true" />
    </condition>
    <condition property="edition" value="JDBC4">
	<equals arg1="${jdbc4}" arg2="true" />
    </condition>
    <condition property="edition" value="JDBC4.1">
	<equals arg1="${jdbc41}" arg2="true" />
    </condition>

    <!-- determine the connection class -->
    <condition property="connectclass" value="org.postgresql.jdbc3.Jdbc3Connection">
        <equals arg1="${jdbc3}" arg2="true"/>
    </condition>
    <condition property="connectclass" value="org.postgresql.jdbc3g.Jdbc3gConnection">
        <equals arg1="${jdbc3g}" arg2="true"/>
    </condition>
    <condition property="connectclass" value="org.postgresql.jdbc4.Jdbc4Connection">
        <equals arg1="${jdbc4any}" arg2="true" />
    </condition>

    <condition property="notimplementedexception" value="java.sql.SQLException">
        <equals arg1="${jdbc3any}" arg2="true" />
    </condition>
    <condition property="notimplementedexception" value="java.sql.SQLFeatureNotSupportedException">
        <equals arg1="${jdbc4any}" arg2="true" />
    </condition>

    <condition property="simpledsclass" value="org.postgresql.ds.jdbc23.AbstractJdbc23SimpleDataSource">
        <equals arg1="${jdbc3any}" arg2="true" />
    </condition>
    <condition property="simpledsclass" value="org.postgresql.ds.jdbc4.AbstractJdbc4SimpleDataSource">
        <equals arg1="${jdbc4any}" arg2="true" />
    </condition>

    <condition property="poolingdsclass" value="org.postgresql.ds.jdbc23.AbstractJdbc23PoolingDataSource">
        <equals arg1="${jdbc3any}" arg2="true" />
    </condition>
    <condition property="poolingdsclass" value="org.postgresql.ds.jdbc4.AbstractJdbc4PoolingDataSource">
        <equals arg1="${jdbc4any}" arg2="true" />
</condition>

    <condition property="pooledconnclass" value="org.postgresql.ds.jdbc23.AbstractJdbc23PooledConnection">
        <equals arg1="${jdbc3any}" arg2="true" />
    </condition>
    <condition property="pooledconnclass" value="org.postgresql.ds.jdbc4.AbstractJdbc4PooledConnection">
        <equals arg1="${jdbc4any}" arg2="true" />
    </condition>

    <condition property="connpooldsclass" value="org.postgresql.ds.jdbc23.AbstractJdbc23ConnectionPoolDataSource">
        <equals arg1="${jdbc3any}" arg2="true" />
    </condition>
    <condition property="connpooldsclass" value="org.postgresql.ds.jdbc4.AbstractJdbc4ConnectionPoolDataSource">
        <equals arg1="${jdbc4any}" arg2="true" />
    </condition>

    <condition property="xadsclass" value="org.postgresql.xa.jdbc3.AbstractJdbc3XADataSource">
        <equals arg1="${jdbc3any}" arg2="true" />
    </condition>
    <condition property="xadsclass" value="org.postgresql.xa.jdbc4.AbstractJdbc4XADataSource">
        <equals arg1="${jdbc4any}" arg2="true" />
    </condition>
    <condition property="makesslclass" value="org.postgresql.ssl.jdbc3.AbstractJdbc3MakeSSL">
        <equals arg1="${jdbc3any}" arg2="true" />
    </condition>
    <condition property="makesslclass" value="org.postgresql.ssl.jdbc4.AbstractJdbc4MakeSSL">
        <equals arg1="${jdbc4any}" arg2="true" />
    </condition>

    <!-- Some defaults -->
    <filter token="MAJORVERSION" value="${major}" />
    <filter token="MINORVERSION" value="${minor}" />
    <filter token="VERSION" value="PostgreSQL ${fullversion} ${edition}" />
    <filter token="JDBCCONNECTCLASS" value="${connectclass}" />
    <filter token="NOTIMPLEMENTEDEXCEPTION" value="${notimplementedexception}" />
    <filter token="XA_DS_CLASS" value="${xadsclass}" />
    <filter token="POOLING_DS_CLASS" value="${poolingdsclass}" />
    <filter token="SIMPLE_DS_CLASS" value="${simpledsclass}" />
    <filter token="POOLED_CONN_CLASS" value="${pooledconnclass}" />
    <filter token="CONN_POOL_DS_CLASS" value="${connpooldsclass}" />
    <filter token="DEF_PGPORT" value="${def_pgport}" />
    <filter token="MAKE_SSL_CLASS" value="${makesslclass}"/>

     <fail unless="major" message="'major' undefined. Please follow the directions in README."/>
     <fail unless="minor" message="'minor' undefined. Please follow the directions in README."/>
     <fail unless="fullversion" message="'fullversion' undefined. Please follow the directions in README."/>
     <fail unless="def_pgport" message="'def_pgport' undefined. Please follow the directions in README."/>
     <fail unless="enable_debug" message="'enable_debug' undefined. Please follow the directions in README."/>

    <!-- Put a check for the current version here -->

    <!-- now copy and filter the file -->
    <copy file="${package}/Driver.java.in"
          overwrite="true"
          tofile="${package}/Driver.java"
          filtering="yes" />
    <copy file="${package}/ds/PGPoolingDataSource.java.in"
          overwrite="true"
          tofile="${package}/ds/PGPoolingDataSource.java"
          filtering="yes" />
    <copy file="${package}/ds/PGSimpleDataSource.java.in"
          overwrite="true"
          tofile="${package}/ds/PGSimpleDataSource.java"
          filtering="yes" />
    <copy file="${package}/ds/PGPooledConnection.java.in"
          overwrite="true"
          tofile="${package}/ds/PGPooledConnection.java"
          filtering="yes" />
    <copy file="${package}/ds/PGConnectionPoolDataSource.java.in"
          overwrite="true"
          tofile="${package}/ds/PGConnectionPoolDataSource.java"
          filtering="yes" />
    <copy file="${package}/xa/PGXADataSource.java.in"
          overwrite="true"
          tofile="${package}/xa/PGXADataSource.java"
          filtering="yes" />
    <copy file="${package}/ssl/MakeSSL.java.in"
          overwrite="true"
          tofile="${package}/ssl/MakeSSL.java"
          filtering="yes" />

  <echo message="Configured build for the ${edition} edition driver." />
  </target>


  <!-- Prepares the build directory -->
  <target name="prepare">
    <!-- use the enable_debug option from configure -->
    <condition property="debug" value="on">
      <and>
        <equals arg1="${enable_debug}" arg2="yes" />
      </and>
    </condition>
    <mkdir dir="${builddir}" />
    <mkdir dir="${jardir}" />
  </target>


  <!-- This target removes any class files from the build directory -->
  <target name="clean">
    <delete quiet="true" dir="${builddir}" />
    <delete quiet="true" dir="${jardir}" />
    <delete quiet="true" file="${package}/Driver.java" />
    <delete quiet="true" file="${package}/ds/PGPoolingDataSource.java" />
    <delete quiet="true" file="${package}/ds/PGSimpleDataSource.java" />
    <delete quiet="true" file="${package}/ds/PGPooledConnection.java" />
    <delete quiet="true" file="${package}/ds/PGConnectionPoolDataSource.java" />
    <delete quiet="true" file="${package}/xa/PGXADataSource.java" />
    <delete quiet="true" file="${package}/ssl/MakeSSL.java" />
  </target>

  <!-- This compiles and executes the JUnit tests -->

  <!-- defaults for the tests - override these if required -->
  <property name="server" value="localhost" />
  <property name="port" value="${def_pgport}" />
  <property name="database" value="test" />
  <property name="username" value="test" />
  <!-- Password must be something.  Doesn't matter if trust is used! -->
  <property name="password" value="test" />
  <property name="preparethreshold" value="5" />
  <property name="loglevel" value="0" />
  <property name="protocolVersion" value="0" />
  <property name="binarytransfer" value="true" />
  <property name="forcebinary" value="true" />
  <property name="ssltest.properties" value="ssltest.properties" />

  <!-- The tests now build to a separate directory and jarfile from the
       driver build, to ensure we're really testing against the jar we just
       built, and not whatever happens to be in builddir. -->

  <!-- This compiles and builds the test jarfile. -->
  <target name="testjar" depends="jar">
    <fail message="JUnit could not be found in your classpath.  You must download and install it from http://junit.org to build and run the test suite." unless="junit" />
    <mkdir dir="${builddir}/tests"/>
    <javac srcdir="${srcdir}" destdir="${builddir}/tests" debug="${debug}" source="${java.specification.version}">
      <include name="${package}/test/**" />

      <exclude name="${package}/test/jdbc4/**" unless="jdbc4tests" />
      <exclude name="${package}/test/ssl/**" unless="jdbc4tests" />

      <classpath>
        <pathelement location="${jardir}/postgresql.jar"/>
      </classpath>
    </javac>
    <jar jarfile="${jardir}/postgresql-tests.jar" basedir="${builddir}/tests"/>
  </target>

  <!-- This actually runs the tests -->
  <target name="runtest" depends="testjar">
    <fail message="Your version of ant doesn't seem to have the junit task available.  I looked for org.apache.tools.ant.taskdefs.optional.junit.JUnitTask, but I couldn't find it." unless="junit.task" />

    <delete file="postgresql-jdbc-tests.debug.txt"/>

    <property name="testResultsDir" value="${builddir}/testresults" />
    <mkdir dir="${testResultsDir}" />

    <junit>
      <formatter type="brief" usefile="false"/>
      <formatter type="xml" usefile="true" />

      <sysproperty key="server" value="${server}" />
      <sysproperty key="port" value="${port}" />
      <sysproperty key="database" value="${database}" />
      <sysproperty key="username" value="${username}" />
      <sysproperty key="password" value="${password}" />
      <sysproperty key="preparethreshold" value="${preparethreshold}" />
      <sysproperty key="loglevel" value="${loglevel}" />
      <sysproperty key="protocolVersion" value="${protocolVersion}" />
      <sysproperty key="binaryTransfer" value="${binarytransfer}" />
      <sysproperty key="org.postgresql.forcebinary" value="${forcebinary}" />
      <sysproperty key="ssltest.properties" value="${ssltest.properties}" />

      <classpath>
        <pathelement location="${jardir}/postgresql.jar" />
        <pathelement location="${jardir}/postgresql-tests.jar" />
        <pathelement path="${java.class.path}" />
      </classpath>
      <test name="org.postgresql.test.jdbc2.Jdbc2TestSuite" outfile="${testResultsDir}/jdbc2"/>
      <test name="org.postgresql.test.jdbc2.optional.OptionalTestSuite" outfile="${testResultsDir}/jdbc2optional"/>
      <test name="org.postgresql.test.jdbc3.Jdbc3TestSuite" outfile="${testResultsDir}/jdbc3"/>
      <test name="org.postgresql.test.xa.XATestSuite" outfile="${testResultsDir}/xa"/>
      <test name="org.postgresql.test.extensions.ExtensionsSuite" outfile="${testResultsDir}/extensions"/>
      <test name="org.postgresql.test.jdbc4.Jdbc4TestSuite" if="jdbc4tests" outfile="${testResultsDir}/jdbc4"/>
      <test name="org.postgresql.test.ssl.SslTestSuite" if="jdbc4tests" outfile="${testResultsDir}/ssl"/>
    </junit>
  </target>

  <!-- Build and run the tests. -->
  <target name="test" depends="testjar,runtest"/>

  <!-- Build public javadoc -->
  <target name="publicapi" depends="compile">
    <mkdir dir="${builddir}/publicapi" />
    <javadoc destdir="${builddir}/publicapi">
      <classpath>
        <pathelement path="${builddir}" />
        <pathelement path="${java.class.path}" />
      </classpath>
      <fileset dir="${package}">
        <include name="copy/*.java" />
        <include name="geometric/*.java" />
        <include name="largeobject/*.java" />
        <include name="fastpath/*.java" />
        <include name="PG*.java" />
        <include name="util/PGobject.java" />
        <include name="util/PGmoney.java" />
        <include name="util/PGInterval.java" />
        <include name="util/ServerErrorMessage.java" />
	<include name="ssl/WrappedFactory.java" />
	<include name="ssl/NonValidatingFactory.java" />
	<include name="ds/PG*.java" />
	<include name="ds/common/BaseDataSource.java" />
	<include name="xa/PGXADataSource.java" />
      </fileset>
    </javadoc>
  </target>

  <!-- Build driver-internal javadoc. NB: needs Ant 1.6 & JDK 1.4 for 'breakiterator'. -->
  <target name="privateapi" depends="compile">
    <javadoc destdir="${builddir}/privateapi" breakiterator="yes">
      <classpath>
        <pathelement path="${builddir}" />
        <pathelement path="${java.class.path}" />
      </classpath>
      <fileset dir="${package}">
        <include name="**/*.java"/>
	<exclude name="jdbc3/Jdbc3*.java" unless="jdbc3" />
	<exclude name="jdbc3g/Jdbc3g*.java" unless="jdbc3g" />
	<exclude name="jdbc4/*.java" unless="jdbc4any" />
	<exclude name="ds/jdbc4/*.java" unless="jdbc4any" />
        <exclude name="test/**/*.java"/>
      </fileset>
    </javadoc>
  </target>

  <!-- Build the documentation -->
  <target name="doc" depends="prepare">
   <mkdir dir="${builddir}/doc"/>
   <xslt basedir="doc" destdir="${builddir}/doc" includes="*.xml" force="yes" style="${docbook.stylesheet}">
     <param name="base.dir" expression="${builddir}/doc/"/>
     <param name="use.id.as.filename" expression="1" />
   </xslt>
  </target>

  <!-- Blah. Can't reference an external XML catalog until Ant 1.6.
       So instead we copy the contents of ${docbook.dtd}/catalog.xml
       here, in the form that Ant's xmlcatalog element wants. -->
  <xmlcatalog id="docbook-catalog">
    <dtd publicId="-//OASIS//DTD DocBook XML V4.2//EN"
      location="${docbook.dtd}/docbookx.dtd"/>
    <entity publicId="-//OASIS//DTD DocBook CALS Table Model V4.2//EN"
      location="${docbook.dtd}/calstblx.dtd"/>
    <entity publicId="-//OASIS//DTD XML Exchange Table Model 19990315//EN"
      location="${docbook.dtd}/soextblx.dtd"/>
    <entity publicId="-//OASIS//ELEMENTS DocBook Information Pool V4.2//EN"
      location="${docbook.dtd}/dbpoolx.mod"/>
    <entity publicId="-//OASIS//ELEMENTS DocBook Document Hierarchy V4.2//EN"
      location="${docbook.dtd}/dbhierx.mod"/>
    <entity publicId="-//OASIS//ENTITIES DocBook Additional General Entities V4.2//EN"
      location="${docbook.dtd}/dbgenent.mod"/>
    <entity publicId="-//OASIS//ENTITIES DocBook Notations V4.2//EN"
      location="${docbook.dtd}/dbnotnx.mod"/>
    <entity publicId="-//OASIS//ENTITIES DocBook Character Entities V4.2//EN"
      location="${docbook.dtd}/dbcentx.mod"/>
  </xmlcatalog>

  <!-- Validate but don't process the documentation.
       This target expects the DocBook XML DTDs, available at
       http://www.docbook.org/xml/4.2/docbook-xml-4.2.zip, to be
       present in ${docbook.dtd}. If they're not present, they will
       be fetched on each validation from www.oasis-open.org.

       Note that if the DTD fetch fails, validation fails with a fairly
       useless error message. Run ant with -verbose to get a more useful
       error. You'll need to set the java properties http.proxyHost and
       http.proxyPort if you need to go via a proxy to fetch the DTDs.
  -->

  <target name="validate-doc" depends="prepare">
    <xmlvalidate warn="true">
      <fileset dir="doc" includes="*.xml"/>
      <xmlcatalog refid="docbook-catalog"/>
    </xmlvalidate>
  </target>

<<<<<<< HEAD
  <target name="deploy" depends="maven-jar" description="deploy snapshot version to Maven snapshot repository">
=======
  <target name="prepare-pom" depends="prepare,check_versions" description="Filters the pom depending on the jdbc version being built">
>>>>>>> 65bcdc28
    <mkdir dir="${builddir}/pom"/>
    <!-- Copy the templated pom.xml with version info -->
    <filter token="maven.group.id" value="${maven.group.id}"/>
    <filter token="maven.artifact.id" value="${maven.artifact.id}"/>
    <filter token="maven.artifact.version" value="${maven.artifact.version}"/>
    <filter token="maven.artifact.description" value="${maven.artifact.description}"/>
<<<<<<< HEAD
    <copy todir="${builddir}/pom" filtering="true" file="src/pom/pom.xml"/>

=======
    <filter token="jdbc.version" value="${jdbc.version}"/>
    <filter token="jdbc.version.upper" value="${jdbc.version.upper}"/>
    <copy todir="${builddir}/pom" filtering="true" file="src/pom/pom.xml"/>
  </target>

  <target name="deploy" depends="prepare-pom,maven-jar" description="deploy snapshot version to Maven snapshot repository">
>>>>>>> 65bcdc28
    <artifact:mvn>
      <artifact:arg value="org.apache.maven.plugins:maven-deploy-plugin:2.6:deploy-file"/>
      <artifact:arg value="-Durl=${maven.snapshots.repository.url}"/>
      <artifact:arg value="-DrepositoryId=${maven.snapshots.repository.id}"/>
      <artifact:arg value="-DpomFile=${builddir}/pom/pom.xml"/>
      <artifact:arg value="-Dfile=${maven.jar}"/>
    </artifact:mvn>
  </target>

  <!-- before this, update project version (both build.xml and pom.xml) from SNAPSHOT to RELEASE -->
<<<<<<< HEAD
  <target name="stage" depends="maven-jar" description="deploy release version to Maven staging repository">
    <mkdir dir="${builddir}/pom"/>
    <!-- Copy the templated pom.xml with version info -->
    <filter token="maven.group.id" value="${maven.group.id}"/>
    <filter token="maven.artifact.id" value="${maven.artifact.id}"/>
    <filter token="maven.artifact.version" value="${maven.artifact.version}"/>
    <filter token="maven.artifact.description" value="${maven.artifact.description}"/>
    <copy todir="${builddir}/pom" filtering="true" file="src/pom/pom.xml"/>
    <!-- sign and deploy the main artifact -->
    <artifact:mvn>
      <artifact:arg value="org.apache.maven.plugins:maven-gpg-plugin:1.4:sign-and-deploy-file" />
=======
  <target name="stage" depends="prepare-pom,maven-jar" description="deploy release version to Maven staging repository">
    <!-- sign and deploy the main artifact -->
    <artifact:mvn>
      <artifact:arg value="org.apache.maven.plugins:maven-gpg-plugin:1.3:sign-and-deploy-file" />
>>>>>>> 65bcdc28
      <artifact:arg value="-Durl=${maven.staging.repository.url}" />
      <artifact:arg value="-DrepositoryId=${maven.staging.repository.id}" />
      <artifact:arg value="-DpomFile=${builddir}/pom/pom.xml" />
      <artifact:arg value="-Dfile=${maven.jar}" />
<<<<<<< HEAD
      <artifact:arg value="-Dtypes=jar,jar" />
      <artifact:arg value="-Dclassifiers=sources,javadoc" />
      <artifact:arg value="-Dfiles=${maven.sources.jar},${maven.javadoc.jar}" />
=======
      <artifact:arg value="-Pgpg" />
    </artifact:mvn>

    <!-- sign and deploy the sources artifact -->
    <artifact:mvn>
      <artifact:arg value="org.apache.maven.plugins:maven-gpg-plugin:1.3:sign-and-deploy-file" />
      <artifact:arg value="-Durl=${maven.staging.repository.url}" />
      <artifact:arg value="-DrepositoryId=${maven.staging.repository.id}" />
      <artifact:arg value="-DpomFile=${builddir}/pom/pom.xml" />
      <artifact:arg value="-Dfile=${maven.sources.jar}" />
      <artifact:arg value="-Dclassifier=sources" />
      <artifact:arg value="-Pgpg" />
    </artifact:mvn>

    <!-- sign and deploy the javadoc artifact -->
    <artifact:mvn>
      <artifact:arg value="org.apache.maven.plugins:maven-gpg-plugin:1.3:sign-and-deploy-file" />
      <artifact:arg value="-Durl=${maven.staging.repository.url}" />
      <artifact:arg value="-DrepositoryId=${maven.staging.repository.id}" />
      <artifact:arg value="-DpomFile=${builddir}/pom/pom.xml" />
      <artifact:arg value="-Dfile=${maven.javadoc.jar}" />
      <artifact:arg value="-Dclassifier=javadoc" />
>>>>>>> 65bcdc28
      <artifact:arg value="-Pgpg" />
    </artifact:mvn>
  </target>

  <!-- create jar files for distribution to maven central -->
  <target name="maven-jar" depends="jar, publicapi">
    <!-- Copy the built jar into a maven compatible name -->
    <copy file="${jardir}/postgresql.jar" tofile="${maven.jar}"/>
    <!-- Create a jar of the javadoc public api -->
    <jar jarfile="${maven.javadoc.jar}">
      <fileset dir="${builddir}/publicapi">
        <include name="**/*"/>
      </fileset>
    </jar>
    <!-- Create a jar of the source code -->
    <jar jarfile="${maven.sources.jar}">
      <fileset dir="${srcdir}">
        <patternset refid="jdbc.version.src.pattern"/>
        <include name="META-INF/**/*"/>
      </fileset>
    </jar>
  </target>

</project><|MERGE_RESOLUTION|>--- conflicted
+++ resolved
@@ -571,28 +571,19 @@
     </xmlvalidate>
   </target>
 
-<<<<<<< HEAD
-  <target name="deploy" depends="maven-jar" description="deploy snapshot version to Maven snapshot repository">
-=======
   <target name="prepare-pom" depends="prepare,check_versions" description="Filters the pom depending on the jdbc version being built">
->>>>>>> 65bcdc28
     <mkdir dir="${builddir}/pom"/>
     <!-- Copy the templated pom.xml with version info -->
     <filter token="maven.group.id" value="${maven.group.id}"/>
     <filter token="maven.artifact.id" value="${maven.artifact.id}"/>
     <filter token="maven.artifact.version" value="${maven.artifact.version}"/>
     <filter token="maven.artifact.description" value="${maven.artifact.description}"/>
-<<<<<<< HEAD
-    <copy todir="${builddir}/pom" filtering="true" file="src/pom/pom.xml"/>
-
-=======
     <filter token="jdbc.version" value="${jdbc.version}"/>
     <filter token="jdbc.version.upper" value="${jdbc.version.upper}"/>
     <copy todir="${builddir}/pom" filtering="true" file="src/pom/pom.xml"/>
   </target>
 
   <target name="deploy" depends="prepare-pom,maven-jar" description="deploy snapshot version to Maven snapshot repository">
->>>>>>> 65bcdc28
     <artifact:mvn>
       <artifact:arg value="org.apache.maven.plugins:maven-deploy-plugin:2.6:deploy-file"/>
       <artifact:arg value="-Durl=${maven.snapshots.repository.url}"/>
@@ -603,33 +594,14 @@
   </target>
 
   <!-- before this, update project version (both build.xml and pom.xml) from SNAPSHOT to RELEASE -->
-<<<<<<< HEAD
-  <target name="stage" depends="maven-jar" description="deploy release version to Maven staging repository">
-    <mkdir dir="${builddir}/pom"/>
-    <!-- Copy the templated pom.xml with version info -->
-    <filter token="maven.group.id" value="${maven.group.id}"/>
-    <filter token="maven.artifact.id" value="${maven.artifact.id}"/>
-    <filter token="maven.artifact.version" value="${maven.artifact.version}"/>
-    <filter token="maven.artifact.description" value="${maven.artifact.description}"/>
-    <copy todir="${builddir}/pom" filtering="true" file="src/pom/pom.xml"/>
-    <!-- sign and deploy the main artifact -->
-    <artifact:mvn>
-      <artifact:arg value="org.apache.maven.plugins:maven-gpg-plugin:1.4:sign-and-deploy-file" />
-=======
   <target name="stage" depends="prepare-pom,maven-jar" description="deploy release version to Maven staging repository">
     <!-- sign and deploy the main artifact -->
     <artifact:mvn>
       <artifact:arg value="org.apache.maven.plugins:maven-gpg-plugin:1.3:sign-and-deploy-file" />
->>>>>>> 65bcdc28
       <artifact:arg value="-Durl=${maven.staging.repository.url}" />
       <artifact:arg value="-DrepositoryId=${maven.staging.repository.id}" />
       <artifact:arg value="-DpomFile=${builddir}/pom/pom.xml" />
       <artifact:arg value="-Dfile=${maven.jar}" />
-<<<<<<< HEAD
-      <artifact:arg value="-Dtypes=jar,jar" />
-      <artifact:arg value="-Dclassifiers=sources,javadoc" />
-      <artifact:arg value="-Dfiles=${maven.sources.jar},${maven.javadoc.jar}" />
-=======
       <artifact:arg value="-Pgpg" />
     </artifact:mvn>
 
@@ -652,7 +624,6 @@
       <artifact:arg value="-DpomFile=${builddir}/pom/pom.xml" />
       <artifact:arg value="-Dfile=${maven.javadoc.jar}" />
       <artifact:arg value="-Dclassifier=javadoc" />
->>>>>>> 65bcdc28
       <artifact:arg value="-Pgpg" />
     </artifact:mvn>
   </target>
