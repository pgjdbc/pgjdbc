--- conflicted
+++ resolved
@@ -5,14 +5,11 @@
 
 ## [Unreleased]
 ### Changed
-<<<<<<< HEAD
 chore: skip publishing pgjdbc-osgi-test to Central
 chore: bump Gradle to 7.5
 test: update JUnit to 5.8.2
 chore: bump Gradle to 7.4.2
 - Parsing and resolving JDBC URL is more compliant with libpq. "user" and "password" are supported: "jdbc:postgresql://[[user][:password]@][host1]...". Connection properties come from different sources. Override order is more clear: 1) URL arguments (values after "?" mark) 2) URL values (values before "?" mark) 3) Properties given to DriverManager.getConnection() 4) values provided by "service" (from resource .pg_service.conf) 5) values in Java System Properties 6) values in Operating System environment 7) values from driverconfig file(s) (org/postgresql/driverconfig.properties) 8) global defaults (four: host, port, user, dbname)
-=======
->>>>>>> 43e449ec
 
 ### Added
 
