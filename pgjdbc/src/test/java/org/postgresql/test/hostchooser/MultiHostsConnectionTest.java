/*
 * Copyright (c) 2007, PostgreSQL Global Development Group
 * See the LICENSE file in the project root for more information.
 */

package org.postgresql.test.hostchooser;

import static java.lang.Integer.parseInt;
import static java.util.Arrays.asList;
import static java.util.concurrent.TimeUnit.SECONDS;
import static org.junit.Assert.assertEquals;
import static org.junit.Assert.assertNull;
import static org.junit.Assert.assertTrue;
import static org.junit.Assert.fail;
import static org.junit.Assume.assumeTrue;
import static org.postgresql.hostchooser.HostRequirement.any;
import static org.postgresql.hostchooser.HostRequirement.master;
import static org.postgresql.hostchooser.HostRequirement.preferSlave;
import static org.postgresql.hostchooser.HostRequirement.slave;
import static org.postgresql.hostchooser.HostStatus.Master;
import static org.postgresql.hostchooser.HostStatus.Slave;
import static org.postgresql.test.TestUtil.closeDB;

import org.postgresql.hostchooser.GlobalHostStatusTracker;
import org.postgresql.hostchooser.HostRequirement;
import org.postgresql.test.TestUtil;
import org.postgresql.util.HostSpec;
import org.postgresql.util.PSQLException;

import org.junit.Before;
import org.junit.BeforeClass;
import org.junit.Test;

import java.lang.reflect.Field;
import java.sql.Connection;
import java.sql.DriverManager;
import java.sql.ResultSet;
import java.sql.SQLException;
import java.util.HashMap;
import java.util.HashSet;
import java.util.Map;
import java.util.Properties;
import java.util.Set;

public class MultiHostsConnectionTest {
  private static final String user = TestUtil.getUser();
  private static final String password = TestUtil.getPassword();
  private static final String master1 = TestUtil.getServer() + ":" + TestUtil.getPort();
  private static final String slave1 = getSlaveServer() + ":" + getSlavePort();
  private static final String fake1 = "127.127.217.217:1";

<<<<<<< HEAD
  private String masterIp;
  private String slaveIp;
=======
  static final String user = TestUtil.getUser();
  static final String password = TestUtil.getPassword();
  static final String master1 = TestUtil.getServer() + ":" + TestUtil.getPort();
  static final String slave1 =
      MultiHostTestSuite.getSlaveServer() + ":" + MultiHostTestSuite.getSlavePort();
  static final String slave2 =
      MultiHostTestSuite.getSlaveServer2() + ":" + MultiHostTestSuite.getSlavePort2();
  static final String fake1 = "127.127.217.217:1";
  static String masterIp;
  static String slaveIp;
  static String slaveIp2;
  static String fakeIp = fake1;
>>>>>>> a2ed9b50

  private Connection con;
  private Map<HostSpec, Object> hostStatusMap;

  @BeforeClass
  public static void setUpClass() throws Exception {
    assumeTrue(isReplicationInstanceAvailable());
  }

  @Before
  public void setUp() throws Exception {
    Field field = GlobalHostStatusTracker.class.getDeclaredField("hostStatusMap");
    field.setAccessible(true);
    hostStatusMap = new HashMap<HostSpec, Object>((Map<HostSpec, Object>) field.get(null));

    con = TestUtil.openDB();
    masterIp = getRemoteHostSpec();
    closeDB(con);

    con = openSlaveDB();
    slaveIp = getRemoteHostSpec();
    closeDB(con);
  }

  private static Connection openSlaveDB() throws Exception {
    TestUtil.initDriver();

    Properties props = new Properties();

    props.setProperty("user", TestUtil.getUser());
    props.setProperty("password", TestUtil.getPassword());

    return DriverManager.getConnection(TestUtil.getURL(getSlaveServer(), getSlavePort()), props);
  }

  private static String getSlaveServer() {
    return System.getProperty("slaveServer", TestUtil.getServer());
  }

  private static int getSlavePort() {
    return parseInt(System.getProperty("slavePort", String.valueOf(TestUtil.getPort() + 1)));
  }

<<<<<<< HEAD
  private static boolean isReplicationInstanceAvailable() throws Exception {
    try {
      Connection connection = openSlaveDB();
      closeDB(connection);
      return true;
    } catch (PSQLException ex) {
      return false;
=======
      con = MultiHostTestSuite.openSlaveDB2();
      slaveIp2 = getRemoteHostSpec();
      closeDB(con);

    } catch (Exception e) {
      throw new RuntimeException(e);
>>>>>>> a2ed9b50
    }
  }

  private Connection getConnection(HostRequirement hostType, String... targets)
      throws SQLException {
    return getConnection(hostType, true, targets);
  }

  private static HostSpec hostSpec(String host) {
    int split = host.indexOf(':');
    return new HostSpec(host.substring(0, split), parseInt(host.substring(split + 1)));
  }

  private Connection getConnection(HostRequirement hostType, boolean reset,
      String... targets) throws SQLException {
    return getConnection(hostType, reset, false, targets);
  }

  private Connection getConnection(HostRequirement hostType, boolean reset, boolean lb,
      String... targets) throws SQLException {
    TestUtil.closeDB(con);

    if (reset) {
      resetGlobalState();
    }

    Properties props = new Properties();
    props.setProperty("user", user);
    props.setProperty("password", password);
    props.setProperty("targetServerType", hostType.name());
    props.setProperty("hostRecheckSeconds", "2");
    if (lb) {
      props.setProperty("loadBalanceHosts", "true");
    }

    StringBuilder sb = new StringBuilder();
    sb.append("jdbc:postgresql://");
    for (String target : targets) {
      sb.append(target).append(',');
    }
    sb.setLength(sb.length() - 1);
    sb.append("/");
    sb.append(TestUtil.getDatabase());

    return con = DriverManager.getConnection(sb.toString(), props);
  }

  private void assertRemote(String expectedHost) throws SQLException {
    assertEquals(expectedHost, getRemoteHostSpec());
  }

  private String getRemoteHostSpec() throws SQLException {
    ResultSet rs = con.createStatement()
        .executeQuery("select inet_server_addr() || ':' || inet_server_port()");
    rs.next();
    return rs.getString(1);
  }

  public static boolean isMaster(Connection con) throws SQLException {
    ResultSet rs = con.createStatement().executeQuery("show transaction_read_only");
    rs.next();
    return "off".equals(rs.getString(1));
  }

  private void assertGlobalState(String host, String status) {
    HostSpec spec = hostSpec(host);
    if (status == null) {
      assertNull(hostStatusMap.get(spec));
    } else {
      assertEquals(host + "=" + status, hostStatusMap.get(spec).toString());
    }
  }

  private void resetGlobalState() {
    hostStatusMap.clear();
  }

  @Test
  public void testConnectToAny() throws SQLException {
    getConnection(any, fake1, master1);
    assertRemote(masterIp);
    assertGlobalState(master1, "ConnectOK");
    assertGlobalState(fake1, "ConnectFail");

    getConnection(any, fake1, slave1);
    assertRemote(slaveIp);
    assertGlobalState(slave1, "ConnectOK");

    getConnection(any, fake1, master1);
    assertRemote(masterIp);
    assertGlobalState(master1, "ConnectOK");
    assertGlobalState(fake1, "ConnectFail");
  }

  @Test
  public void testConnectToMaster() throws SQLException {
    getConnection(master, true, fake1, master1, slave1);
    assertRemote(masterIp);
    assertGlobalState(fake1, "ConnectFail");
    assertGlobalState(master1, "Master");
    assertGlobalState(slave1, null);

    getConnection(master, false, fake1, slave1, master1);
    assertRemote(masterIp);
    assertGlobalState(fake1, "ConnectFail"); // cached
    assertGlobalState(master1, "Master"); // connected to master
    assertGlobalState(slave1, "Slave"); // was unknown, so tried to connect in order
  }

  @Test
  public void testConnectToSlave() throws SQLException {
    getConnection(slave, true, fake1, slave1, master1);
    assertRemote(slaveIp);
    assertGlobalState(fake1, "ConnectFail");
    assertGlobalState(slave1, "Slave");
    assertGlobalState(master1, null);

    getConnection(slave, false, fake1, master1, slave1);
    assertRemote(slaveIp);
    assertGlobalState(fake1, "ConnectFail"); // cached
    assertGlobalState(slave1, "Slave"); // connected
    assertGlobalState(master1, "Master"); // tried as it was unknown
  }

  @Test
  public void testConnectToSlaveFirst() throws SQLException {
    getConnection(preferSlave, true, fake1, slave1, master1);
    assertRemote(slaveIp);
    assertGlobalState(fake1, "ConnectFail");
    assertGlobalState(slave1, "Slave");
    assertGlobalState(master1, null);

    getConnection(slave, false, fake1, master1, slave1);
    assertRemote(slaveIp);
    assertGlobalState(fake1, "ConnectFail");
    assertGlobalState(slave1, "Slave");
    assertGlobalState(master1, "Master"); // tried as it was unknown

    getConnection(preferSlave, true, fake1, master1, slave1);
    assertRemote(slaveIp);
    assertGlobalState(fake1, "ConnectFail");
    assertGlobalState(slave1, "Slave");
    assertGlobalState(master1, "Master");
  }

  @Test
  public void testFailedConnection() throws SQLException {
    try {
      getConnection(any, true, fake1);
      fail();
    } catch (PSQLException ex) {
    }
  }

  @Test
  public void testLoadBalancing() throws SQLException {
    Set<String> connectedHosts = new HashSet<String>();
    boolean fake1FoundTried = false;
    for (int i = 0; i < 20; ++i) {
      getConnection(any, true, true, fake1, master1, slave1);
      connectedHosts.add(getRemoteHostSpec());
      fake1FoundTried |= hostStatusMap.containsKey(hostSpec(fake1));
      if (connectedHosts.size() == 2 && fake1FoundTried) {
        break;
      }
    }
    assertEquals("Never connected to all hosts", new HashSet<String>(asList(masterIp, slaveIp)),
        connectedHosts);
    assertTrue("Never tried to connect to fake node", fake1FoundTried);
  }

<<<<<<< HEAD
  @Test
  public void testHostRechecks() throws SQLException, InterruptedException {
    getConnection(master, true, fake1, master1, slave1);
=======
  public static void testLoadBalancing_preferSlave() throws SQLException {
    Set<String> connectedHosts = new HashSet<String>();
    Set<HostSpec> tryConnectedHosts = new HashSet<HostSpec>();
    for (int i = 0; i < 20; ++i) {
      getConnection(preferSlave, true, true, fake1, master1, slave1, slave2);
      connectedHosts.add(getRemoteHostSpec());
      tryConnectedHosts.addAll(hostStatusMap.keySet());
      if (tryConnectedHosts.size() == 4) {
        break;
      }
    }
    assertEquals("Never connected to all slave hosts", new HashSet<String>(asList(slaveIp, slaveIp2)),
        connectedHosts);
    assertEquals("Never tried to connect to fake node",4, tryConnectedHosts.size());

    getConnection(preferSlave, false, true, fake1, master1, slave1);
    assertRemote(slaveIp);
    connectedHosts.clear();
    for (int i = 0; i < 20; ++i) {
      getConnection(preferSlave, false, true, fake1, master1, slave1, slave2);
      connectedHosts.add(getRemoteHostSpec());
      if (connectedHosts.size() == 2) {
        break;
      }
    }
    assertEquals("Never connected to all slave hosts", new HashSet<String>(asList(slaveIp, slaveIp2)),
        connectedHosts);

    // connect to master when there's no slave
    getConnection(preferSlave, true, true, fake1, master1);
>>>>>>> a2ed9b50
    assertRemote(masterIp);

    getConnection(preferSlave, false, true, fake1, master1);
    assertRemote(masterIp);
  }

  public static void testLoadBalancing_slave() throws SQLException {
    Set<String> connectedHosts = new HashSet<String>();
    Set<HostSpec> tryConnectedHosts = new HashSet<HostSpec>();
    for (int i = 0; i < 20; ++i) {
      getConnection(slave, true, true, fake1, master1, slave1, slave2);
      connectedHosts.add(getRemoteHostSpec());
      tryConnectedHosts.addAll(hostStatusMap.keySet());
      if (tryConnectedHosts.size() == 4) {
        break;
      }
    }
    assertEquals("Never connected to all salve hosts", new HashSet<String>(asList(slaveIp, slaveIp2)),
        connectedHosts);
    assertEquals("Never tried to connect to maste and fake node", 4, tryConnectedHosts.size());

    getConnection(preferSlave, false, true, fake1, master1, slave1);
    assertRemote(slaveIp);
    connectedHosts.clear();
    for (int i = 0; i < 20; ++i) {
      getConnection(slave, false, true, fake1, master1, slave1, slave2);
      connectedHosts.add(getRemoteHostSpec());
      if (connectedHosts.size() == 2) {
        break;
      }
    }
    assertEquals("Never connected to all slave hosts", new HashSet<String>(asList(slaveIp, slaveIp2)),
        connectedHosts);
  }

  public static void testHostRechecks() throws SQLException, InterruptedException {
    GlobalHostStatusTracker.reportHostStatus(hostSpec(master1), Slave);
    GlobalHostStatusTracker.reportHostStatus(hostSpec(slave1), Master);
    GlobalHostStatusTracker.reportHostStatus(hostSpec(fake1), Slave);

    try {
      getConnection(master, false, fake1, slave1, master1);
      fail();
    } catch (SQLException ex) {
    }

    GlobalHostStatusTracker.reportHostStatus(hostSpec(master1), Slave);
    GlobalHostStatusTracker.reportHostStatus(hostSpec(slave1), Master);
    GlobalHostStatusTracker.reportHostStatus(hostSpec(fake1), Slave);

    SECONDS.sleep(3);

    getConnection(master, false, slave1, fake1, master1);
    assertRemote(masterIp);
  }

  @Test
  public void testNoGoodHostsRechecksEverything() throws SQLException, InterruptedException {
    GlobalHostStatusTracker.reportHostStatus(hostSpec(master1), Slave);
    GlobalHostStatusTracker.reportHostStatus(hostSpec(slave1), Slave);
    GlobalHostStatusTracker.reportHostStatus(hostSpec(fake1), Slave);

    getConnection(master, false, slave1, fake1, master1);
    assertRemote(masterIp);
  }
}<|MERGE_RESOLUTION|>--- conflicted
+++ resolved
@@ -8,11 +8,6 @@
 import static java.lang.Integer.parseInt;
 import static java.util.Arrays.asList;
 import static java.util.concurrent.TimeUnit.SECONDS;
-import static org.junit.Assert.assertEquals;
-import static org.junit.Assert.assertNull;
-import static org.junit.Assert.assertTrue;
-import static org.junit.Assert.fail;
-import static org.junit.Assume.assumeTrue;
 import static org.postgresql.hostchooser.HostRequirement.any;
 import static org.postgresql.hostchooser.HostRequirement.master;
 import static org.postgresql.hostchooser.HostRequirement.preferSlave;
@@ -27,32 +22,20 @@
 import org.postgresql.util.HostSpec;
 import org.postgresql.util.PSQLException;
 
-import org.junit.Before;
-import org.junit.BeforeClass;
-import org.junit.Test;
+import junit.framework.TestCase;
 
 import java.lang.reflect.Field;
 import java.sql.Connection;
 import java.sql.DriverManager;
 import java.sql.ResultSet;
 import java.sql.SQLException;
-import java.util.HashMap;
 import java.util.HashSet;
 import java.util.Map;
 import java.util.Properties;
 import java.util.Set;
 
-public class MultiHostsConnectionTest {
-  private static final String user = TestUtil.getUser();
-  private static final String password = TestUtil.getPassword();
-  private static final String master1 = TestUtil.getServer() + ":" + TestUtil.getPort();
-  private static final String slave1 = getSlaveServer() + ":" + getSlavePort();
-  private static final String fake1 = "127.127.217.217:1";
-
-<<<<<<< HEAD
-  private String masterIp;
-  private String slaveIp;
-=======
+public class MultiHostsConnectionTest extends TestCase {
+
   static final String user = TestUtil.getUser();
   static final String password = TestUtil.getPassword();
   static final String master1 = TestUtil.getServer() + ":" + TestUtil.getPort();
@@ -65,70 +48,34 @@
   static String slaveIp;
   static String slaveIp2;
   static String fakeIp = fake1;
->>>>>>> a2ed9b50
-
-  private Connection con;
-  private Map<HostSpec, Object> hostStatusMap;
-
-  @BeforeClass
-  public static void setUpClass() throws Exception {
-    assumeTrue(isReplicationInstanceAvailable());
-  }
-
-  @Before
-  public void setUp() throws Exception {
-    Field field = GlobalHostStatusTracker.class.getDeclaredField("hostStatusMap");
-    field.setAccessible(true);
-    hostStatusMap = new HashMap<HostSpec, Object>((Map<HostSpec, Object>) field.get(null));
-
-    con = TestUtil.openDB();
-    masterIp = getRemoteHostSpec();
-    closeDB(con);
-
-    con = openSlaveDB();
-    slaveIp = getRemoteHostSpec();
-    closeDB(con);
-  }
-
-  private static Connection openSlaveDB() throws Exception {
-    TestUtil.initDriver();
-
-    Properties props = new Properties();
-
-    props.setProperty("user", TestUtil.getUser());
-    props.setProperty("password", TestUtil.getPassword());
-
-    return DriverManager.getConnection(TestUtil.getURL(getSlaveServer(), getSlavePort()), props);
-  }
-
-  private static String getSlaveServer() {
-    return System.getProperty("slaveServer", TestUtil.getServer());
-  }
-
-  private static int getSlavePort() {
-    return parseInt(System.getProperty("slavePort", String.valueOf(TestUtil.getPort() + 1)));
-  }
-
-<<<<<<< HEAD
-  private static boolean isReplicationInstanceAvailable() throws Exception {
+
+  static Connection con;
+  private static Map<HostSpec, Object> hostStatusMap;
+
+  static {
     try {
-      Connection connection = openSlaveDB();
-      closeDB(connection);
-      return true;
-    } catch (PSQLException ex) {
-      return false;
-=======
+      Field field = GlobalHostStatusTracker.class.getDeclaredField("hostStatusMap");
+      field.setAccessible(true);
+      hostStatusMap = (Map<HostSpec, Object>) field.get(null);
+
+      con = TestUtil.openDB();
+      masterIp = getRemoteHostSpec();
+      closeDB(con);
+
+      con = MultiHostTestSuite.openSlaveDB();
+      slaveIp = getRemoteHostSpec();
+      closeDB(con);
+
       con = MultiHostTestSuite.openSlaveDB2();
       slaveIp2 = getRemoteHostSpec();
       closeDB(con);
 
     } catch (Exception e) {
       throw new RuntimeException(e);
->>>>>>> a2ed9b50
-    }
-  }
-
-  private Connection getConnection(HostRequirement hostType, String... targets)
+    }
+  }
+
+  private static Connection getConnection(HostRequirement hostType, String... targets)
       throws SQLException {
     return getConnection(hostType, true, targets);
   }
@@ -138,12 +85,12 @@
     return new HostSpec(host.substring(0, split), parseInt(host.substring(split + 1)));
   }
 
-  private Connection getConnection(HostRequirement hostType, boolean reset,
+  private static Connection getConnection(HostRequirement hostType, boolean reset,
       String... targets) throws SQLException {
     return getConnection(hostType, reset, false, targets);
   }
 
-  private Connection getConnection(HostRequirement hostType, boolean reset, boolean lb,
+  private static Connection getConnection(HostRequirement hostType, boolean reset, boolean lb,
       String... targets) throws SQLException {
     TestUtil.closeDB(con);
 
@@ -172,11 +119,11 @@
     return con = DriverManager.getConnection(sb.toString(), props);
   }
 
-  private void assertRemote(String expectedHost) throws SQLException {
+  private static void assertRemote(String expectedHost) throws SQLException {
     assertEquals(expectedHost, getRemoteHostSpec());
   }
 
-  private String getRemoteHostSpec() throws SQLException {
+  private static String getRemoteHostSpec() throws SQLException {
     ResultSet rs = con.createStatement()
         .executeQuery("select inet_server_addr() || ':' || inet_server_port()");
     rs.next();
@@ -189,7 +136,7 @@
     return "off".equals(rs.getString(1));
   }
 
-  private void assertGlobalState(String host, String status) {
+  private static void assertGlobalState(String host, String status) {
     HostSpec spec = hostSpec(host);
     if (status == null) {
       assertNull(hostStatusMap.get(spec));
@@ -198,12 +145,11 @@
     }
   }
 
-  private void resetGlobalState() {
+  private static void resetGlobalState() {
     hostStatusMap.clear();
   }
 
-  @Test
-  public void testConnectToAny() throws SQLException {
+  public static void testConnectToAny() throws SQLException {
     getConnection(any, fake1, master1);
     assertRemote(masterIp);
     assertGlobalState(master1, "ConnectOK");
@@ -219,8 +165,7 @@
     assertGlobalState(fake1, "ConnectFail");
   }
 
-  @Test
-  public void testConnectToMaster() throws SQLException {
+  public static void testConnectToMaster() throws SQLException {
     getConnection(master, true, fake1, master1, slave1);
     assertRemote(masterIp);
     assertGlobalState(fake1, "ConnectFail");
@@ -234,8 +179,7 @@
     assertGlobalState(slave1, "Slave"); // was unknown, so tried to connect in order
   }
 
-  @Test
-  public void testConnectToSlave() throws SQLException {
+  public static void testConnectToSlave() throws SQLException {
     getConnection(slave, true, fake1, slave1, master1);
     assertRemote(slaveIp);
     assertGlobalState(fake1, "ConnectFail");
@@ -249,8 +193,7 @@
     assertGlobalState(master1, "Master"); // tried as it was unknown
   }
 
-  @Test
-  public void testConnectToSlaveFirst() throws SQLException {
+  public static void testConnectToSlaveFirst() throws SQLException {
     getConnection(preferSlave, true, fake1, slave1, master1);
     assertRemote(slaveIp);
     assertGlobalState(fake1, "ConnectFail");
@@ -270,8 +213,7 @@
     assertGlobalState(master1, "Master");
   }
 
-  @Test
-  public void testFailedConnection() throws SQLException {
+  public static void testFailedConnection() throws SQLException {
     try {
       getConnection(any, true, fake1);
       fail();
@@ -279,8 +221,7 @@
     }
   }
 
-  @Test
-  public void testLoadBalancing() throws SQLException {
+  public static void testLoadBalancing() throws SQLException {
     Set<String> connectedHosts = new HashSet<String>();
     boolean fake1FoundTried = false;
     for (int i = 0; i < 20; ++i) {
@@ -296,11 +237,6 @@
     assertTrue("Never tried to connect to fake node", fake1FoundTried);
   }
 
-<<<<<<< HEAD
-  @Test
-  public void testHostRechecks() throws SQLException, InterruptedException {
-    getConnection(master, true, fake1, master1, slave1);
-=======
   public static void testLoadBalancing_preferSlave() throws SQLException {
     Set<String> connectedHosts = new HashSet<String>();
     Set<HostSpec> tryConnectedHosts = new HashSet<HostSpec>();
@@ -331,7 +267,6 @@
 
     // connect to master when there's no slave
     getConnection(preferSlave, true, true, fake1, master1);
->>>>>>> a2ed9b50
     assertRemote(masterIp);
 
     getConnection(preferSlave, false, true, fake1, master1);
@@ -388,8 +323,7 @@
     assertRemote(masterIp);
   }
 
-  @Test
-  public void testNoGoodHostsRechecksEverything() throws SQLException, InterruptedException {
+  public static void testNoGoodHostsRechecksEverything() throws SQLException, InterruptedException {
     GlobalHostStatusTracker.reportHostStatus(hostSpec(master1), Slave);
     GlobalHostStatusTracker.reportHostStatus(hostSpec(slave1), Slave);
     GlobalHostStatusTracker.reportHostStatus(hostSpec(fake1), Slave);
