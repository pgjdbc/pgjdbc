/*
 * Copyright (c) 2007, PostgreSQL Global Development Group
 * See the LICENSE file in the project root for more information.
 */

package org.postgresql.test.jdbc3;

import static org.junit.jupiter.api.Assertions.assertEquals;
import static org.junit.jupiter.api.Assertions.assertFalse;
import static org.junit.jupiter.api.Assertions.assertTrue;

import org.postgresql.core.NativeQuery;
import org.postgresql.core.Parser;
import org.postgresql.core.SqlCommandType;
import org.postgresql.jdbc.PlaceholderStyle;

import org.junit.jupiter.api.Test;

import java.sql.SQLException;
import java.util.List;

class CompositeQueryParseTest {

  @Test
  void emptyQuery() {
    assertEquals("", reparse("", true, false, true));
  }

  @Test
  void whitespaceQuery() {
    assertEquals("", reparse("     ", true, false, true));
  }

  @Test
  void onlyEmptyQueries() {
    assertEquals("", reparse(";;;;  ;  \n;\n", true, false, true));
  }

  @Test
  void simpleQuery() {
    assertEquals("select 1", reparse("select 1", true, false, true));
  }

  @Test
  void simpleBind() {
    assertEquals("select $1", reparse("select ?", true, true, true));
  }

  @Test
  void unquotedQuestionmark() {
    assertEquals("select '{\"key\": \"val\"}'::jsonb ? 'key'",
        reparse("select '{\"key\": \"val\"}'::jsonb ? 'key'", true, false, true));
  }

  @Test
  void repeatedQuestionmark() {
    assertEquals("select '{\"key\": \"val\"}'::jsonb ? 'key'",
        reparse("select '{\"key\": \"val\"}'::jsonb ?? 'key'", true, false, true));
  }

  @Test
  void quotedQuestionmark() {
    assertEquals("select '?'", reparse("select '?'", true, false, true));
  }

  @Test
  void doubleQuestionmark() {
    assertEquals("select '?', $1 ?=> $2", reparse("select '?', ? ??=> ?", true, true, true));
  }

  @Test
  void compositeBasic() {
    assertEquals("select 1;/*cut*/\n select 2", reparse("select 1; select 2", true, false, true));
  }

  @Test
  void compositeWithBinds() {
    assertEquals("select $1;/*cut*/\n select $1", reparse("select ?; select ?", true, true, true));
  }

  @Test
<<<<<<< HEAD
  public void testCompositeWithNamedBinds() {
    assertEquals("select $1;/*cut*/\n select $1", reparse("select :a; select :b", true, true, true));
    assertEquals("select $1;/*cut*/\n select $1", reparse("select :a; select :a", true, true, true));
  }

  @Test
  public void testCompositeWithNativeBinds() {
    assertEquals("select $1;/*cut*/\n select $1", reparse("select $1; select $1", true, true, true));
    assertEquals("select $1;/*cut*/\n select $1, $2", reparse("select $1; select $1, $2", true, true, true));
  }

  @Test
  public void testTrailingSemicolon() {
=======
  void trailingSemicolon() {
>>>>>>> 6ab2fbad
    assertEquals("select 1", reparse("select 1;", true, false, true));
  }

  @Test
  void trailingSemicolonAndSpace() {
    assertEquals("select 1", reparse("select 1; ", true, false, true));
  }

  @Test
  void multipleTrailingSemicolons() {
    assertEquals("select 1", reparse("select 1;;;", true, false, true));
  }

  @Test
  void hasReturning() throws SQLException {
    List<NativeQuery> queries = Parser.parseJdbcSql("insert into foo (a,b,c) values (?,?,?) RetuRning a", true, true, false,
        true, true, PlaceholderStyle.NONE);
    NativeQuery query = queries.get(0);
    assertTrue(query.command.isReturningKeywordPresent(), "The parser should find the word returning");

    queries = Parser.parseJdbcSql("insert into foo (a,b,c) values (?,?,?)", true, true, false, true, true, PlaceholderStyle.NONE);
    query = queries.get(0);
    assertFalse(query.command.isReturningKeywordPresent(), "The parser should not find the word returning");

    queries = Parser.parseJdbcSql("insert into foo (a,b,c) values ('returning',?,?)", true, true, false,
        true, true, PlaceholderStyle.NONE);
    query = queries.get(0);
    assertFalse(query.command.isReturningKeywordPresent(), "The parser should not find the word returning as it is in quotes ");
  }

  @Test
  void select() throws SQLException {
    List<NativeQuery> queries;
    queries = Parser.parseJdbcSql("select 1 as returning from (update table)", true, true, false, true, true, PlaceholderStyle.NONE);
    NativeQuery query = queries.get(0);
    assertEquals(SqlCommandType.SELECT, query.command.getType(), "This is a select ");
    assertTrue(query.command.isReturningKeywordPresent(), "Returning is OK here as it is not an insert command ");
  }

  @Test
  void delete() throws SQLException {
    List<NativeQuery> queries = Parser.parseJdbcSql("DeLeTe from foo where a=1", true, true, false,
        true, true, PlaceholderStyle.NONE);
    NativeQuery query = queries.get(0);
    assertEquals(SqlCommandType.DELETE, query.command.getType(), "This is a delete command");
  }

  @Test
  void multiQueryWithBind() throws SQLException {
    // braces around (42) are required to puzzle the parser
    String sql = "INSERT INTO inttable(a) VALUES (?);SELECT (42)";
<<<<<<< HEAD
    List<NativeQuery> queries = Parser.parseJdbcSql(sql, true, true, true,true, true, PlaceholderStyle.NONE);
=======
    List<NativeQuery> queries = Parser.parseJdbcSql(sql, true, true, true, true, true);
>>>>>>> 6ab2fbad
    NativeQuery query = queries.get(0);
    assertEquals("INSERT: INSERT INTO inttable(a) VALUES ($1)",
        query.command.getType() + ": " + query.nativeSql,
        "query(0) of " + sql);
    query = queries.get(1);
    assertEquals("SELECT: SELECT (42)",
        query.command.getType() + ": " + query.nativeSql,
        "query(1) of " + sql);
  }

  @Test
<<<<<<< HEAD
  public void testMove() throws SQLException {
    List<NativeQuery> queries = Parser.parseJdbcSql("MoVe NEXT FROM FOO", true, true, false, true, true, PlaceholderStyle.NONE);
=======
  void move() throws SQLException {
    List<NativeQuery> queries = Parser.parseJdbcSql("MoVe NEXT FROM FOO", true, true, false, true, true);
>>>>>>> 6ab2fbad
    NativeQuery query = queries.get(0);
    assertEquals(SqlCommandType.MOVE, query.command.getType(), "This is a move command");
  }

  @Test
  void update() throws SQLException {
    List<NativeQuery> queries;
    NativeQuery query;
    queries = Parser.parseJdbcSql("update foo set (a=?,b=?,c=?)", true, true, false, true, true, PlaceholderStyle.NONE);
    query = queries.get(0);
    assertEquals(SqlCommandType.UPDATE, query.command.getType(), "This is an UPDATE command");
  }

  @Test
  void insert() throws SQLException {
    List<NativeQuery> queries = Parser.parseJdbcSql("InSeRt into foo (a,b,c) values (?,?,?) returning a", true, true, false,
        true, true, PlaceholderStyle.NONE);
    NativeQuery query = queries.get(0);
    assertEquals(SqlCommandType.INSERT, query.command.getType(), "This is an INSERT command");

    queries = Parser.parseJdbcSql("select 1 as insert", true, true, false, true, true, PlaceholderStyle.NONE);
    query = queries.get(0);
    assertEquals(SqlCommandType.SELECT, query.command.getType(), "This is a SELECT command");
  }

  @Test
  void withSelect() throws SQLException {
    List<NativeQuery> queries;
    queries = Parser.parseJdbcSql("with update as (update foo set (a=?,b=?,c=?)) select * from update", true, true, false, true, true, PlaceholderStyle.NONE);
    NativeQuery query = queries.get(0);
    assertEquals(SqlCommandType.SELECT, query.command.getType(), "with ... () select");
  }

  @Test
  void withInsert() throws SQLException {
    List<NativeQuery> queries;
    queries = Parser.parseJdbcSql("with update as (update foo set (a=?,b=?,c=?)) insert into table(select) values(1)", true, true, false, true, true, PlaceholderStyle.NONE);
    NativeQuery query = queries.get(0);
    assertEquals(SqlCommandType.INSERT, query.command.getType(), "with ... () insert");
  }

  @Test
  void multipleEmptyQueries() {
    assertEquals("select 1;/*cut*/\n" + "select 2",
        reparse("select 1; ;\t;select 2", true, false, true));
  }

  @Test
  void compositeWithComments() {
    assertEquals("select 1;/*cut*/\n" + "/* noop */;/*cut*/\n" + "select 2",
        reparse("select 1;/* noop */;select 2", true, false, true));
  }

  private String reparse(String query, boolean standardConformingStrings, boolean withParameters,
      boolean splitStatements) {
    try {
      return toString(
          Parser.parseJdbcSql(query, standardConformingStrings, withParameters, splitStatements, false, true, PlaceholderStyle.ANY));
    } catch (SQLException e) {
      throw new IllegalStateException("Parser.parseJdbcSql: " + e.getMessage(), e);
    }
  }

  private String toString(List<NativeQuery> queries) {
    StringBuilder sb = new StringBuilder();
    for (NativeQuery query : queries) {
      if (sb.length() != 0) {
        sb.append(";/*cut*/\n");
      }
      sb.append(query.nativeSql);
    }
    return sb.toString();
  }
}<|MERGE_RESOLUTION|>--- conflicted
+++ resolved
@@ -79,7 +79,6 @@
   }
 
   @Test
-<<<<<<< HEAD
   public void testCompositeWithNamedBinds() {
     assertEquals("select $1;/*cut*/\n select $1", reparse("select :a; select :b", true, true, true));
     assertEquals("select $1;/*cut*/\n select $1", reparse("select :a; select :a", true, true, true));
@@ -92,10 +91,7 @@
   }
 
   @Test
-  public void testTrailingSemicolon() {
-=======
   void trailingSemicolon() {
->>>>>>> 6ab2fbad
     assertEquals("select 1", reparse("select 1;", true, false, true));
   }
 
@@ -147,11 +143,7 @@
   void multiQueryWithBind() throws SQLException {
     // braces around (42) are required to puzzle the parser
     String sql = "INSERT INTO inttable(a) VALUES (?);SELECT (42)";
-<<<<<<< HEAD
-    List<NativeQuery> queries = Parser.parseJdbcSql(sql, true, true, true,true, true, PlaceholderStyle.NONE);
-=======
-    List<NativeQuery> queries = Parser.parseJdbcSql(sql, true, true, true, true, true);
->>>>>>> 6ab2fbad
+    List<NativeQuery> queries = Parser.parseJdbcSql(sql, true, true, true, true, true, PlaceholderStyle.NONE);
     NativeQuery query = queries.get(0);
     assertEquals("INSERT: INSERT INTO inttable(a) VALUES ($1)",
         query.command.getType() + ": " + query.nativeSql,
@@ -163,13 +155,8 @@
   }
 
   @Test
-<<<<<<< HEAD
-  public void testMove() throws SQLException {
+  void move() throws SQLException {
     List<NativeQuery> queries = Parser.parseJdbcSql("MoVe NEXT FROM FOO", true, true, false, true, true, PlaceholderStyle.NONE);
-=======
-  void move() throws SQLException {
-    List<NativeQuery> queries = Parser.parseJdbcSql("MoVe NEXT FROM FOO", true, true, false, true, true);
->>>>>>> 6ab2fbad
     NativeQuery query = queries.get(0);
     assertEquals(SqlCommandType.MOVE, query.command.getType(), "This is a move command");
   }
