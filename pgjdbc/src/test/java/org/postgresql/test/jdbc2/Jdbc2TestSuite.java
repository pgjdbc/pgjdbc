--- conflicted
+++ resolved
@@ -96,14 +96,8 @@
     suite.addTest(new JUnit4TestAdapter(DatabaseEncodingTest.class));
 
     // Fastpath/LargeObject
-<<<<<<< HEAD
     suite.addTest(new JUnit4TestAdapter(BlobTest.class));
-    suite.addTest(new JUnit4TestAdapter(OID74Test.class));
     suite.addTest(new JUnit4TestAdapter(BlobTransactionTest.class));
-=======
-    suite.addTestSuite(BlobTest.class);
-    suite.addTestSuite(BlobTransactionTest.class);
->>>>>>> 14e64be7
 
     suite.addTest(new JUnit4TestAdapter(UpdateableResultTest.class));
 
@@ -129,13 +123,8 @@
       suite.addTest(new JUnit4TestAdapter(CopyTest.class));
       suite.addTest(new JUnit4TestAdapter(CopyLargeFileTest.class));
     }
-<<<<<<< HEAD
-    if (TestUtil.haveMinimumServerVersion(conn, "9.3")) {
-      suite.addTest(new JUnit4TestAdapter(ServerErrorTest.class));
-=======
     if (TestUtil.haveMinimumServerVersion(conn, ServerVersion.v9_3)) {
-      suite.addTestSuite(ServerErrorTest.class);
->>>>>>> 14e64be7
+        suite.addTest(new JUnit4TestAdapter(ServerErrorTest.class));
     }
 
     if (TestUtil.haveMinimumServerVersion(conn, ServerVersion.v9_5)) {
