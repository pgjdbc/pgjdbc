/*
 * Copyright (c) 2020, PostgreSQL Global Development Group
 * See the LICENSE file in the project root for more information.
 */

package org.postgresql.test.jdbc2;

import static org.junit.Assert.assertEquals;
import static org.junit.Assert.assertNull;

import org.postgresql.core.TypeInfo;
import org.postgresql.jdbc.PgConnection;
import org.postgresql.test.TestUtil;
import org.postgresql.util.TestLogHandler;

import org.junit.After;
import org.junit.Before;
import org.junit.Test;

import java.sql.SQLException;
import java.util.List;
import java.util.logging.Level;
import java.util.logging.LogManager;
import java.util.logging.LogRecord;
import java.util.logging.Logger;
import java.util.regex.Pattern;

/*
 * Tests for caching of DatabaseMetadata
 *
 */
public class DatabaseMetaDataCacheTest {
  private PgConnection con;
  private TestLogHandler log;
  private Logger driverLogger;
  private Level driverLogLevel;

  private static final Pattern SQL_TYPE_QUERY_LOG_FILTER = Pattern.compile("querying SQL typecode for pg type");
  private static final Pattern SQL_TYPE_CACHE_LOG_FILTER = Pattern.compile("caching all SQL typecodes");

  @Before
  public void setUp() throws Exception {
    con = (PgConnection)TestUtil.openDB();
    log = new TestLogHandler();
    driverLogger = LogManager.getLogManager().getLogger("org.postgresql");
    driverLogger.addHandler(log);
    driverLogLevel = driverLogger.getLevel();
    driverLogger.setLevel(Level.ALL);
  }

  @After
  public void tearDown() throws Exception {
    TestUtil.closeDB(con);
    driverLogger.removeHandler(log);
    driverLogger.setLevel(driverLogLevel);
    log = null;
  }

  @Test
  public void testGetSQLTypeQueryCache() throws SQLException {
    TypeInfo ti = con.getTypeInfo();

    List<LogRecord> typeQueries = log.getRecordsMatching(SQL_TYPE_QUERY_LOG_FILTER);
    assertEquals(0, typeQueries.size());

    ti.getSQLType("box");  // this must be a type not in the hardcoded 'types' list
    typeQueries = log.getRecordsMatching(SQL_TYPE_QUERY_LOG_FILTER);
    assertEquals(1, typeQueries.size());

    ti.getSQLType("box");  // this time it should be retrieved from the cache
    typeQueries = log.getRecordsMatching(SQL_TYPE_QUERY_LOG_FILTER);
    assertEquals(1, typeQueries.size());
  }

  @Test
  public void testGetTypeInfoUsesCache() throws SQLException {
    con.getMetaData().getTypeInfo();

    List<LogRecord> typeCacheQuery = log.getRecordsMatching(SQL_TYPE_CACHE_LOG_FILTER);
    assertEquals("PgDatabaseMetadata.getTypeInfo() did not cache SQL typecodes", 1, typeCacheQuery.size());

    List<LogRecord> typeQueries = log.getRecordsMatching(SQL_TYPE_QUERY_LOG_FILTER);
    assertEquals("PgDatabaseMetadata.getTypeInfo() resulted in individual queries for SQL typecodes", 0, typeQueries.size());
  }

  @Test
  public void testTypeForAlias() {
    TypeInfo ti = con.getTypeInfo();
    assertEquals("bool", ti.getTypeForAlias("boolean"));
    assertEquals("bool", ti.getTypeForAlias("Boolean"));
<<<<<<< HEAD
    assertEquals("bool", ti.getTypeForAlias("Bool"));
    assertEquals("bogus", ti.getTypeForAlias("bogus"));
=======
    assertEquals("Bool", ti.getTypeForAlias("Bool"));
    assertEquals("bogus", ti.getTypeForAlias("bogus"));
    assertNull(ti.getTypeForAlias(null));
>>>>>>> 512799b4
  }
}<|MERGE_RESOLUTION|>--- conflicted
+++ resolved
@@ -88,13 +88,8 @@
     TypeInfo ti = con.getTypeInfo();
     assertEquals("bool", ti.getTypeForAlias("boolean"));
     assertEquals("bool", ti.getTypeForAlias("Boolean"));
-<<<<<<< HEAD
     assertEquals("bool", ti.getTypeForAlias("Bool"));
     assertEquals("bogus", ti.getTypeForAlias("bogus"));
-=======
-    assertEquals("Bool", ti.getTypeForAlias("Bool"));
-    assertEquals("bogus", ti.getTypeForAlias("bogus"));
     assertNull(ti.getTypeForAlias(null));
->>>>>>> 512799b4
   }
 }