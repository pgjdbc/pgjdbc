--- conflicted
+++ resolved
@@ -143,20 +143,7 @@
 
   @Test
   public void testBinaryStreamErrorsRestartable() throws SQLException {
-<<<<<<< HEAD
-    // The V2 protocol does not have the ability to recover when
-    // streaming data to the server. We could potentially try
-    // introducing a syntax error to force the query to fail, but
-    // that seems dangerous.
-    //
-    if (!TestUtil.isProtocolVersion(con, 3)) {
-      return;
-    }
-
     byte[] buf = new byte[10];
-=======
-    byte buf[] = new byte[10];
->>>>>>> 0221f930
     for (int i = 0; i < buf.length; i++) {
       buf[i] = (byte) i;
     }
