/*
 * Copyright (c) 2004, PostgreSQL Global Development Group
 * See the LICENSE file in the project root for more information.
 */

package org.postgresql.test.jdbc2;

import org.junit.After;
import org.junit.Before;

import java.sql.SQLException;
<<<<<<< HEAD
=======
import java.util.Locale;
import java.util.Properties;
import java.util.function.Supplier;

public class BaseTest4 {

  public enum BinaryMode {
    REGULAR, FORCE
  }

  public enum ReWriteBatchedInserts {
    YES, NO
  }

  public enum AutoCommit {
    YES, NO
  }

  public enum StringType {
    UNSPECIFIED, VARCHAR
  }

  protected Connection con;
  protected BinaryMode binaryMode;
  private ReWriteBatchedInserts reWriteBatchedInserts;
  protected PreferQueryMode preferQueryMode;
  private StringType stringType;

  protected void updateProperties(Properties props) {
    if (binaryMode == BinaryMode.FORCE) {
      forceBinary(props);
    }
    if (reWriteBatchedInserts == ReWriteBatchedInserts.YES) {
      PGProperty.REWRITE_BATCHED_INSERTS.set(props, true);
    }
    if (stringType != null) {
      PGProperty.STRING_TYPE.set(props, stringType.name().toLowerCase(Locale.ROOT));
    }
  }

  protected void forceBinary(Properties props) {
    PGProperty.PREPARE_THRESHOLD.set(props, -1);
    PGProperty.BINARY_TRANSFER_ENABLE.set(props, Oid.BOOL);
  }

  public final void setBinaryMode(BinaryMode binaryMode) {
    this.binaryMode = binaryMode;
  }

  public StringType getStringType() {
    return stringType;
  }

  public void setStringType(StringType stringType) {
    this.stringType = stringType;
  }

  public void setReWriteBatchedInserts(
      ReWriteBatchedInserts reWriteBatchedInserts) {
    this.reWriteBatchedInserts = reWriteBatchedInserts;
  }
>>>>>>> 6ab2fbad

public class BaseTest4 extends AbstractBaseTest {
  @Before
  public void setUp() throws Exception {
    super.setUp();
  }

  @After
  public void tearDown() throws SQLException {
    super.tearDown();
  }
}<|MERGE_RESOLUTION|>--- conflicted
+++ resolved
@@ -5,12 +5,22 @@
 
 package org.postgresql.test.jdbc2;
 
+import static org.junit.Assert.assertEquals;
+
+import org.postgresql.PGConnection;
+import org.postgresql.PGProperty;
+import org.postgresql.core.BaseConnection;
+import org.postgresql.core.Oid;
+import org.postgresql.core.Version;
+import org.postgresql.jdbc.PreferQueryMode;
+import org.postgresql.test.TestUtil;
+
 import org.junit.After;
+import org.junit.Assume;
 import org.junit.Before;
 
+import java.sql.Connection;
 import java.sql.SQLException;
-<<<<<<< HEAD
-=======
 import java.util.Locale;
 import java.util.Properties;
 import java.util.function.Supplier;
@@ -72,16 +82,71 @@
       ReWriteBatchedInserts reWriteBatchedInserts) {
     this.reWriteBatchedInserts = reWriteBatchedInserts;
   }
->>>>>>> 6ab2fbad
 
-public class BaseTest4 extends AbstractBaseTest {
   @Before
   public void setUp() throws Exception {
-    super.setUp();
+    Properties props = new Properties();
+    updateProperties(props);
+    con = TestUtil.openDB(props);
+    PGConnection pg = con.unwrap(PGConnection.class);
+    preferQueryMode = pg == null ? PreferQueryMode.EXTENDED : pg.getPreferQueryMode();
   }
 
   @After
   public void tearDown() throws SQLException {
-    super.tearDown();
+    TestUtil.closeDB(con);
+  }
+
+  public void assumeByteaSupported() {
+    Assume.assumeTrue("bytea is not supported in simple protocol execution mode",
+        preferQueryMode != PreferQueryMode.SIMPLE);
+  }
+
+  public static void assumeCallableStatementsSupported(Connection con) throws SQLException {
+    PreferQueryMode preferQueryMode = con.unwrap(PGConnection.class).getPreferQueryMode();
+    Assume.assumeTrue("callable statements are not fully supported in simple protocol execution mode",
+        preferQueryMode != PreferQueryMode.SIMPLE);
+  }
+
+  public void assumeCallableStatementsSupported() {
+    Assume.assumeTrue("callable statements are not fully supported in simple protocol execution mode",
+        preferQueryMode != PreferQueryMode.SIMPLE);
+  }
+
+  public void assumeBinaryModeRegular() {
+    Assume.assumeTrue(binaryMode == BinaryMode.REGULAR);
+  }
+
+  public void assumeBinaryModeForce() {
+    Assume.assumeTrue(binaryMode == BinaryMode.FORCE);
+    Assume.assumeTrue(preferQueryMode != PreferQueryMode.SIMPLE);
+  }
+
+  public void assumeNotSimpleQueryMode() {
+    Assume.assumeTrue(preferQueryMode != PreferQueryMode.SIMPLE);
+  }
+
+  /**
+   * Shorthand for {@code Assume.assumeTrue(TestUtil.haveMinimumServerVersion(conn, version)}.
+   */
+  public void assumeMinimumServerVersion(String message, Version version) throws SQLException {
+    Assume.assumeTrue(message, TestUtil.haveMinimumServerVersion(con, version));
+  }
+
+  /**
+   * Shorthand for {@code Assume.assumeTrue(TestUtil.haveMinimumServerVersion(conn, version)}.
+   */
+  public void assumeMinimumServerVersion(Version version) throws SQLException {
+    Assume.assumeTrue(TestUtil.haveMinimumServerVersion(con, version));
+  }
+
+  protected void assertBinaryForReceive(int oid, boolean expected, Supplier<String> message) throws SQLException {
+    assertEquals(message.get() + ", useBinaryForReceive(oid=" + oid + ")", expected,
+        con.unwrap(BaseConnection.class).getQueryExecutor().useBinaryForReceive(oid));
+  }
+
+  protected void assertBinaryForSend(int oid, boolean expected, Supplier<String> message) throws SQLException {
+    assertEquals(message.get() + ", useBinaryForSend(oid=" + oid + ")", expected,
+        con.unwrap(BaseConnection.class).getQueryExecutor().useBinaryForSend(oid));
   }
 }