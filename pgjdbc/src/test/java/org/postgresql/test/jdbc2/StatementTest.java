--- conflicted
+++ resolved
@@ -16,14 +16,9 @@
 import org.postgresql.test.TestUtil;
 import org.postgresql.util.PSQLState;
 
-<<<<<<< HEAD
 import org.junit.After;
 import org.junit.Before;
 import org.junit.Test;
-=======
-import junit.framework.TestCase;
-import org.junit.Assert;
->>>>>>> 62e25fba
 
 import java.sql.Connection;
 import java.sql.PreparedStatement;
@@ -713,26 +708,31 @@
     }
   }
 
+  @Test
   public void testUnterminatedDollarQuotes() throws SQLException {
     ensureSyntaxException("dollar quotes", "CREATE OR REPLACE FUNCTION update_on_change() RETURNS TRIGGER AS $$\n"
         + "BEGIN");
   }
 
+  @Test
   public void testUnterminatedNamedDollarQuotes() throws SQLException {
     ensureSyntaxException("dollar quotes", "CREATE OR REPLACE FUNCTION update_on_change() RETURNS TRIGGER AS $ABC$\n"
         + "BEGIN");
   }
 
+  @Test
   public void testUnterminatedComment() throws SQLException {
     ensureSyntaxException("block comment", "CREATE OR REPLACE FUNCTION update_on_change() RETURNS TRIGGER AS /* $$\n"
         + "BEGIN $$");
   }
 
+  @Test
   public void testUnterminatedLiteral() throws SQLException {
     ensureSyntaxException("string literal", "CREATE OR REPLACE FUNCTION update_on_change() 'RETURNS TRIGGER AS $$\n"
         + "BEGIN $$");
   }
 
+  @Test
   public void testUnterminatedIdentifier() throws SQLException {
     ensureSyntaxException("string literal", "CREATE OR REPLACE FUNCTION \"update_on_change() RETURNS TRIGGER AS $$\n"
         + "BEGIN $$");
@@ -743,9 +743,9 @@
     try {
       ps = con.prepareStatement(sql);
       ps.executeUpdate();
-      Assert.fail("Query with unterminated " + errorType + " should fail");
+      fail("Query with unterminated " + errorType + " should fail");
     } catch (SQLException e) {
-      Assert.assertEquals("Query should fail with unterminated " + errorType,
+      assertEquals("Query should fail with unterminated " + errorType,
           PSQLState.SYNTAX_ERROR.getState(), e.getSQLState());
     } finally {
       TestUtil.closeQuietly(ps);
