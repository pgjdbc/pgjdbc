--- conflicted
+++ resolved
@@ -89,11 +89,7 @@
 
   @Test
   public void jsonArray() throws SQLException {
-<<<<<<< HEAD
-    jsonArrayGet("json", PGobject.class);
-=======
     jsonArrayGet("json", String.class);
->>>>>>> a4dad3c0
   }
 
   private void jsonArrayGet(String type, Class<?> arrayElement) throws SQLException {
