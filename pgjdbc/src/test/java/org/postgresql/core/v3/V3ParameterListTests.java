/*
 * Copyright (c) 2003, PostgreSQL Global Development Group
 * See the LICENSE file in the project root for more information.
 */

package org.postgresql.core.v3;

<<<<<<< HEAD
import static org.junit.Assert.assertEquals;
import static org.junit.Assert.assertThrows;

import org.postgresql.core.NativeQuery;
import org.postgresql.core.Oid;
import org.postgresql.core.ParameterContext;
import org.postgresql.core.Parser;
import org.postgresql.jdbc.PlaceholderStyle;

import org.junit.Assert;
import org.junit.Before;
import org.junit.Test;
=======
import static org.junit.jupiter.api.Assertions.assertEquals;

import org.junit.jupiter.api.BeforeEach;
import org.junit.jupiter.api.Test;
>>>>>>> 6ab2fbad

import java.sql.SQLException;
import java.util.Arrays;
import java.util.Collections;
import java.util.List;

/**
 * Test cases to make sure the parameterlist implementation works as expected.
 *
 * @author Jeremy Whiting jwhiting@redhat.com
 *
 */
<<<<<<< HEAD
public class V3ParameterListTests {

  private static class TestParameterContext extends ParameterContext {
    TestParameterContext(PlaceholderStyle allowedPlaceholderStyle) {
      super(allowedPlaceholderStyle);
    }

    static ParameterContext buildNamed(List<Integer> placeholderPositions,
        List<String> placeholderNames) throws SQLException {
      if (placeholderPositions.size() != placeholderNames.size()) {
        throw new IllegalArgumentException("Length of placerholderPositions and placerholderNames"
            + " differ");
      }
      final ParameterContext ctx = new ParameterContext(PlaceholderStyle.ANY);
      for (int i = 0; i < placeholderPositions.size(); i++) {
        ctx.addNamedParameter(placeholderPositions.get(i), BindStyle.NAMED, placeholderNames.get(i));
      }

      return ctx;
    }
  }

=======
class V3ParameterListTests {
>>>>>>> 6ab2fbad
  private TypeTransferModeRegistry transferModeRegistry;

  @BeforeEach
  void setUp() throws Exception {
    transferModeRegistry = new TypeTransferModeRegistry() {
        @Override
        public boolean useBinaryForSend(int oid) {
          return false;
        }

        @Override
        public boolean useBinaryForReceive(int oid) {
          return false;
        }
    };
  }

  @Test
  public void bogusPositions() throws SQLException {
    assertThrows(IllegalArgumentException.class,
        () -> {
          final ParameterContext parameterContext = new ParameterContext(PlaceholderStyle.ANY);
          parameterContext.addPositionalParameter(0);
          parameterContext.addPositionalParameter(0);
        });
    assertThrows(IllegalArgumentException.class,
        () -> {
          final ParameterContext parameterContext = new ParameterContext(PlaceholderStyle.ANY);
          parameterContext.addPositionalParameter(1);
          parameterContext.addPositionalParameter(0);
        });

    assertThrows(IllegalArgumentException.class,
        () -> {
          final ParameterContext parameterContext = new ParameterContext(PlaceholderStyle.ANY);
          parameterContext.addNamedParameter(0, ParameterContext.BindStyle.NAMED, "dummy");
          parameterContext.addNamedParameter(0, ParameterContext.BindStyle.NAMED, "dummy2");
        });
    assertThrows(IllegalArgumentException.class,
        () -> {
          final ParameterContext parameterContext = new ParameterContext(PlaceholderStyle.ANY);
          parameterContext.addNamedParameter(1, ParameterContext.BindStyle.NAMED, "dummy");
          parameterContext.addNamedParameter(0, ParameterContext.BindStyle.NAMED, "dummy2");
        });
  }

  @Test
  public void bindParameterReuse() throws SQLException {

    String query;
    List<NativeQuery> qry;
    NativeQuery nativeQuery;

    query = "SELECT :a+:a+:a+:b+:c+:b+:c AS a";
    qry = Parser.parseJdbcSql(query, true, true, true, false, true, PlaceholderStyle.ANY);
    assertEquals(1, qry.size());
    nativeQuery = qry.get(0);

    SimpleParameterList parameters = new SimpleParameterList(3,
        transferModeRegistry,
        TestParameterContext.buildNamed(
            Arrays.asList(0, 1, 2),
            Arrays.asList("a", "b", "c")
        )
    );
    assertEquals(query, nativeQuery.toString(parameters));

    query = "select :ASTR||:bStr||:c AS \nteststr";
    qry = Parser.parseJdbcSql(query, true, true, true, false, true, PlaceholderStyle.ANY);
    assertEquals(1, qry.size());
    nativeQuery = qry.get(0);

    parameters = new SimpleParameterList(3,
        transferModeRegistry,
        TestParameterContext.buildNamed(
            Arrays.asList(0, 1, 2),
            Arrays.asList("ASTR", "bStr", "c")
        )
    );
    assertEquals(query, nativeQuery.toString(parameters));

    parameters.setStringParameter(parameters.getIndex("c"), "p3", Oid.VARCHAR);
    parameters.setStringParameter(parameters.getIndex("bStr"), "p2", Oid.VARCHAR);
    parameters.setStringParameter(parameters.getIndex("ASTR"), "p1", Oid.VARCHAR);
    assertEquals(
        query
            .replace(":ASTR", "'p1'")
            .replace(":bStr", "'p2'")
            .replace(":c", "'p3'"),
        nativeQuery.toString(parameters)
    );
  }

  @Test
  public void dontModifyEMPTY_CONTEXT() throws SQLException {
    assertThrows(UnsupportedOperationException.class,
        () -> ParameterContext.EMPTY_CONTEXT.addPositionalParameter(0));
    assertThrows(UnsupportedOperationException.class,
        () -> ParameterContext.EMPTY_CONTEXT.addNamedParameter(0, ParameterContext.BindStyle.NAMED,"dummy"));
  }

  /**
   * Test to check the merging of two collections of parameters. All elements
   * are kept.
   *
   * @throws SQLException
   *           raised exception if setting parameter fails.
   */
  @Test
  void mergeOfParameterLists() throws SQLException {
    SimpleParameterList s1SPL = new SimpleParameterList(8, transferModeRegistry);
    s1SPL.setIntParameter(1, 1);
    s1SPL.setIntParameter(2, 2);
    s1SPL.setIntParameter(3, 3);
    s1SPL.setIntParameter(4, 4);

    SimpleParameterList s2SPL = new SimpleParameterList(4, transferModeRegistry);
    s2SPL.setIntParameter(1, 5);
    s2SPL.setIntParameter(2, 6);
    s2SPL.setIntParameter(3, 7);
    s2SPL.setIntParameter(4, 8);

    s1SPL.appendAll(s2SPL);
    assertEquals(
        "<[1 ,2 ,3 ,4 ,5 ,6 ,7 ,8]>", s1SPL.toString(), "Expected string representation of values does not match outcome.");
  }

  @Test
  public void testHasNamedParameters() throws SQLException {
    String query;
    List<NativeQuery> qry;
    NativeQuery nativeQuery;

    query = "SELECT ?";
    qry = Parser.parseJdbcSql(query, true, true, true, false, true, PlaceholderStyle.ANY);
    nativeQuery = qry.get(0);
    Assert.assertFalse(nativeQuery.parameterCtx.hasNamedParameters());
    IllegalStateException illegalStateException = assertThrows(IllegalStateException.class, nativeQuery.parameterCtx::getPlaceholderNames);
    Assert.assertEquals("Call hasNamedParameters() first.",illegalStateException.getMessage());

    query = "SELECT :a";
    qry = Parser.parseJdbcSql(query, true, true, true, false, true, PlaceholderStyle.ANY);
    nativeQuery = qry.get(0);
    Assert.assertTrue(nativeQuery.parameterCtx.hasNamedParameters());
    Assert.assertEquals(Collections.singletonList("a"),nativeQuery.parameterCtx.getPlaceholderNames());

    query = "SELECT $1";
    qry = Parser.parseJdbcSql(query, true, true, true, false, true, PlaceholderStyle.ANY);
    nativeQuery = qry.get(0);
    Assert.assertTrue(nativeQuery.parameterCtx.hasNamedParameters());
    Assert.assertEquals(Collections.singletonList("$1"),nativeQuery.parameterCtx.getPlaceholderNames());
  }
}<|MERGE_RESOLUTION|>--- conflicted
+++ resolved
@@ -5,8 +5,7 @@
 
 package org.postgresql.core.v3;
 
-<<<<<<< HEAD
-import static org.junit.Assert.assertEquals;
+import static org.junit.jupiter.api.Assertions.assertEquals;
 import static org.junit.Assert.assertThrows;
 
 import org.postgresql.core.NativeQuery;
@@ -16,14 +15,8 @@
 import org.postgresql.jdbc.PlaceholderStyle;
 
 import org.junit.Assert;
-import org.junit.Before;
-import org.junit.Test;
-=======
-import static org.junit.jupiter.api.Assertions.assertEquals;
-
 import org.junit.jupiter.api.BeforeEach;
 import org.junit.jupiter.api.Test;
->>>>>>> 6ab2fbad
 
 import java.sql.SQLException;
 import java.util.Arrays;
@@ -36,8 +29,7 @@
  * @author Jeremy Whiting jwhiting@redhat.com
  *
  */
-<<<<<<< HEAD
-public class V3ParameterListTests {
+class V3ParameterListTests {
 
   private static class TestParameterContext extends ParameterContext {
     TestParameterContext(PlaceholderStyle allowedPlaceholderStyle) {
@@ -58,10 +50,6 @@
       return ctx;
     }
   }
-
-=======
-class V3ParameterListTests {
->>>>>>> 6ab2fbad
   private TypeTransferModeRegistry transferModeRegistry;
 
   @BeforeEach
