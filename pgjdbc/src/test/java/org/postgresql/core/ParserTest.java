/*
 * Copyright (c) 2003, PostgreSQL Global Development Group
 * See the LICENSE file in the project root for more information.
 */

package org.postgresql.core;

<<<<<<< HEAD
import static org.junit.Assert.assertEquals;
import static org.junit.Assert.assertSame;
import static org.junit.Assert.assertTrue;
import static org.junit.Assert.fail;
=======
import static org.junit.jupiter.api.Assertions.assertEquals;
import static org.junit.jupiter.api.Assertions.assertFalse;
import static org.junit.jupiter.api.Assertions.assertNotNull;
import static org.junit.jupiter.api.Assertions.assertTrue;
>>>>>>> 6ab2fbad

import org.postgresql.jdbc.EscapeSyntaxCallMode;
import org.postgresql.jdbc.PlaceholderStyle;
import org.postgresql.util.PSQLException;

import org.junit.jupiter.api.Disabled;
import org.junit.jupiter.api.Test;

import java.sql.SQLException;
import java.util.ArrayList;
import java.util.List;

/**
 * Test cases for the Parser.
 * @author Jeremy Whiting jwhiting@redhat.com
 */
class ParserTest {

  /**
   * Test to make sure delete command is detected by parser and detected via
   * api. Mix up the case of the command to check detection continues to work.
   */
  @Test
  void deleteCommandParsing() {
    char[] command = new char[6];
    "DELETE".getChars(0, 6, command, 0);
    assertTrue(Parser.parseDeleteKeyword(command, 0), "Failed to correctly parse upper case command.");
    "DelEtE".getChars(0, 6, command, 0);
    assertTrue(Parser.parseDeleteKeyword(command, 0), "Failed to correctly parse mixed case command.");
    "deleteE".getChars(0, 6, command, 0);
    assertTrue(Parser.parseDeleteKeyword(command, 0), "Failed to correctly parse mixed case command.");
    "delete".getChars(0, 6, command, 0);
    assertTrue(Parser.parseDeleteKeyword(command, 0), "Failed to correctly parse lower case command.");
    "Delete".getChars(0, 6, command, 0);
    assertTrue(Parser.parseDeleteKeyword(command, 0), "Failed to correctly parse mixed case command.");
  }

  @Test
  public void testDoubleQuestionmark() throws SQLException {
    List<NativeQuery> qry =
        Parser.parseJdbcSql(
            "SELECT ??", true, true, true, true, true, PlaceholderStyle.NONE);
    assertEquals("SELECT ?", qry.get(0).nativeSql);
  }

  /**
   * Test UPDATE command parsing.
   */
  @Test
  void updateCommandParsing() {
    char[] command = new char[6];
    "UPDATE".getChars(0, 6, command, 0);
    assertTrue(Parser.parseUpdateKeyword(command, 0), "Failed to correctly parse upper case command.");
    "UpDateE".getChars(0, 6, command, 0);
    assertTrue(Parser.parseUpdateKeyword(command, 0), "Failed to correctly parse mixed case command.");
    "updatE".getChars(0, 6, command, 0);
    assertTrue(Parser.parseUpdateKeyword(command, 0), "Failed to correctly parse mixed case command.");
    "Update".getChars(0, 6, command, 0);
    assertTrue(Parser.parseUpdateKeyword(command, 0), "Failed to correctly parse mixed case command.");
    "update".getChars(0, 6, command, 0);
    assertTrue(Parser.parseUpdateKeyword(command, 0), "Failed to correctly parse lower case command.");
  }

  /**
   * Test MOVE command parsing.
   */
  @Test
  void moveCommandParsing() {
    char[] command = new char[4];
    "MOVE".getChars(0, 4, command, 0);
    assertTrue(Parser.parseMoveKeyword(command, 0), "Failed to correctly parse upper case command.");
    "mOVe".getChars(0, 4, command, 0);
    assertTrue(Parser.parseMoveKeyword(command, 0), "Failed to correctly parse mixed case command.");
    "movE".getChars(0, 4, command, 0);
    assertTrue(Parser.parseMoveKeyword(command, 0), "Failed to correctly parse mixed case command.");
    "Move".getChars(0, 4, command, 0);
    assertTrue(Parser.parseMoveKeyword(command, 0), "Failed to correctly parse mixed case command.");
    "move".getChars(0, 4, command, 0);
    assertTrue(Parser.parseMoveKeyword(command, 0), "Failed to correctly parse lower case command.");
  }

  /**
   * Test WITH command parsing.
   */
  @Test
  void withCommandParsing() {
    char[] command = new char[4];
    "WITH".getChars(0, 4, command, 0);
    assertTrue(Parser.parseWithKeyword(command, 0), "Failed to correctly parse upper case command.");
    "wITh".getChars(0, 4, command, 0);
    assertTrue(Parser.parseWithKeyword(command, 0), "Failed to correctly parse mixed case command.");
    "witH".getChars(0, 4, command, 0);
    assertTrue(Parser.parseWithKeyword(command, 0), "Failed to correctly parse mixed case command.");
    "With".getChars(0, 4, command, 0);
    assertTrue(Parser.parseWithKeyword(command, 0), "Failed to correctly parse mixed case command.");
    "with".getChars(0, 4, command, 0);
    assertTrue(Parser.parseWithKeyword(command, 0), "Failed to correctly parse lower case command.");
  }

  @Test
  public void testReplaceProcessingDisabled() throws Exception {
    final String sql = "testString";
    assertSame(
        "The output string must be exactly the input string when replaceProcessingEnabled = false",
        sql, Parser.replaceProcessing(sql, false, false));
  }

  /**
   * Test SELECT command parsing.
   */
  @Test
  void selectCommandParsing() {
    char[] command = new char[6];
    "SELECT".getChars(0, 6, command, 0);
    assertTrue(Parser.parseSelectKeyword(command, 0), "Failed to correctly parse upper case command.");
    "sELect".getChars(0, 6, command, 0);
    assertTrue(Parser.parseSelectKeyword(command, 0), "Failed to correctly parse mixed case command.");
    "selecT".getChars(0, 6, command, 0);
    assertTrue(Parser.parseSelectKeyword(command, 0), "Failed to correctly parse mixed case command.");
    "Select".getChars(0, 6, command, 0);
    assertTrue(Parser.parseSelectKeyword(command, 0), "Failed to correctly parse mixed case command.");
    "select".getChars(0, 6, command, 0);
    assertTrue(Parser.parseSelectKeyword(command, 0), "Failed to correctly parse lower case command.");
  }

  @Test
<<<<<<< HEAD
  public void testSyntaxError() throws Exception {
    final String sql = "SELECT a FROM t WHERE (1 > 0)) ORDER BY a";
    assertEquals("extracted from comments in replaceProcessingreplaceProcessing", sql, Parser.replaceProcessing(sql, true, false));
  }

  @Test
  public void testEscapeProcessing() throws Exception {
=======
  void escapeProcessing() throws Exception {
>>>>>>> 6ab2fbad
    assertEquals("DATE '1999-01-09'", Parser.replaceProcessing("{d '1999-01-09'}", true, false));
    assertEquals("DATE '1999-01-09'", Parser.replaceProcessing("{D  '1999-01-09'}", true, false));
    assertEquals("TIME '20:00:03'", Parser.replaceProcessing("{t '20:00:03'}", true, false));
    assertEquals("TIME '20:00:03'", Parser.replaceProcessing("{T '20:00:03'}", true, false));
    assertEquals("TIMESTAMP '1999-01-09 20:11:11.123455'", Parser.replaceProcessing("{ts '1999-01-09 20:11:11.123455'}", true, false));
    assertEquals("TIMESTAMP '1999-01-09 20:11:11.123455'", Parser.replaceProcessing("{Ts '1999-01-09 20:11:11.123455'}", true, false));

    assertEquals("user", Parser.replaceProcessing("{fn user()}", true, false));
    assertEquals("cos(1)", Parser.replaceProcessing("{fn cos(1)}", true, false));
    assertEquals("extract(week from DATE '2005-01-24')", Parser.replaceProcessing("{fn week({d '2005-01-24'})}", true, false));

    assertEquals("\"T1\" LEFT OUTER JOIN t2 ON \"T1\".id = t2.id",
            Parser.replaceProcessing("{oj \"T1\" LEFT OUTER JOIN t2 ON \"T1\".id = t2.id}", true, false));

    assertEquals("ESCAPE '_'", Parser.replaceProcessing("{escape '_'}", true, false));

    // nothing should be changed in that case, no valid escape code
    assertEquals("{obj : 1}", Parser.replaceProcessing("{obj : 1}", true, false));
  }

  @Test
  void modifyJdbcCall() throws SQLException {
    assertEquals("select * from pack_getValue(?) as result", Parser.modifyJdbcCall("{ ? = call pack_getValue}", true, ServerVersion.v9_6.getVersionNum(), 3, EscapeSyntaxCallMode.SELECT).getSql());
    assertEquals("select * from pack_getValue(?,?)  as result", Parser.modifyJdbcCall("{ ? = call pack_getValue(?) }", true, ServerVersion.v9_6.getVersionNum(), 3, EscapeSyntaxCallMode.SELECT).getSql());
    assertEquals("select * from pack_getValue(?) as result", Parser.modifyJdbcCall("{ ? = call pack_getValue()}", true, ServerVersion.v9_6.getVersionNum(), 3, EscapeSyntaxCallMode.SELECT).getSql());
    assertEquals("select * from pack_getValue(?,?,?,?)  as result", Parser.modifyJdbcCall("{ ? = call pack_getValue(?,?,?) }", true, ServerVersion.v9_6.getVersionNum(), 3, EscapeSyntaxCallMode.SELECT).getSql());
    assertEquals("select * from lower(?,?) as result", Parser.modifyJdbcCall("{ ? = call lower(?)}", true, ServerVersion.v9_6.getVersionNum(), 3, EscapeSyntaxCallMode.SELECT).getSql());
    assertEquals("select * from lower(?,?) as result", Parser.modifyJdbcCall("{ ? = call lower(?)}", true, ServerVersion.v9_6.getVersionNum(), 3, EscapeSyntaxCallMode.CALL_IF_NO_RETURN).getSql());
    assertEquals("select * from lower(?,?) as result", Parser.modifyJdbcCall("{ ? = call lower(?)}", true, ServerVersion.v9_6.getVersionNum(), 3, EscapeSyntaxCallMode.CALL).getSql());
    assertEquals("select * from lower(?,?) as result", Parser.modifyJdbcCall("{call lower(?,?)}", true, ServerVersion.v9_6.getVersionNum(), 3, EscapeSyntaxCallMode.SELECT).getSql());
    assertEquals("select * from lower(?,?) as result", Parser.modifyJdbcCall("{call lower(?,?)}", true, ServerVersion.v9_6.getVersionNum(), 3, EscapeSyntaxCallMode.CALL_IF_NO_RETURN).getSql());
    assertEquals("select * from lower(?,?) as result", Parser.modifyJdbcCall("{call lower(?,?)}", true, ServerVersion.v9_6.getVersionNum(), 3, EscapeSyntaxCallMode.CALL).getSql());
    assertEquals("select * from lower(?,?) as result", Parser.modifyJdbcCall("{ ? = call lower(?)}", true, ServerVersion.v11.getVersionNum(), 3, EscapeSyntaxCallMode.SELECT).getSql());
    assertEquals("select * from lower(?,?) as result", Parser.modifyJdbcCall("{ ? = call lower(?)}", true, ServerVersion.v11.getVersionNum(), 3, EscapeSyntaxCallMode.CALL_IF_NO_RETURN).getSql());
    assertEquals("call lower(?,?)", Parser.modifyJdbcCall("{ ? = call lower(?)}", true, ServerVersion.v11.getVersionNum(), 3, EscapeSyntaxCallMode.CALL).getSql());
    assertEquals("select * from lower(?,?) as result", Parser.modifyJdbcCall("{call lower(?,?)}", true, ServerVersion.v11.getVersionNum(), 3, EscapeSyntaxCallMode.SELECT).getSql());
    assertEquals("call lower(?,?)", Parser.modifyJdbcCall("{call lower(?,?)}", true, ServerVersion.v11.getVersionNum(), 3, EscapeSyntaxCallMode.CALL_IF_NO_RETURN).getSql());
    assertEquals("call lower(?,?)", Parser.modifyJdbcCall("{call lower(?,?)}", true, ServerVersion.v11.getVersionNum(), 3, EscapeSyntaxCallMode.CALL).getSql());
  }

  @Test
  void unterminatedEscape() throws Exception {
    assertEquals("{oj ", Parser.replaceProcessing("{oj ", true, false));
  }

  @Test
<<<<<<< HEAD
  public void testUnterminatedDollar() throws Exception {
    try {
      Parser.replaceProcessing("$$", true, false);
      fail("Nothing was thrown!");
    } catch (PSQLException e) {
      assertEquals("Unterminated dollar quote started at position 0 in SQL $$. Expected terminating $$", e.getMessage());
    }

    try {
      Parser.replaceProcessing("$$$", true, false);
      fail("Nothing was thrown!");
    } catch (PSQLException e) {
      assertEquals("Unterminated dollar quote started at position 0 in SQL $$$. Expected terminating $$", e.getMessage());
    }
  }

  @Test
  @Ignore(value = "returning in the select clause is hard to distinguish from insert ... returning *")
  public void insertSelectFakeReturning() throws SQLException {
=======
  @Disabled(value = "returning in the select clause is hard to distinguish from insert ... returning *")
  void insertSelectFakeReturning() throws SQLException {
>>>>>>> 6ab2fbad
    String query =
        "insert test(id, name) select 1, 'value' as RETURNING from test2";
    List<NativeQuery> qry =
        Parser.parseJdbcSql(
            query, true, true, true, true, true, PlaceholderStyle.NONE);
    boolean returningKeywordPresent = qry.get(0).command.isReturningKeywordPresent();
    assertFalse(returningKeywordPresent, "Query does not have returning clause " + query);
  }

  @Test
  void insertSelectReturning() throws SQLException {
    String query =
        "insert test(id, name) select 1, 'value' from test2 RETURNING id";
    List<NativeQuery> qry =
        Parser.parseJdbcSql(
            query, true, true, true, true, true, PlaceholderStyle.NONE);
    boolean returningKeywordPresent = qry.get(0).command.isReturningKeywordPresent();
    assertTrue(returningKeywordPresent, "Query has a returning clause " + query);
  }

  @Test
<<<<<<< HEAD
  public void namedPlaceholderComposite() throws SQLException {

    String query = "SELECT :a; SELECT :b";
    List<NativeQuery> qry = Parser.parseJdbcSql(query, true, true, true, false, true, PlaceholderStyle.ANY);
    assertEquals(2, qry.size());

    NativeQuery nativeQuery;
    nativeQuery = qry.get(0);
    assertEquals(1, nativeQuery.parameterCtx.placeholderCount());
    assertEquals(1, nativeQuery.parameterCtx.nativeParameterCount());
    assertEquals("a", nativeQuery.parameterCtx.getPlaceholderName(0));

    nativeQuery = qry.get(1);
    assertEquals(1, nativeQuery.parameterCtx.placeholderCount());
    assertEquals(1, nativeQuery.parameterCtx.nativeParameterCount());
    assertEquals("b", nativeQuery.parameterCtx.getPlaceholderName(0));
  }

  @Test
  public void namedPlaceholderSimple() throws SQLException {
    String strSQL;
    NativeQuery nativeQuery;

    // Basic
    strSQL = "SELECT :PARAM";
    nativeQuery = Parser.parseJdbcSql(strSQL, true, true, true, false, true, PlaceholderStyle.ANY).get(0);
    assertEquals(1, nativeQuery.parameterCtx.placeholderCount());
    assertEquals(1, nativeQuery.parameterCtx.nativeParameterCount());
    assertEquals("PARAM", nativeQuery.parameterCtx.getPlaceholderName(0));

    // Something with a CAST in it
    strSQL = "SELECT :PARAM::boolean";
    nativeQuery = Parser.parseJdbcSql(strSQL, true, true, true, false, true, PlaceholderStyle.ANY).get(0);
    assertEquals(1, nativeQuery.parameterCtx.placeholderCount());
    assertEquals(1, nativeQuery.parameterCtx.nativeParameterCount());
    assertEquals("PARAM", nativeQuery.parameterCtx.getPlaceholderName(0));

    // Something with a CAST but no placeholders
    strSQL = "SELECT '{}'::int[]";
    nativeQuery = Parser.parseJdbcSql(strSQL, true, true, true, false, true, PlaceholderStyle.ANY).get(0);
    assertEquals(strSQL, nativeQuery.nativeSql);
    assertEquals(0, nativeQuery.parameterCtx.placeholderCount());
    assertEquals(0, nativeQuery.parameterCtx.nativeParameterCount());

    strSQL = "insert into test_logic_table\n"
        + "  select id, md5(random()::text) as name from generate_series(1, 200000) as id";
    nativeQuery = Parser.parseJdbcSql(strSQL, true, true, true, false, true, PlaceholderStyle.ANY).get(0);
    assertEquals(strSQL, nativeQuery.nativeSql);
    assertEquals(0, nativeQuery.parameterCtx.placeholderCount());
    assertEquals(0, nativeQuery.parameterCtx.nativeParameterCount());

    // We can also do this
    strSQL = "SELECT $1";
    nativeQuery = Parser.parseJdbcSql(strSQL, true, true, true, false, true, PlaceholderStyle.ANY).get(0);
    assertEquals(strSQL, nativeQuery.nativeSql);
    assertEquals(1, nativeQuery.parameterCtx.placeholderCount());
    assertEquals(1, nativeQuery.parameterCtx.nativeParameterCount());

    // But this would be bad syntax
    strSQL = "SELECT :$1";
    nativeQuery = Parser.parseJdbcSql(strSQL, true, true, true, false, true, PlaceholderStyle.NATIVE).get(0);
    assertEquals(1, nativeQuery.parameterCtx.placeholderCount());
    assertEquals(1, nativeQuery.parameterCtx.nativeParameterCount());

    // This is okay, but ugly
    strSQL = "SELECT :$1";
    nativeQuery = Parser.parseJdbcSql(strSQL, true, true, true, false, true, PlaceholderStyle.ANY).get(0);
    assertEquals(1, nativeQuery.parameterCtx.placeholderCount());
    assertEquals(1, nativeQuery.parameterCtx.nativeParameterCount());
    assertEquals("$1", nativeQuery.parameterCtx.getPlaceholderName(0));

    // This is ok, as a string
    strSQL = "SELECT $$PARAM$$";
    nativeQuery = Parser.parseJdbcSql(strSQL, true, true, true, false, true, PlaceholderStyle.ANY).get(0);
    assertEquals(strSQL, nativeQuery.nativeSql);
    assertEquals(0, nativeQuery.parameterCtx.placeholderCount());
    assertEquals(0, nativeQuery.parameterCtx.nativeParameterCount());

    strSQL = "SELECT :$$PARAM$$";
    nativeQuery = Parser.parseJdbcSql(strSQL, true, true, true, false, true, PlaceholderStyle.ANY).get(0);
    assertEquals(1, nativeQuery.parameterCtx.placeholderCount());
    assertEquals(1, nativeQuery.parameterCtx.nativeParameterCount());
    assertEquals("$$PARAM$$", nativeQuery.parameterCtx.getPlaceholderName(0));

    // Comments must end the capture of a placeholder name
    strSQL = "SELECT :param--Lovely";
    nativeQuery = Parser.parseJdbcSql(strSQL, true, true, true, false, true, PlaceholderStyle.ANY).get(0);
    assertEquals(1, nativeQuery.parameterCtx.placeholderCount());
    assertEquals(1, nativeQuery.parameterCtx.nativeParameterCount());
    assertEquals("param", nativeQuery.parameterCtx.getPlaceholderName(0));

    // Placeholder names must not be captured inside comments
    strSQL = "SELECT a--:param";
    nativeQuery = Parser.parseJdbcSql(strSQL, true, true, true, false, true, PlaceholderStyle.ANY).get(0);
    assertEquals(strSQL, nativeQuery.nativeSql);
    assertEquals(0, nativeQuery.parameterCtx.placeholderCount());
    assertEquals(0, nativeQuery.parameterCtx.nativeParameterCount());

    // Or block comments
    strSQL = "SELECT :paramA, /* "
        + ":NotAPlaceholder,"
        + "*/:paramB";
    nativeQuery = Parser.parseJdbcSql(strSQL, true, true, true, false, true, PlaceholderStyle.ANY).get(0);
    assertEquals(2, nativeQuery.parameterCtx.placeholderCount());
    assertEquals(2, nativeQuery.parameterCtx.nativeParameterCount());
    assertEquals("paramA", nativeQuery.parameterCtx.getPlaceholderName(0));
    assertEquals("paramB", nativeQuery.parameterCtx.getPlaceholderName(1));

    // Placeholder names must not start with a number
    strSQL = "SELECT :1param";
    nativeQuery = Parser.parseJdbcSql(strSQL, true, true, true, false, true, PlaceholderStyle.ANY).get(0);
    assertEquals(strSQL, nativeQuery.nativeSql);
    assertEquals(0, nativeQuery.parameterCtx.placeholderCount());
    assertEquals(0, nativeQuery.parameterCtx.nativeParameterCount());

    // Native Placeholders must start with a number
    strSQL = "SELECT €param";
    nativeQuery = Parser.parseJdbcSql(strSQL, true, true, true, false, true, PlaceholderStyle.ANY).get(0);
    assertEquals(strSQL, nativeQuery.nativeSql);
    assertEquals(0, nativeQuery.parameterCtx.placeholderCount());
    assertEquals(0, nativeQuery.parameterCtx.nativeParameterCount());

    // Native Placeholders must be all positive numbers, greater than 0
    strSQL = "SELECT $0";
    nativeQuery = Parser.parseJdbcSql(strSQL, true, true, true, false, true, PlaceholderStyle.ANY).get(0);
    assertEquals(strSQL, nativeQuery.nativeSql);
    assertEquals(0, nativeQuery.parameterCtx.placeholderCount());
    assertEquals(0, nativeQuery.parameterCtx.nativeParameterCount());

    strSQL = "SELECT $-1";
    nativeQuery = Parser.parseJdbcSql(strSQL, true, true, true, false, true, PlaceholderStyle.ANY).get(0);
    assertEquals(strSQL, nativeQuery.nativeSql);
    assertEquals(0, nativeQuery.parameterCtx.placeholderCount());
    assertEquals(0, nativeQuery.parameterCtx.nativeParameterCount());

    // Review comment
    strSQL = "select * from foo where name like ':foo'";
    nativeQuery = Parser.parseJdbcSql(strSQL, true, true, true, false, true, PlaceholderStyle.ANY).get(0);
    assertEquals(strSQL, nativeQuery.nativeSql);
    assertEquals(0, nativeQuery.parameterCtx.placeholderCount());
    assertEquals(0, nativeQuery.parameterCtx.nativeParameterCount());
  }

  @Test
  public void namedPlaceholderComplex() throws SQLException {
    String strSQL;
    NativeQuery nativeQuery;

    // CREATE a FUNCTION
    strSQL = "CREATE FUNCTION test_parser(p bigint) RETURNS bigint AS $$ DECLARE v int; BEGIN v := 2*p; RETURN v; END $$ LANGUAGE plpgsql";
    nativeQuery = Parser.parseJdbcSql(strSQL, true, true, true, false, true, PlaceholderStyle.ANY).get(0);
    assertEquals(strSQL, nativeQuery.nativeSql);
    assertEquals(0, nativeQuery.parameterCtx.placeholderCount());
    assertEquals(0, nativeQuery.parameterCtx.nativeParameterCount());

    // CREATE a FUNCTION with unnamed parameters
    strSQL = "CREATE FUNCTION test_parser(bigint) RETURNS bigint AS $$ DECLARE v int; BEGIN v := 2*$1; RETURN v; END $$ LANGUAGE plpgsql";
    nativeQuery = Parser.parseJdbcSql(strSQL, true, true, true, false, true, PlaceholderStyle.ANY).get(0);
    assertEquals(strSQL, nativeQuery.nativeSql);
    assertEquals(0, nativeQuery.parameterCtx.placeholderCount());
    assertEquals(0, nativeQuery.parameterCtx.nativeParameterCount());

    // SELECT from FUNCTION assigning parameters
    strSQL = "SELECT func(p1 := 'x', p2 := 'y')";
    nativeQuery = Parser.parseJdbcSql(strSQL, true, true, true, false, true, PlaceholderStyle.ANY).get(0);
    assertEquals(strSQL, nativeQuery.nativeSql);
    assertEquals(0, nativeQuery.parameterCtx.placeholderCount());
    assertEquals(0, nativeQuery.parameterCtx.nativeParameterCount());

    // SELECT from FUNCTION assigning parameters in another style
    strSQL = "SELECT func(p1 => 'x', p2 => 'y' )";
    nativeQuery = Parser.parseJdbcSql(strSQL, true, true, true, false, true, PlaceholderStyle.ANY).get(0);
    assertEquals(strSQL, nativeQuery.nativeSql);
    assertEquals(0, nativeQuery.parameterCtx.placeholderCount());
    assertEquals(0, nativeQuery.parameterCtx.nativeParameterCount());

    // PREPARE a value statement
    strSQL = "PREPARE prep_values(bigint) AS VALUES($1)";
    nativeQuery = Parser.parseJdbcSql(strSQL, true, true, true, false, true, PlaceholderStyle.ANY).get(0);
    assertEquals(strSQL, nativeQuery.nativeSql);
    assertEquals(0, nativeQuery.parameterCtx.placeholderCount());
    assertEquals(0, nativeQuery.parameterCtx.nativeParameterCount());

    // CREATE a function that does a PREPARE
    strSQL = "CREATE FUNCTION test_parser_execute_prepared() RETURNS VOID AS $$ BEGIN EXECUTE 'PREPARE prep_values(bigint) AS VALUES($1)'; END $$ \n LANGUAGE plpgsql";
    nativeQuery = Parser.parseJdbcSql(strSQL, true, true, true, false, true, PlaceholderStyle.ANY).get(0);
    assertEquals(strSQL, nativeQuery.nativeSql);
    assertEquals(0, nativeQuery.parameterCtx.placeholderCount());
    assertEquals(0, nativeQuery.parameterCtx.nativeParameterCount());

    // Maybe some day we will be able to do this. Right now it doesn't make sense.
    strSQL = ""
        + "WITH\n"
        + "  FUNCTION test_func_1(p1 bigint, p2 bigint) RETURNS bigint AS $$ BEGIN return $1*$2;\n"
        + "END $$ LANGUAGE plpgsql,\n"
        + "  FUNCTION test_func_2(p1 bigint, p2 bigint) RETURNS bigint AS $$ SELECT $1*$2; $$\n"
        + "LANGUAGE sql\n"
        + "SELECT\n"
        + "  test_func_1( p1 => r.col, :p2),\n"
        + "  test_func_2(r.col, p2 => :p3)\n"
        + "FROM\n"
        + "  some_table r\n"
        + "WHERE\n"
        + "  r.col = :p1\n";

    final List<NativeQuery> nativeQueries =
        Parser.parseJdbcSql(strSQL, true, true, true, false, true, PlaceholderStyle.ANY);
    nativeQuery = nativeQueries.get(0);
    assertEquals(strSQL
                  .replaceAll(":p1", "\\$3")
                  .replaceAll(":p2", "\\$1")
                  .replaceAll(":p3", "\\$2"),
        nativeQuery.nativeSql);
    assertEquals(3, nativeQuery.parameterCtx.placeholderCount());
    assertEquals(3, nativeQuery.parameterCtx.nativeParameterCount());

    List<String> expectedParameterNames = new ArrayList<String>();
    expectedParameterNames.add("p2");
    expectedParameterNames.add("p3");
    expectedParameterNames.add("p1");
    assertEquals(nativeQuery.parameterCtx.getPlaceholderNames(), expectedParameterNames);
  }

  @Test
  public void insertReturningInWith() throws SQLException {
=======
  void insertReturningInWith() throws SQLException {
>>>>>>> 6ab2fbad
    String query =
        "with x as (insert into mytab(x) values(1) returning x) insert test(id, name) select 1, 'value' from test2";
    List<NativeQuery> qry =
        Parser.parseJdbcSql(
            query, true, true, true, true, true, PlaceholderStyle.ANY);
    boolean returningKeywordPresent = qry.get(0).command.isReturningKeywordPresent();
    assertFalse(returningKeywordPresent, "There's no top-level <<returning>> clause " + query);
  }

  @Test
  void insertBatchedReWriteOnConflict() throws SQLException {
    String query = "insert into test(id, name) values (:id,:name) ON CONFLICT (id) DO NOTHING";
    List<NativeQuery> qry = Parser.parseJdbcSql(query, true, true, true, true, true, PlaceholderStyle.ANY);
    SqlCommand command = qry.get(0).getCommand();
    assertEquals(34, command.getBatchRewriteValuesBraceOpenPosition());
    assertEquals(44, command.getBatchRewriteValuesBraceClosePosition());
  }

  @Test
  void insertBatchedReWriteOnConflictUpdateBind() throws SQLException {
    String query = "insert into test(id, name) values (?,?) ON CONFLICT (id) UPDATE SET name=?";
    List<NativeQuery> qry = Parser.parseJdbcSql(query, true, true, true, true, true, PlaceholderStyle.ANY);
    SqlCommand command = qry.get(0).getCommand();
    assertFalse(command.isBatchedReWriteCompatible(), "update set name=? is NOT compatible with insert rewrite");
  }

  @Test
  void insertBatchedReWriteOnConflictUpdateConstant() throws SQLException {
    String query = "insert into test(id, name) values (?,?) ON CONFLICT (id) UPDATE SET name='default'";
    List<NativeQuery> qry = Parser.parseJdbcSql(query, true, true, true, true, true, PlaceholderStyle.NONE);
    SqlCommand command = qry.get(0).getCommand();
    assertTrue(command.isBatchedReWriteCompatible(), "update set name='default' is compatible with insert rewrite");
  }

  @Test
  void insertMultiInsert() throws SQLException {
    String query =
        "insert into test(id, name) values (:id,:name),(:id,:name) ON CONFLICT (id) DO NOTHING";
    List<NativeQuery> qry = Parser.parseJdbcSql(query, true, true, true, true, true, PlaceholderStyle.NONE);
    SqlCommand command = qry.get(0).getCommand();
    assertEquals(34, command.getBatchRewriteValuesBraceOpenPosition());
    assertEquals(56, command.getBatchRewriteValuesBraceClosePosition());
  }

  @Test
  void valuesTableParse() throws SQLException {
    String query = "insert into values_table (id, name) values (?,?)";
    List<NativeQuery> qry = Parser.parseJdbcSql(query, true, true, true, true, true, PlaceholderStyle.NONE);
    SqlCommand command = qry.get(0).getCommand();
    assertEquals(43, command.getBatchRewriteValuesBraceOpenPosition());
    assertEquals(49, command.getBatchRewriteValuesBraceClosePosition());

    query = "insert into table_values (id, name) values (?,?)";
    qry = Parser.parseJdbcSql(query, true, true, true, true, true, PlaceholderStyle.NONE);
    command = qry.get(0).getCommand();
    assertEquals(43, command.getBatchRewriteValuesBraceOpenPosition());
    assertEquals(49, command.getBatchRewriteValuesBraceClosePosition());
  }

  @Test
  void createTableParseWithOnDeleteClause() throws SQLException {
    String[] returningColumns = {"*"};
    String query = "create table \"testTable\" (\"id\" INT SERIAL NOT NULL PRIMARY KEY, \"foreignId\" INT REFERENCES \"otherTable\" (\"id\") ON DELETE NO ACTION)";
    List<NativeQuery> qry = Parser.parseJdbcSql(query, true, true, true, true, true, PlaceholderStyle.NONE, returningColumns);
    SqlCommand command = qry.get(0).getCommand();
    assertFalse(command.isReturningKeywordPresent(), "No returning keyword should be present");
    assertEquals(SqlCommandType.CREATE, command.getType());
  }

  @Test
  void createTableParseWithOnUpdateClause() throws SQLException {
    String[] returningColumns = {"*"};
    String query = "create table \"testTable\" (\"id\" INT SERIAL NOT NULL PRIMARY KEY, \"foreignId\" INT REFERENCES \"otherTable\" (\"id\")) ON UPDATE NO ACTION";
    List<NativeQuery> qry = Parser.parseJdbcSql(query, true, true, true, true, true, PlaceholderStyle.NONE, returningColumns);
    SqlCommand command = qry.get(0).getCommand();
    assertFalse(command.isReturningKeywordPresent(), "No returning keyword should be present");
    assertEquals(SqlCommandType.CREATE, command.getType());
  }

  @Test
  void alterTableParseWithOnDeleteClause() throws SQLException {
    String[] returningColumns = {"*"};
    String query = "alter table \"testTable\" ADD \"foreignId\" INT REFERENCES \"otherTable\" (\"id\") ON DELETE NO ACTION";
    List<NativeQuery> qry = Parser.parseJdbcSql(query, true, true, true, true, true, PlaceholderStyle.NONE, returningColumns);
    SqlCommand command = qry.get(0).getCommand();
    assertFalse(command.isReturningKeywordPresent(), "No returning keyword should be present");
    assertEquals(SqlCommandType.ALTER, command.getType());
  }

  @Test
  void alterTableParseWithOnUpdateClause() throws SQLException {
    String[] returningColumns = {"*"};
    String query = "alter table \"testTable\" ADD \"foreignId\" INT REFERENCES \"otherTable\" (\"id\") ON UPDATE RESTRICT";
    List<NativeQuery> qry = Parser.parseJdbcSql(query, true, true, true, true, true, PlaceholderStyle.NONE, returningColumns);
    SqlCommand command = qry.get(0).getCommand();
    assertFalse(command.isReturningKeywordPresent(), "No returning keyword should be present");
    assertEquals(SqlCommandType.ALTER, command.getType());
  }

  @Test
  void parseV14functions() throws SQLException {
    String[] returningColumns = {"*"};
    String query = "CREATE OR REPLACE FUNCTION asterisks(n int)\n"
        + "  RETURNS SETOF text\n"
        + "  LANGUAGE sql IMMUTABLE STRICT PARALLEL SAFE\n"
        + "BEGIN ATOMIC\n"
        + "SELECT repeat('*', g) FROM generate_series (1, n) g; \n"
        + "END;";
<<<<<<< HEAD
    List<NativeQuery> qry = Parser.parseJdbcSql(query, true, true, true, true, true, PlaceholderStyle.ANY, returningColumns);
    Assert.assertNotNull(qry);
    Assert.assertEquals("There should only be one query returned here", 1, qry.size());
=======
    List<NativeQuery> qry = Parser.parseJdbcSql(query, true, true, true, true, true, returningColumns);
    assertNotNull(qry);
    assertEquals(1, qry.size(), "There should only be one query returned here");
>>>>>>> 6ab2fbad
  }
}<|MERGE_RESOLUTION|>--- conflicted
+++ resolved
@@ -5,17 +5,12 @@
 
 package org.postgresql.core;
 
-<<<<<<< HEAD
-import static org.junit.Assert.assertEquals;
+import static org.junit.jupiter.api.Assertions.assertEquals;
 import static org.junit.Assert.assertSame;
-import static org.junit.Assert.assertTrue;
-import static org.junit.Assert.fail;
-=======
-import static org.junit.jupiter.api.Assertions.assertEquals;
 import static org.junit.jupiter.api.Assertions.assertFalse;
 import static org.junit.jupiter.api.Assertions.assertNotNull;
 import static org.junit.jupiter.api.Assertions.assertTrue;
->>>>>>> 6ab2fbad
+import static org.junit.Assert.fail;
 
 import org.postgresql.jdbc.EscapeSyntaxCallMode;
 import org.postgresql.jdbc.PlaceholderStyle;
@@ -142,17 +137,13 @@
   }
 
   @Test
-<<<<<<< HEAD
   public void testSyntaxError() throws Exception {
     final String sql = "SELECT a FROM t WHERE (1 > 0)) ORDER BY a";
     assertEquals("extracted from comments in replaceProcessingreplaceProcessing", sql, Parser.replaceProcessing(sql, true, false));
   }
 
   @Test
-  public void testEscapeProcessing() throws Exception {
-=======
   void escapeProcessing() throws Exception {
->>>>>>> 6ab2fbad
     assertEquals("DATE '1999-01-09'", Parser.replaceProcessing("{d '1999-01-09'}", true, false));
     assertEquals("DATE '1999-01-09'", Parser.replaceProcessing("{D  '1999-01-09'}", true, false));
     assertEquals("TIME '20:00:03'", Parser.replaceProcessing("{t '20:00:03'}", true, false));
@@ -199,7 +190,6 @@
   }
 
   @Test
-<<<<<<< HEAD
   public void testUnterminatedDollar() throws Exception {
     try {
       Parser.replaceProcessing("$$", true, false);
@@ -217,12 +207,8 @@
   }
 
   @Test
-  @Ignore(value = "returning in the select clause is hard to distinguish from insert ... returning *")
-  public void insertSelectFakeReturning() throws SQLException {
-=======
   @Disabled(value = "returning in the select clause is hard to distinguish from insert ... returning *")
   void insertSelectFakeReturning() throws SQLException {
->>>>>>> 6ab2fbad
     String query =
         "insert test(id, name) select 1, 'value' as RETURNING from test2";
     List<NativeQuery> qry =
@@ -244,7 +230,6 @@
   }
 
   @Test
-<<<<<<< HEAD
   public void namedPlaceholderComposite() throws SQLException {
 
     String query = "SELECT :a; SELECT :b";
@@ -469,10 +454,7 @@
   }
 
   @Test
-  public void insertReturningInWith() throws SQLException {
-=======
   void insertReturningInWith() throws SQLException {
->>>>>>> 6ab2fbad
     String query =
         "with x as (insert into mytab(x) values(1) returning x) insert test(id, name) select 1, 'value' from test2";
     List<NativeQuery> qry =
@@ -581,14 +563,8 @@
         + "BEGIN ATOMIC\n"
         + "SELECT repeat('*', g) FROM generate_series (1, n) g; \n"
         + "END;";
-<<<<<<< HEAD
     List<NativeQuery> qry = Parser.parseJdbcSql(query, true, true, true, true, true, PlaceholderStyle.ANY, returningColumns);
-    Assert.assertNotNull(qry);
-    Assert.assertEquals("There should only be one query returned here", 1, qry.size());
-=======
-    List<NativeQuery> qry = Parser.parseJdbcSql(query, true, true, true, true, true, returningColumns);
     assertNotNull(qry);
     assertEquals(1, qry.size(), "There should only be one query returned here");
->>>>>>> 6ab2fbad
   }
 }