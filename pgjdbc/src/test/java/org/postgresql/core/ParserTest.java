--- conflicted
+++ resolved
@@ -217,8 +217,6 @@
     Assert.assertEquals(56, command.getBatchRewriteValuesBraceClosePosition());
   }
 
-<<<<<<< HEAD
-=======
   @Test
   public void testSameListReturned() throws SQLException {
     List<NativeQuery> qry = Parser.parseJdbcSql(
@@ -248,7 +246,6 @@
     Assert.assertNotSame(qry4, qry5);
   }
 
->>>>>>> f9080a7f
   /**
    * Utility method to allow clearing of cached queries and execution counts.
    */
