--- conflicted
+++ resolved
@@ -878,7 +878,6 @@
   }
 
   /**
-<<<<<<< HEAD
    * Return the float value for this connection parameter in the given {@code Properties}
    *
    * @param properties properties to take actual value from
@@ -897,9 +896,6 @@
 
   /**
    * Return the {@code Integer} value for this connection parameter in the given {@code Properties}
-=======
-   * Return the {@code Integer} value for this connection parameter in the given {@code Properties}.
->>>>>>> ff22a3c3
    *
    * @param properties properties to take actual value from
    * @return evaluated value for this connection parameter converted to Integer or null
