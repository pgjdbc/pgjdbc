/*
 * Copyright (c) 2004, PostgreSQL Global Development Group
 * See the LICENSE file in the project root for more information.
 */

package org.postgresql.jdbc;

import static org.postgresql.util.internal.Nullness.castNonNull;

import org.postgresql.core.BaseConnection;
import org.postgresql.core.BaseStatement;
import org.postgresql.core.Field;
import org.postgresql.core.Oid;
import org.postgresql.core.Tuple;
import org.postgresql.jdbc.ArrayDecoding.PgArrayList;
import org.postgresql.jdbc2.ArrayAssistantRegistry;
import org.postgresql.util.ByteConverter;
import org.postgresql.util.GT;
import org.postgresql.util.PSQLException;
import org.postgresql.util.PSQLState;

<<<<<<< HEAD
import org.checkerframework.checker.nullness.qual.Nullable;

=======
>>>>>>> d7365c92
import java.sql.ResultSet;
import java.sql.SQLException;
import java.util.ArrayList;
import java.util.List;
import java.util.Map;

/**
 * <p>Array is used collect one column of query result data.</p>
 *
 * <p>Read a field of type Array into either a natively-typed Java array object or a ResultSet.
 * Accessor methods provide the ability to capture array slices.</p>
 *
 * <p>Other than the constructor all methods are direct implementations of those specified for
 * java.sql.Array. Please refer to the javadoc for java.sql.Array for detailed descriptions of the
 * functionality and parameters of the methods of this class.</p>
 *
 * @see ResultSet#getArray
 */
public class PgArray implements java.sql.Array {

  static {
    ArrayAssistantRegistry.register(Oid.UUID, new UUIDArrayAssistant());
    ArrayAssistantRegistry.register(Oid.UUID_ARRAY, new UUIDArrayAssistant());
  }

  /**
   * A database connection.
   */
  protected @Nullable BaseConnection connection;

  /**
   * The OID of this field.
   */
  private final int oid;

  /**
   * Field value as String.
   */
<<<<<<< HEAD
  protected @Nullable String fieldString;
=======
  protected String fieldString = null;
>>>>>>> d7365c92

  /**
   * Value of field as {@link PgArrayList}. Will be initialized only once within
   * {@link #buildArrayList()}.
   */
<<<<<<< HEAD
  protected ArrayDecoding.@Nullable PgArrayList arrayList;
=======
  protected ArrayDecoding.PgArrayList arrayList;
>>>>>>> d7365c92

  protected byte @Nullable [] fieldBytes;

  private PgArray(BaseConnection connection, int oid) throws SQLException {
    this.connection = connection;
    this.oid = oid;
  }

  /**
   * Create a new Array.
   *
   * @param connection a database connection
   * @param oid the oid of the array datatype
   * @param fieldString the array data in string form
   * @throws SQLException if something wrong happens
   */
  public PgArray(BaseConnection connection, int oid, @Nullable String fieldString)
      throws SQLException {
    this(connection, oid);
    this.fieldString = fieldString;
  }

  /**
   * Create a new Array.
   *
   * @param connection a database connection
   * @param oid the oid of the array datatype
   * @param fieldBytes the array data in byte form
   * @throws SQLException if something wrong happens
   */
  public PgArray(BaseConnection connection, int oid, byte @Nullable [] fieldBytes)
      throws SQLException {
    this(connection, oid);
    this.fieldBytes = fieldBytes;
  }

  private BaseConnection getConnection() {
    return castNonNull(connection);
  }

  @SuppressWarnings("return.type.incompatible")
  public Object getArray() throws SQLException {
    return getArrayImpl(1, 0, null);
  }

  @SuppressWarnings("return.type.incompatible")
  public Object getArray(long index, int count) throws SQLException {
    return getArrayImpl(index, count, null);
  }

  @SuppressWarnings("return.type.incompatible")
  public Object getArrayImpl(Map<String, Class<?>> map) throws SQLException {
    return getArrayImpl(1, 0, map);
  }

  @SuppressWarnings("return.type.incompatible")
  public Object getArray(Map<String, Class<?>> map) throws SQLException {
    return getArrayImpl(map);
  }

  @SuppressWarnings("return.type.incompatible")
  public Object getArray(long index, int count, @Nullable Map<String, Class<?>> map)
      throws SQLException {
    return getArrayImpl(index, count, map);
  }

  public @Nullable Object getArrayImpl(long index, int count, @Nullable Map<String, Class<?>> map)
      throws SQLException {

    // for now maps aren't supported.
    if (map != null && !map.isEmpty()) {
      throw org.postgresql.Driver.notImplemented(this.getClass(), "getArrayImpl(long,int,Map)");
    }

    // array index is out of range
    if (index < 1) {
      throw new PSQLException(GT.tr("The array index is out of range: {0}", index),
          PSQLState.DATA_ERROR);
    }

    if (fieldBytes != null) {
      return readBinaryArray((int) index, count);
    }

    if (fieldString == null) {
      return null;
    }

    buildArrayList();

    if (count == 0) {
      count = arrayList.size();
    }

    // array index out of range
    if ((index - 1) + count > arrayList.size()) {
      throw new PSQLException(
          GT.tr("The array index is out of range: {0}, number of elements: {1}.",
              index + count, (long) arrayList.size()),
          PSQLState.DATA_ERROR);
    }

    return buildArray(arrayList, (int) index, count);
  }

  private Object readBinaryArray(int index, int count) throws SQLException {
    return ArrayDecoding.readBinaryArray(index, count, fieldBytes, connection);
  }

  private ResultSet readBinaryResultSet(byte[] fieldBytes, int index, int count)
      throws SQLException {
    int dimensions = ByteConverter.int4(fieldBytes, 0);
    // int flags = ByteConverter.int4(fieldBytes, 4); // bit 0: 0=no-nulls, 1=has-nulls
    int elementOid = ByteConverter.int4(fieldBytes, 8);
    int pos = 12;
    int[] dims = new int[dimensions];
    for (int d = 0; d < dimensions; ++d) {
      dims[d] = ByteConverter.int4(fieldBytes, pos);
      pos += 4;
      /* int lbound = ByteConverter.int4(fieldBytes, pos); */
      pos += 4;
    }
    if (count > 0 && dimensions > 0) {
      dims[0] = Math.min(count, dims[0]);
    }
    List<Tuple> rows = new ArrayList<Tuple>();
    Field[] fields = new Field[2];

    storeValues(fieldBytes, rows, fields, elementOid, dims, pos, 0, index);

    BaseStatement stat = (BaseStatement) getConnection()
        .createStatement(ResultSet.TYPE_SCROLL_INSENSITIVE, ResultSet.CONCUR_READ_ONLY);
    return stat.createDriverResultSet(fields, rows);
  }

  private int storeValues(byte[] fieldBytes, List<Tuple> rows, Field[] fields, int elementOid,
      final int[] dims,
      int pos, final int thisDimension, int index) throws SQLException {
    // handle an empty array
    if (dims.length == 0) {
      fields[0] = new Field("INDEX", Oid.INT4);
      fields[0].setFormat(Field.BINARY_FORMAT);
      fields[1] = new Field("VALUE", elementOid);
      fields[1].setFormat(Field.BINARY_FORMAT);
      for (int i = 1; i < index; ++i) {
        int len = ByteConverter.int4(fieldBytes, pos);
        pos += 4;
        if (len != -1) {
          pos += len;
        }
      }
    } else if (thisDimension == dims.length - 1) {
      fields[0] = new Field("INDEX", Oid.INT4);
      fields[0].setFormat(Field.BINARY_FORMAT);
      fields[1] = new Field("VALUE", elementOid);
      fields[1].setFormat(Field.BINARY_FORMAT);
      for (int i = 1; i < index; ++i) {
        int len = ByteConverter.int4(fieldBytes, pos);
        pos += 4;
        if (len != -1) {
          pos += len;
        }
      }
      for (int i = 0; i < dims[thisDimension]; ++i) {
        byte[][] rowData = new byte[2][];
        rowData[0] = new byte[4];
        ByteConverter.int4(rowData[0], 0, i + index);
        rows.add(new Tuple(rowData));
        int len = ByteConverter.int4(fieldBytes, pos);
        pos += 4;
        if (len == -1) {
          continue;
        }
        rowData[1] = new byte[len];
        System.arraycopy(fieldBytes, pos, rowData[1], 0, rowData[1].length);
        pos += len;
      }
    } else {
      fields[0] = new Field("INDEX", Oid.INT4);
      fields[0].setFormat(Field.BINARY_FORMAT);
      fields[1] = new Field("VALUE", oid);
      fields[1].setFormat(Field.BINARY_FORMAT);
      int nextDimension = thisDimension + 1;
      int dimensionsLeft = dims.length - nextDimension;
      for (int i = 1; i < index; ++i) {
        pos = calcRemainingDataLength(fieldBytes, dims, pos, elementOid, nextDimension);
      }
      for (int i = 0; i < dims[thisDimension]; ++i) {
        byte[][] rowData = new byte[2][];
        rowData[0] = new byte[4];
        ByteConverter.int4(rowData[0], 0, i + index);
        rows.add(new Tuple(rowData));
        int dataEndPos = calcRemainingDataLength(fieldBytes, dims, pos, elementOid, nextDimension);
        int dataLength = dataEndPos - pos;
        rowData[1] = new byte[12 + 8 * dimensionsLeft + dataLength];
        ByteConverter.int4(rowData[1], 0, dimensionsLeft);
        System.arraycopy(fieldBytes, 4, rowData[1], 4, 8);
        System.arraycopy(fieldBytes, 12 + nextDimension * 8, rowData[1], 12, dimensionsLeft * 8);
        System.arraycopy(fieldBytes, pos, rowData[1], 12 + dimensionsLeft * 8, dataLength);
        pos = dataEndPos;
      }
    }
    return pos;
  }

  private int calcRemainingDataLength(byte[] fieldBytes,
      int[] dims, int pos, int elementOid, int thisDimension) {
    if (thisDimension == dims.length - 1) {
      for (int i = 0; i < dims[thisDimension]; ++i) {
        int len = ByteConverter.int4(fieldBytes, pos);
        pos += 4;
        if (len == -1) {
          continue;
        }
        pos += len;
      }
    } else {
      pos = calcRemainingDataLength(fieldBytes, dims, elementOid, pos, thisDimension + 1);
    }
    return pos;
  }

  /**
   * Build {@link ArrayList} from field's string input. As a result of this method
   * {@link #arrayList} is build. Method can be called many times in order to make sure that array
   * list is ready to use, however {@link #arrayList} will be set only once during first call.
   */
  private synchronized void buildArrayList() throws SQLException {
    if (arrayList == null) {
      arrayList = ArrayDecoding.buildArrayList(fieldString, connection.getTypeInfo().getArrayDelimiter(oid));
    }
  }

  /**
   * Convert {@link ArrayList} to array.
   *
   * @param input list to be converted into array
   */
  private Object buildArray(ArrayDecoding.PgArrayList input, int index, int count) throws SQLException {
    return ArrayDecoding.readStringArray(index, count, connection.getTypeInfo().getPGArrayElement(oid), input, connection);
  }

  public int getBaseType() throws SQLException {
    return getConnection().getTypeInfo().getSQLType(getBaseTypeName());
  }

  public String getBaseTypeName() throws SQLException {
    buildArrayList();
    int elementOID = getConnection().getTypeInfo().getPGArrayElement(oid);
    return castNonNull(getConnection().getTypeInfo().getPGType(elementOID));
  }

  public java.sql.ResultSet getResultSet() throws SQLException {
    return getResultSetImpl(1, 0, null);
  }

  public java.sql.ResultSet getResultSet(long index, int count) throws SQLException {
    return getResultSetImpl(index, count, null);
  }

  public ResultSet getResultSet(@Nullable Map<String, Class<?>> map) throws SQLException {
    return getResultSetImpl(map);
  }

  public ResultSet getResultSet(long index, int count, @Nullable Map<String, Class<?>> map)
      throws SQLException {
    return getResultSetImpl(index, count, map);
  }

  public ResultSet getResultSetImpl(@Nullable Map<String, Class<?>> map) throws SQLException {
    return getResultSetImpl(1, 0, map);
  }

  public ResultSet getResultSetImpl(long index, int count, @Nullable Map<String, Class<?>> map)
      throws SQLException {

    // for now maps aren't supported.
    if (map != null && !map.isEmpty()) {
      throw org.postgresql.Driver.notImplemented(this.getClass(), "getResultSetImpl(long,int,Map)");
    }

    // array index is out of range
    if (index < 1) {
      throw new PSQLException(GT.tr("The array index is out of range: {0}", index),
          PSQLState.DATA_ERROR);
    }

    if (fieldBytes != null) {
      return readBinaryResultSet(fieldBytes, (int) index, count);
    }

    buildArrayList();

    if (count == 0) {
      count = arrayList.size();
    }

    // array index out of range
    if ((--index) + count > arrayList.size()) {
      throw new PSQLException(
          GT.tr("The array index is out of range: {0}, number of elements: {1}.",
                  index + count, (long) arrayList.size()),
          PSQLState.DATA_ERROR);
    }

    List<Tuple> rows = new ArrayList<Tuple>();

    Field[] fields = new Field[2];

    // one dimensional array
    if (arrayList.dimensionsCount <= 1) {
      // array element type
      final int baseOid = getConnection().getTypeInfo().getPGArrayElement(oid);
      fields[0] = new Field("INDEX", Oid.INT4);
      fields[1] = new Field("VALUE", baseOid);

      for (int i = 0; i < count; i++) {
        int offset = (int) index + i;
        byte[] @Nullable [] t = new byte[2][0];
        String v = (String) arrayList.get(offset);
        t[0] = getConnection().encodeString(Integer.toString(offset + 1));
        t[1] = v == null ? null : getConnection().encodeString(v);
        rows.add(new Tuple(t));
      }
    } else {
      // when multi-dimensional
      fields[0] = new Field("INDEX", Oid.INT4);
      fields[1] = new Field("VALUE", oid);
      for (int i = 0; i < count; i++) {
        int offset = (int) index + i;
        byte[] @Nullable [] t = new byte[2][0];
        Object v = arrayList.get(offset);

<<<<<<< HEAD

        t[0] = getConnection().encodeString(Integer.toString(offset + 1));
        t[1] = v == null ? null : getConnection().encodeString(toString((ArrayDecoding.PgArrayList) v));
=======
        t[0] = connection.encodeString(Integer.toString(offset + 1));
        t[1] = v == null ? null : connection.encodeString(toString((ArrayDecoding.PgArrayList) v));
>>>>>>> d7365c92
        rows.add(new Tuple(t));
      }
    }

    BaseStatement stat = (BaseStatement) getConnection()
        .createStatement(ResultSet.TYPE_SCROLL_INSENSITIVE, ResultSet.CONCUR_READ_ONLY);
    return stat.createDriverResultSet(fields, rows);
  }

  @SuppressWarnings("nullness")
  public @Nullable String toString() {
    if (fieldString == null && fieldBytes != null) {
      try {
        Object array = readBinaryArray(1, 0);

        final ArrayEncoding.ArrayEncoder arraySupport = ArrayEncoding.getArrayEncoder(array);
        assert arraySupport != null;
        fieldString = arraySupport.toArrayString(connection.getTypeInfo().getArrayDelimiter(oid), array);
      } catch (SQLException e) {
        fieldString = "NULL"; // punt
      }
    }
    return fieldString;
  }

  /**
   * Convert array list to PG String representation (e.g. {0,1,2}).
   */
  private String toString(ArrayDecoding.PgArrayList list) throws SQLException {
    if (list == null) {
      return "NULL";
    }

    StringBuilder b = new StringBuilder().append('{');

    char delim = getConnection().getTypeInfo().getArrayDelimiter(oid);

    for (int i = 0; i < list.size(); i++) {
      Object v = list.get(i);

      if (i > 0) {
        b.append(delim);
      }

      if (v == null) {
        b.append("NULL");
      } else if (v instanceof ArrayDecoding.PgArrayList) {
        b.append(toString((ArrayDecoding.PgArrayList) v));
      } else {
        escapeArrayElement(b, (String) v);
      }
    }

    b.append('}');

    return b.toString();
  }

  public static void escapeArrayElement(StringBuilder b, String s) {
    b.append('"');
    for (int j = 0; j < s.length(); j++) {
      char c = s.charAt(j);
      if (c == '"' || c == '\\') {
        b.append('\\');
      }

      b.append(c);
    }
    b.append('"');
  }

  public boolean isBinary() {
    return fieldBytes != null;
  }

  public byte @Nullable [] toBytes() {
    return fieldBytes;
  }

  public void free() throws SQLException {
    connection = null;
    fieldString = null;
    fieldBytes = null;
    arrayList = null;
  }
}<|MERGE_RESOLUTION|>--- conflicted
+++ resolved
@@ -19,11 +19,8 @@
 import org.postgresql.util.PSQLException;
 import org.postgresql.util.PSQLState;
 
-<<<<<<< HEAD
 import org.checkerframework.checker.nullness.qual.Nullable;
 
-=======
->>>>>>> d7365c92
 import java.sql.ResultSet;
 import java.sql.SQLException;
 import java.util.ArrayList;
@@ -62,21 +59,13 @@
   /**
    * Field value as String.
    */
-<<<<<<< HEAD
   protected @Nullable String fieldString;
-=======
-  protected String fieldString = null;
->>>>>>> d7365c92
 
   /**
    * Value of field as {@link PgArrayList}. Will be initialized only once within
    * {@link #buildArrayList()}.
    */
-<<<<<<< HEAD
   protected ArrayDecoding.@Nullable PgArrayList arrayList;
-=======
-  protected ArrayDecoding.PgArrayList arrayList;
->>>>>>> d7365c92
 
   protected byte @Nullable [] fieldBytes;
 
@@ -410,14 +399,8 @@
         byte[] @Nullable [] t = new byte[2][0];
         Object v = arrayList.get(offset);
 
-<<<<<<< HEAD
-
         t[0] = getConnection().encodeString(Integer.toString(offset + 1));
         t[1] = v == null ? null : getConnection().encodeString(toString((ArrayDecoding.PgArrayList) v));
-=======
-        t[0] = connection.encodeString(Integer.toString(offset + 1));
-        t[1] = v == null ? null : connection.encodeString(toString((ArrayDecoding.PgArrayList) v));
->>>>>>> d7365c92
         rows.add(new Tuple(t));
       }
     }
