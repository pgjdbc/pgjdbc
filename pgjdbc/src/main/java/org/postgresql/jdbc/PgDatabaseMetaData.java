/*
 * Copyright (c) 2004, PostgreSQL Global Development Group
 * See the LICENSE file in the project root for more information.
 */

package org.postgresql.jdbc;

import static org.postgresql.util.internal.Nullness.castNonNull;

import org.postgresql.core.BaseStatement;
import org.postgresql.core.Field;
import org.postgresql.core.Oid;
import org.postgresql.core.ServerVersion;
import org.postgresql.core.Tuple;
import org.postgresql.core.TypeInfo;
import org.postgresql.util.ByteConverter;
import org.postgresql.util.GT;
import org.postgresql.util.JdbcBlackHole;
import org.postgresql.util.PSQLException;
import org.postgresql.util.PSQLState;

import org.checkerframework.checker.nullness.qual.KeyFor;
import org.checkerframework.checker.nullness.qual.Nullable;

import java.math.BigInteger;
import java.sql.Array;
import java.sql.Connection;
import java.sql.DatabaseMetaData;
import java.sql.ResultSet;
import java.sql.RowIdLifetime;
import java.sql.SQLException;
import java.sql.Statement;
import java.sql.Types;
import java.util.ArrayList;
import java.util.Arrays;
import java.util.Collections;
import java.util.Comparator;
import java.util.HashMap;
import java.util.Iterator;
import java.util.List;
import java.util.Map;
import java.util.StringTokenizer;

public class PgDatabaseMetaData implements DatabaseMetaData {

  public PgDatabaseMetaData(PgConnection conn) {
    this.connection = conn;
  }

  private @Nullable String keywords;

  protected final PgConnection connection; // The connection association

  private int nameDataLength = 0; // length for name datatype
  private int indexMaxKeys = 0; // maximum number of keys in an index.

  protected int getMaxIndexKeys() throws SQLException {
    if (indexMaxKeys == 0) {
      String sql;
      sql = "SELECT setting FROM pg_catalog.pg_settings WHERE name='max_index_keys'";

      Statement stmt = connection.createStatement();
      ResultSet rs = null;
      try {
        rs = stmt.executeQuery(sql);
        if (!rs.next()) {
          stmt.close();
          throw new PSQLException(
              GT.tr(
                  "Unable to determine a value for MaxIndexKeys due to missing system catalog data."),
              PSQLState.UNEXPECTED_ERROR);
        }
        indexMaxKeys = rs.getInt(1);
      } finally {
        JdbcBlackHole.close(rs);
        JdbcBlackHole.close(stmt);
      }
    }
    return indexMaxKeys;
  }

  protected int getMaxNameLength() throws SQLException {
    if (nameDataLength == 0) {
      String sql;
      sql = "SELECT t.typlen FROM pg_catalog.pg_type t, pg_catalog.pg_namespace n "
            + "WHERE t.typnamespace=n.oid AND t.typname='name' AND n.nspname='pg_catalog'";

      Statement stmt = connection.createStatement();
      ResultSet rs = null;
      try {
        rs = stmt.executeQuery(sql);
        if (!rs.next()) {
          throw new PSQLException(GT.tr("Unable to find name datatype in the system catalogs."),
              PSQLState.UNEXPECTED_ERROR);
        }
        nameDataLength = rs.getInt("typlen");
      } finally {
        JdbcBlackHole.close(rs);
        JdbcBlackHole.close(stmt);
      }
    }
    return nameDataLength - 1;
  }

  public boolean allProceduresAreCallable() throws SQLException {
    return true; // For now...
  }

  public boolean allTablesAreSelectable() throws SQLException {
    return true; // For now...
  }

  public String getURL() throws SQLException {
    return connection.getURL();
  }

  public String getUserName() throws SQLException {
    return connection.getUserName();
  }

  public boolean isReadOnly() throws SQLException {
    return connection.isReadOnly();
  }

  public boolean nullsAreSortedHigh() throws SQLException {
    return true;
  }

  public boolean nullsAreSortedLow() throws SQLException {
    return false;
  }

  public boolean nullsAreSortedAtStart() throws SQLException {
    return false;
  }

  public boolean nullsAreSortedAtEnd() throws SQLException {
    return false;
  }

  /**
   * Retrieves the name of this database product. We hope that it is PostgreSQL, so we return that
   * explicitly.
   *
   * @return "PostgreSQL"
   */
  @Override
  public String getDatabaseProductName() throws SQLException {
    return "PostgreSQL";
  }

  @Override
  public String getDatabaseProductVersion() throws SQLException {
    return connection.getDBVersionNumber();
  }

  @Override
  public String getDriverName() {
    return org.postgresql.util.DriverInfo.DRIVER_NAME;
  }

  @Override
  public String getDriverVersion() {
    return org.postgresql.util.DriverInfo.DRIVER_VERSION;
  }

  @Override
  public int getDriverMajorVersion() {
    return org.postgresql.util.DriverInfo.MAJOR_VERSION;
  }

  @Override
  public int getDriverMinorVersion() {
    return org.postgresql.util.DriverInfo.MINOR_VERSION;
  }

  /**
   * Does the database store tables in a local file? No - it stores them in a file on the server.
   *
   * @return true if so
   * @throws SQLException if a database access error occurs
   */
  public boolean usesLocalFiles() throws SQLException {
    return false;
  }

  /**
   * Does the database use a file for each table? Well, not really, since it doesn't use local files.
   *
   * @return true if so
   * @throws SQLException if a database access error occurs
   */
  public boolean usesLocalFilePerTable() throws SQLException {
    return false;
  }

  /**
   * Does the database treat mixed case unquoted SQL identifiers as case sensitive and as a result
   * store them in mixed case? A JDBC-Compliant driver will always return false.
   *
   * @return true if so
   * @throws SQLException if a database access error occurs
   */
  public boolean supportsMixedCaseIdentifiers() throws SQLException {
    return false;
  }

  public boolean storesUpperCaseIdentifiers() throws SQLException {
    return false;
  }

  public boolean storesLowerCaseIdentifiers() throws SQLException {
    return true;
  }

  public boolean storesMixedCaseIdentifiers() throws SQLException {
    return false;
  }

  /**
   * Does the database treat mixed case quoted SQL identifiers as case sensitive and as a result
   * store them in mixed case? A JDBC compliant driver will always return true.
   *
   * @return true if so
   * @throws SQLException if a database access error occurs
   */
  public boolean supportsMixedCaseQuotedIdentifiers() throws SQLException {
    return true;
  }

  public boolean storesUpperCaseQuotedIdentifiers() throws SQLException {
    return false;
  }

  public boolean storesLowerCaseQuotedIdentifiers() throws SQLException {
    return false;
  }

  public boolean storesMixedCaseQuotedIdentifiers() throws SQLException {
    return false;
  }

  /**
   * What is the string used to quote SQL identifiers? This returns a space if identifier quoting
   * isn't supported. A JDBC Compliant driver will always use a double quote character.
   *
   * @return the quoting string
   * @throws SQLException if a database access error occurs
   */
  public String getIdentifierQuoteString() throws SQLException {
    return "\"";
  }

  /**
   * {@inheritDoc}
   *
   * <p>From PostgreSQL 9.0+ return the keywords from pg_catalog.pg_get_keywords()</p>
   *
   * @return a comma separated list of keywords we use
   * @throws SQLException if a database access error occurs
   */
  @Override
  public String getSQLKeywords() throws SQLException {
    connection.checkClosed();
    String keywords = this.keywords;
    if (keywords == null) {
      if (connection.haveMinimumServerVersion(ServerVersion.v9_0)) {
        // Exclude SQL:2003 keywords (https://github.com/ronsavage/SQL/blob/master/sql-2003-2.bnf)
        // from the returned list, ugly but required by jdbc spec.
        String sql = "select string_agg(word, ',') from pg_catalog.pg_get_keywords() "
            + "where word <> ALL ('{a,abs,absolute,action,ada,add,admin,after,all,allocate,alter,"
            + "always,and,any,are,array,as,asc,asensitive,assertion,assignment,asymmetric,at,atomic,"
            + "attribute,attributes,authorization,avg,before,begin,bernoulli,between,bigint,binary,"
            + "blob,boolean,both,breadth,by,c,call,called,cardinality,cascade,cascaded,case,cast,"
            + "catalog,catalog_name,ceil,ceiling,chain,char,char_length,character,character_length,"
            + "character_set_catalog,character_set_name,character_set_schema,characteristics,"
            + "characters,check,checked,class_origin,clob,close,coalesce,cobol,code_units,collate,"
            + "collation,collation_catalog,collation_name,collation_schema,collect,column,"
            + "column_name,command_function,command_function_code,commit,committed,condition,"
            + "condition_number,connect,connection_name,constraint,constraint_catalog,constraint_name,"
            + "constraint_schema,constraints,constructors,contains,continue,convert,corr,"
            + "corresponding,count,covar_pop,covar_samp,create,cross,cube,cume_dist,current,"
            + "current_collation,current_date,current_default_transform_group,current_path,"
            + "current_role,current_time,current_timestamp,current_transform_group_for_type,current_user,"
            + "cursor,cursor_name,cycle,data,date,datetime_interval_code,datetime_interval_precision,"
            + "day,deallocate,dec,decimal,declare,default,defaults,deferrable,deferred,defined,definer,"
            + "degree,delete,dense_rank,depth,deref,derived,desc,describe,descriptor,deterministic,"
            + "diagnostics,disconnect,dispatch,distinct,domain,double,drop,dynamic,dynamic_function,"
            + "dynamic_function_code,each,element,else,end,end-exec,equals,escape,every,except,"
            + "exception,exclude,excluding,exec,execute,exists,exp,external,extract,false,fetch,filter,"
            + "final,first,float,floor,following,for,foreign,fortran,found,free,from,full,function,"
            + "fusion,g,general,get,global,go,goto,grant,granted,group,grouping,having,hierarchy,hold,"
            + "hour,identity,immediate,implementation,in,including,increment,indicator,initially,"
            + "inner,inout,input,insensitive,insert,instance,instantiable,int,integer,intersect,"
            + "intersection,interval,into,invoker,is,isolation,join,k,key,key_member,key_type,language,"
            + "large,last,lateral,leading,left,length,level,like,ln,local,localtime,localtimestamp,"
            + "locator,lower,m,map,match,matched,max,maxvalue,member,merge,message_length,"
            + "message_octet_length,message_text,method,min,minute,minvalue,mod,modifies,module,month,"
            + "more,multiset,mumps,name,names,national,natural,nchar,nclob,nesting,new,next,no,none,"
            + "normalize,normalized,not,\"null\",nullable,nullif,nulls,number,numeric,object,"
            + "octet_length,octets,of,old,on,only,open,option,options,or,order,ordering,ordinality,"
            + "others,out,outer,output,over,overlaps,overlay,overriding,pad,parameter,parameter_mode,"
            + "parameter_name,parameter_ordinal_position,parameter_specific_catalog,"
            + "parameter_specific_name,parameter_specific_schema,partial,partition,pascal,path,"
            + "percent_rank,percentile_cont,percentile_disc,placing,pli,position,power,preceding,"
            + "precision,prepare,preserve,primary,prior,privileges,procedure,public,range,rank,read,"
            + "reads,real,recursive,ref,references,referencing,regr_avgx,regr_avgy,regr_count,"
            + "regr_intercept,regr_r2,regr_slope,regr_sxx,regr_sxy,regr_syy,relative,release,"
            + "repeatable,restart,result,return,returned_cardinality,returned_length,"
            + "returned_octet_length,returned_sqlstate,returns,revoke,right,role,rollback,rollup,"
            + "routine,routine_catalog,routine_name,routine_schema,row,row_count,row_number,rows,"
            + "savepoint,scale,schema,schema_name,scope_catalog,scope_name,scope_schema,scroll,"
            + "search,second,section,security,select,self,sensitive,sequence,serializable,server_name,"
            + "session,session_user,set,sets,similar,simple,size,smallint,some,source,space,specific,"
            + "specific_name,specifictype,sql,sqlexception,sqlstate,sqlwarning,sqrt,start,state,"
            + "statement,static,stddev_pop,stddev_samp,structure,style,subclass_origin,submultiset,"
            + "substring,sum,symmetric,system,system_user,table,table_name,tablesample,temporary,then,"
            + "ties,time,timestamp,timezone_hour,timezone_minute,to,top_level_count,trailing,"
            + "transaction,transaction_active,transactions_committed,transactions_rolled_back,"
            + "transform,transforms,translate,translation,treat,trigger,trigger_catalog,trigger_name,"
            + "trigger_schema,trim,true,type,uescape,unbounded,uncommitted,under,union,unique,unknown,"
            + "unnamed,unnest,update,upper,usage,user,user_defined_type_catalog,user_defined_type_code,"
            + "user_defined_type_name,user_defined_type_schema,using,value,values,var_pop,var_samp,"
            + "varchar,varying,view,when,whenever,where,width_bucket,window,with,within,without,work,"
            + "write,year,zone}'::text[])";

        Statement stmt = null;
        ResultSet rs = null;
        try {
          stmt = connection.createStatement();
          rs = stmt.executeQuery(sql);
          if (!rs.next()) {
            throw new PSQLException(GT.tr("Unable to find keywords in the system catalogs."),
                PSQLState.UNEXPECTED_ERROR);
          }
          keywords = rs.getString(1);
        } finally {
          JdbcBlackHole.close(rs);
          JdbcBlackHole.close(stmt);
        }
      } else {
        // Static list from PG8.2 src/backend/parser/keywords.c with SQL:2003 excluded.
        keywords = "abort,access,aggregate,also,analyse,analyze,backward,bit,cache,checkpoint,class,"
            + "cluster,comment,concurrently,connection,conversion,copy,csv,database,delimiter,"
            + "delimiters,disable,do,enable,encoding,encrypted,exclusive,explain,force,forward,freeze,"
            + "greatest,handler,header,if,ilike,immutable,implicit,index,indexes,inherit,inherits,"
            + "instead,isnull,least,limit,listen,load,location,lock,mode,move,nothing,notify,notnull,"
            + "nowait,off,offset,oids,operator,owned,owner,password,prepared,procedural,quote,reassign,"
            + "recheck,reindex,rename,replace,reset,restrict,returning,rule,setof,share,show,stable,"
            + "statistics,stdin,stdout,storage,strict,sysid,tablespace,temp,template,truncate,trusted,"
            + "unencrypted,unlisten,until,vacuum,valid,validator,verbose,volatile";
      }
      this.keywords = castNonNull(keywords);
    }
    return keywords;
  }

  public String getNumericFunctions() throws SQLException {
    return EscapedFunctions.ABS + ',' + EscapedFunctions.ACOS + ',' + EscapedFunctions.ASIN + ','
        + EscapedFunctions.ATAN + ',' + EscapedFunctions.ATAN2 + ',' + EscapedFunctions.CEILING
        + ',' + EscapedFunctions.COS + ',' + EscapedFunctions.COT + ',' + EscapedFunctions.DEGREES
        + ',' + EscapedFunctions.EXP + ',' + EscapedFunctions.FLOOR + ',' + EscapedFunctions.LOG
        + ',' + EscapedFunctions.LOG10 + ',' + EscapedFunctions.MOD + ',' + EscapedFunctions.PI
        + ',' + EscapedFunctions.POWER + ',' + EscapedFunctions.RADIANS + ','
        + EscapedFunctions.ROUND + ',' + EscapedFunctions.SIGN + ',' + EscapedFunctions.SIN + ','
        + EscapedFunctions.SQRT + ',' + EscapedFunctions.TAN + ',' + EscapedFunctions.TRUNCATE;

  }

  public String getStringFunctions() throws SQLException {
    String funcs = EscapedFunctions.ASCII + ',' + EscapedFunctions.CHAR + ','
        + EscapedFunctions.CONCAT + ',' + EscapedFunctions.LCASE + ',' + EscapedFunctions.LEFT + ','
        + EscapedFunctions.LENGTH + ',' + EscapedFunctions.LTRIM + ',' + EscapedFunctions.REPEAT
        + ',' + EscapedFunctions.RTRIM + ',' + EscapedFunctions.SPACE + ','
        + EscapedFunctions.SUBSTRING + ',' + EscapedFunctions.UCASE;

    // Currently these don't work correctly with parameterized
    // arguments, so leave them out. They reorder the arguments
    // when rewriting the query, but no translation layer is provided,
    // so a setObject(N, obj) will not go to the correct parameter.
    // ','+EscapedFunctions.INSERT+','+EscapedFunctions.LOCATE+
    // ','+EscapedFunctions.RIGHT+

    funcs += ',' + EscapedFunctions.REPLACE;

    return funcs;
  }

  public String getSystemFunctions() throws SQLException {
    return EscapedFunctions.DATABASE + ',' + EscapedFunctions.IFNULL + ',' + EscapedFunctions.USER;
  }

  public String getTimeDateFunctions() throws SQLException {
    String timeDateFuncs = EscapedFunctions.CURDATE + ',' + EscapedFunctions.CURTIME + ','
        + EscapedFunctions.DAYNAME + ',' + EscapedFunctions.DAYOFMONTH + ','
        + EscapedFunctions.DAYOFWEEK + ',' + EscapedFunctions.DAYOFYEAR + ','
        + EscapedFunctions.HOUR + ',' + EscapedFunctions.MINUTE + ',' + EscapedFunctions.MONTH + ','
        + EscapedFunctions.MONTHNAME + ',' + EscapedFunctions.NOW + ',' + EscapedFunctions.QUARTER
        + ',' + EscapedFunctions.SECOND + ',' + EscapedFunctions.WEEK + ',' + EscapedFunctions.YEAR;

    timeDateFuncs += ',' + EscapedFunctions.TIMESTAMPADD;

    // +','+EscapedFunctions.TIMESTAMPDIFF;

    return timeDateFuncs;
  }

  public String getSearchStringEscape() throws SQLException {
    // This method originally returned "\\\\" assuming that it
    // would be fed directly into pg's input parser so it would
    // need two backslashes. This isn't how it's supposed to be
    // used though. If passed as a PreparedStatement parameter
    // or fed to a DatabaseMetaData method then double backslashes
    // are incorrect. If you're feeding something directly into
    // a query you are responsible for correctly escaping it.
    // With 8.2+ this escaping is a little trickier because you
    // must know the setting of standard_conforming_strings, but
    // that's not our problem.

    return "\\";
  }

  /**
   * {@inheritDoc}
   *
   * <p>Postgresql allows any high-bit character to be used in an unquoted identifier, so we can't
   * possibly list them all.</p>
   *
   * <p>From the file src/backend/parser/scan.l, an identifier is ident_start [A-Za-z\200-\377_]
   * ident_cont [A-Za-z\200-\377_0-9\$] identifier {ident_start}{ident_cont}*</p>
   *
   * @return a string containing the extra characters
   * @throws SQLException if a database access error occurs
   */
  public String getExtraNameCharacters() throws SQLException {
    return "";
  }

  /**
   * {@inheritDoc}
   *
   * @return true if connected to PostgreSQL 6.1+
   */
  public boolean supportsAlterTableWithAddColumn() throws SQLException {
    return true;
  }

  /**
   * {@inheritDoc}
   *
   * @return true if connected to PostgreSQL 7.3+
   */
  public boolean supportsAlterTableWithDropColumn() throws SQLException {
    return true;
  }

  public boolean supportsColumnAliasing() throws SQLException {
    return true;
  }

  public boolean nullPlusNonNullIsNull() throws SQLException {
    return true;
  }

  public boolean supportsConvert() throws SQLException {
    return false;
  }

  public boolean supportsConvert(int fromType, int toType) throws SQLException {
    return false;
  }

  public boolean supportsTableCorrelationNames() throws SQLException {
    return true;
  }

  public boolean supportsDifferentTableCorrelationNames() throws SQLException {
    return false;
  }

  public boolean supportsExpressionsInOrderBy() throws SQLException {
    return true;
  }

  /**
   * {@inheritDoc}
   *
   * @return true if connected to PostgreSQL 6.4+
   */
  public boolean supportsOrderByUnrelated() throws SQLException {
    return true;
  }

  public boolean supportsGroupBy() throws SQLException {
    return true;
  }

  /**
   * {@inheritDoc}
   *
   * @return true if connected to PostgreSQL 6.4+
   */
  public boolean supportsGroupByUnrelated() throws SQLException {
    return true;
  }

  /*
   * {@inheritDoc}
   *
   * @return true if connected to PostgreSQL 6.4+
   */
  public boolean supportsGroupByBeyondSelect() throws SQLException {
    return true;
  }

  /*
   * {@inheritDoc}
   *
   * @return true if connected to PostgreSQL 7.1+
   */
  public boolean supportsLikeEscapeClause() throws SQLException {
    return true;
  }

  public boolean supportsMultipleResultSets() throws SQLException {
    return true;
  }

  public boolean supportsMultipleTransactions() throws SQLException {
    return true;
  }

  public boolean supportsNonNullableColumns() throws SQLException {
    return true;
  }

  /**
   * {@inheritDoc}
   *
   * <p>This grammar is defined at:
   * <a href="http://www.microsoft.com/msdn/sdk/platforms/doc/odbc/src/intropr.htm">
   *     http://www.microsoft.com/msdn/sdk/platforms/doc/odbc/src/intropr.htm</a></p>
   *
   * <p>In Appendix C. From this description, we seem to support the ODBC minimal (Level 0) grammar.</p>
   *
   * @return true
   */
  public boolean supportsMinimumSQLGrammar() throws SQLException {
    return true;
  }

  /**
   * Does this driver support the Core ODBC SQL grammar. We need SQL-92 conformance for this.
   *
   * @return false
   * @throws SQLException if a database access error occurs
   */
  public boolean supportsCoreSQLGrammar() throws SQLException {
    return false;
  }

  /**
   * Does this driver support the Extended (Level 2) ODBC SQL grammar. We don't conform to the Core
   * (Level 1), so we can't conform to the Extended SQL Grammar.
   *
   * @return false
   * @throws SQLException if a database access error occurs
   */
  public boolean supportsExtendedSQLGrammar() throws SQLException {
    return false;
  }

  /**
   * Does this driver support the ANSI-92 entry level SQL grammar? All JDBC Compliant drivers must
   * return true. We currently report false until 'schema' support is added. Then this should be
   * changed to return true, since we will be mostly compliant (probably more compliant than many
   * other databases) And since this is a requirement for all JDBC drivers we need to get to the
   * point where we can return true.
   *
   * @return true if connected to PostgreSQL 7.3+
   * @throws SQLException if a database access error occurs
   */
  public boolean supportsANSI92EntryLevelSQL() throws SQLException {
    return true;
  }

  /**
   * {@inheritDoc}
   *
   * @return false
   */
  public boolean supportsANSI92IntermediateSQL() throws SQLException {
    return false;
  }

  /**
   * {@inheritDoc}
   *
   * @return false
   */
  public boolean supportsANSI92FullSQL() throws SQLException {
    return false;
  }

  /*
   * Is the SQL Integrity Enhancement Facility supported? Our best guess is that this means support
   * for constraints
   *
   * @return true
   *
   * @exception SQLException if a database access error occurs
   */
  public boolean supportsIntegrityEnhancementFacility() throws SQLException {
    return true;
  }

  /**
   * {@inheritDoc}
   *
   * @return true if connected to PostgreSQL 7.1+
   */
  public boolean supportsOuterJoins() throws SQLException {
    return true;
  }

  /**
   * {@inheritDoc}
   *
   * @return true if connected to PostgreSQL 7.1+
   */
  public boolean supportsFullOuterJoins() throws SQLException {
    return true;
  }

  /**
   * {@inheritDoc}
   *
   * @return true if connected to PostgreSQL 7.1+
   */
  public boolean supportsLimitedOuterJoins() throws SQLException {
    return true;
  }

  /**
   * {@inheritDoc}
   * <p>PostgreSQL doesn't have schemas, but when it does, we'll use the term "schema".</p>
   *
   * @return {@code "schema"}
   */
  public String getSchemaTerm() throws SQLException {
    return "schema";
  }

  /**
   * {@inheritDoc}
   *
   * @return {@code "function"}
   */
  public String getProcedureTerm() throws SQLException {
    return "function";
  }

  /**
   * {@inheritDoc}
   *
   * @return {@code "database"}
   */
  public String getCatalogTerm() throws SQLException {
    return "database";
  }

  public boolean isCatalogAtStart() throws SQLException {
    return true;
  }

  public String getCatalogSeparator() throws SQLException {
    return ".";
  }

  /**
   * {@inheritDoc}
   *
   * @return true if connected to PostgreSQL 7.3+
   */
  public boolean supportsSchemasInDataManipulation() throws SQLException {
    return true;
  }

  /**
   * {@inheritDoc}
   *
   * @return true if connected to PostgreSQL 7.3+
   */
  public boolean supportsSchemasInProcedureCalls() throws SQLException {
    return true;
  }

  /**
   * {@inheritDoc}
   *
   * @return true if connected to PostgreSQL 7.3+
   */
  public boolean supportsSchemasInTableDefinitions() throws SQLException {
    return true;
  }

  /**
   * {@inheritDoc}
   *
   * @return true if connected to PostgreSQL 7.3+
   */
  public boolean supportsSchemasInIndexDefinitions() throws SQLException {
    return true;
  }

  /**
   * {@inheritDoc}
   *
   * @return true if connected to PostgreSQL 7.3+
   */
  public boolean supportsSchemasInPrivilegeDefinitions() throws SQLException {
    return true;
  }

  public boolean supportsCatalogsInDataManipulation() throws SQLException {
    return false;
  }

  public boolean supportsCatalogsInProcedureCalls() throws SQLException {
    return false;
  }

  public boolean supportsCatalogsInTableDefinitions() throws SQLException {
    return false;
  }

  public boolean supportsCatalogsInIndexDefinitions() throws SQLException {
    return false;
  }

  public boolean supportsCatalogsInPrivilegeDefinitions() throws SQLException {
    return false;
  }

  /**
   * We support cursors for gets only it seems. I dont see a method to get a positioned delete.
   *
   * @return false
   * @throws SQLException if a database access error occurs
   */
  public boolean supportsPositionedDelete() throws SQLException {
    return false; // For now...
  }

  public boolean supportsPositionedUpdate() throws SQLException {
    return false; // For now...
  }

  /**
   * {@inheritDoc}
   *
   * @return true if connected to PostgreSQL 6.5+
   */
  public boolean supportsSelectForUpdate() throws SQLException {
    return true;
  }

  public boolean supportsStoredProcedures() throws SQLException {
    return true;
  }

  public boolean supportsSubqueriesInComparisons() throws SQLException {
    return true;
  }

  public boolean supportsSubqueriesInExists() throws SQLException {
    return true;
  }

  public boolean supportsSubqueriesInIns() throws SQLException {
    return true;
  }

  public boolean supportsSubqueriesInQuantifieds() throws SQLException {
    return true;
  }

  /**
   * {@inheritDoc}
   *
   * @return true if connected to PostgreSQL 7.1+
   */
  public boolean supportsCorrelatedSubqueries() throws SQLException {
    return true;
  }

  /**
   * {@inheritDoc}
   *
   * @return true if connected to PostgreSQL 6.3+
   */
  public boolean supportsUnion() throws SQLException {
    return true; // since 6.3
  }

  /**
   * {@inheritDoc}
   *
   * @return true if connected to PostgreSQL 7.1+
   */
  public boolean supportsUnionAll() throws SQLException {
    return true;
  }

  /**
   * {@inheritDoc} In PostgreSQL, Cursors are only open within transactions.
   */
  public boolean supportsOpenCursorsAcrossCommit() throws SQLException {
    return false;
  }

  public boolean supportsOpenCursorsAcrossRollback() throws SQLException {
    return false;
  }

  /**
   * {@inheritDoc}
   * <p>Can statements remain open across commits? They may, but this driver cannot guarantee that. In
   * further reflection. we are talking a Statement object here, so the answer is yes, since the
   * Statement is only a vehicle to ExecSQL()</p>
   *
   * @return true
   */
  public boolean supportsOpenStatementsAcrossCommit() throws SQLException {
    return true;
  }

  /**
   * {@inheritDoc}
   * <p>Can statements remain open across rollbacks? They may, but this driver cannot guarantee that.
   * In further contemplation, we are talking a Statement object here, so the answer is yes, since
   * the Statement is only a vehicle to ExecSQL() in Connection</p>
   *
   * @return true
   */
  public boolean supportsOpenStatementsAcrossRollback() throws SQLException {
    return true;
  }

  public int getMaxCharLiteralLength() throws SQLException {
    return 0; // no limit
  }

  public int getMaxBinaryLiteralLength() throws SQLException {
    return 0; // no limit
  }

  public int getMaxColumnNameLength() throws SQLException {
    return getMaxNameLength();
  }

  public int getMaxColumnsInGroupBy() throws SQLException {
    return 0; // no limit
  }

  public int getMaxColumnsInIndex() throws SQLException {
    return getMaxIndexKeys();
  }

  public int getMaxColumnsInOrderBy() throws SQLException {
    return 0; // no limit
  }

  public int getMaxColumnsInSelect() throws SQLException {
    return 0; // no limit
  }

  /**
   * {@inheritDoc} What is the maximum number of columns in a table? From the CREATE TABLE reference
   * page...
   *
   * <p>"The new class is created as a heap with no initial data. A class can have no more than 1600
   * attributes (realistically, this is limited by the fact that tuple sizes must be less than 8192
   * bytes)..."</p>
   *
   * @return the max columns
   * @throws SQLException if a database access error occurs
   */
  public int getMaxColumnsInTable() throws SQLException {
    return 1600;
  }

  /**
   * {@inheritDoc} How many active connection can we have at a time to this database? Well, since it
   * depends on postmaster, which just does a listen() followed by an accept() and fork(), its
   * basically very high. Unless the system runs out of processes, it can be 65535 (the number of
   * aux. ports on a TCP/IP system). I will return 8192 since that is what even the largest system
   * can realistically handle,
   *
   * @return the maximum number of connections
   * @throws SQLException if a database access error occurs
   */
  public int getMaxConnections() throws SQLException {
    return 8192;
  }

  public int getMaxCursorNameLength() throws SQLException {
    return getMaxNameLength();
  }

  public int getMaxIndexLength() throws SQLException {
    return 0; // no limit (larger than an int anyway)
  }

  public int getMaxSchemaNameLength() throws SQLException {
    return getMaxNameLength();
  }

  public int getMaxProcedureNameLength() throws SQLException {
    return getMaxNameLength();
  }

  public int getMaxCatalogNameLength() throws SQLException {
    return getMaxNameLength();
  }

  public int getMaxRowSize() throws SQLException {
    return 1073741824; // 1 GB
  }

  public boolean doesMaxRowSizeIncludeBlobs() throws SQLException {
    return false;
  }

  public int getMaxStatementLength() throws SQLException {
    return 0; // actually whatever fits in size_t
  }

  public int getMaxStatements() throws SQLException {
    return 0;
  }

  public int getMaxTableNameLength() throws SQLException {
    return getMaxNameLength();
  }

  public int getMaxTablesInSelect() throws SQLException {
    return 0; // no limit
  }

  public int getMaxUserNameLength() throws SQLException {
    return getMaxNameLength();
  }

  public int getDefaultTransactionIsolation() throws SQLException {
    return Connection.TRANSACTION_READ_COMMITTED;
  }

  public boolean supportsTransactions() throws SQLException {
    return true;
  }

  /**
   * {@inheritDoc}
   * <p>We only support TRANSACTION_SERIALIZABLE and TRANSACTION_READ_COMMITTED before 8.0; from 8.0
   * READ_UNCOMMITTED and REPEATABLE_READ are accepted aliases for READ_COMMITTED.</p>
   */
  public boolean supportsTransactionIsolationLevel(int level) throws SQLException {
    switch (level) {
      case Connection.TRANSACTION_READ_UNCOMMITTED:
      case Connection.TRANSACTION_READ_COMMITTED:
      case Connection.TRANSACTION_REPEATABLE_READ:
      case Connection.TRANSACTION_SERIALIZABLE:
        return true;
      default:
        return false;
    }
  }

  public boolean supportsDataDefinitionAndDataManipulationTransactions() throws SQLException {
    return true;
  }

  public boolean supportsDataManipulationTransactionsOnly() throws SQLException {
    return false;
  }

  /**
   * <p>Does a data definition statement within a transaction force the transaction to commit? It seems
   * to mean something like:</p>
   *
   * <pre>
   * CREATE TABLE T (A INT);
   * INSERT INTO T (A) VALUES (2);
   * BEGIN;
   * UPDATE T SET A = A + 1;
   * CREATE TABLE X (A INT);
   * SELECT A FROM T INTO X;
   * COMMIT;
   * </pre>
   *
   * <p>Does the CREATE TABLE call cause a commit? The answer is no.</p>
   *
   * @return true if so
   * @throws SQLException if a database access error occurs
   */
  public boolean dataDefinitionCausesTransactionCommit() throws SQLException {
    return false;
  }

  public boolean dataDefinitionIgnoredInTransactions() throws SQLException {
    return false;
  }

  /**
   * Turn the provided value into a valid string literal for direct inclusion into a query. This
   * includes the single quotes needed around it.
   *
   * @param s input value
   *
   * @return string literal for direct inclusion into a query
   * @throws SQLException if something wrong happens
   */
  protected String escapeQuotes(String s) throws SQLException {
    StringBuilder sb = new StringBuilder();
    if (!connection.getStandardConformingStrings()) {
      sb.append("E");
    }
    sb.append("'");
    sb.append(connection.escapeString(s));
    sb.append("'");
    return sb.toString();
  }

  public ResultSet getProcedures(@Nullable String catalog, @Nullable String schemaPattern,
      @Nullable String procedureNamePattern)
      throws SQLException {
    String sql;
    sql = "SELECT NULL AS PROCEDURE_CAT, n.nspname AS PROCEDURE_SCHEM, p.proname AS PROCEDURE_NAME, "
          + "NULL, NULL, NULL, d.description AS REMARKS, "
          + DatabaseMetaData.procedureReturnsResult + " AS PROCEDURE_TYPE, "
          + " p.proname || '_' || p.oid AS SPECIFIC_NAME "
          + " FROM pg_catalog.pg_namespace n, pg_catalog.pg_proc p "
          + " LEFT JOIN pg_catalog.pg_description d ON (p.oid=d.objoid) "
          + " LEFT JOIN pg_catalog.pg_class c ON (d.classoid=c.oid AND c.relname='pg_proc') "
          + " LEFT JOIN pg_catalog.pg_namespace pn ON (c.relnamespace=pn.oid AND pn.nspname='pg_catalog') "
          + " WHERE p.pronamespace=n.oid ";

    if (connection.haveMinimumServerVersion(ServerVersion.v11)) {
      sql += " AND p.prokind='p'";
    }
    if (schemaPattern != null && !schemaPattern.isEmpty()) {
      sql += " AND n.nspname LIKE " + escapeQuotes(schemaPattern);
    }
    if (procedureNamePattern != null && !procedureNamePattern.isEmpty()) {
      sql += " AND p.proname LIKE " + escapeQuotes(procedureNamePattern);
    }
    if (connection.getHideUnprivilegedObjects()) {
      sql += " AND has_function_privilege(p.oid,'EXECUTE')";
    }
    sql += " ORDER BY PROCEDURE_SCHEM, PROCEDURE_NAME, p.oid::text ";

    return createMetaDataStatement().executeQuery(sql);
  }

  public ResultSet getProcedureColumns(@Nullable String catalog, @Nullable String schemaPattern,
      @Nullable String procedureNamePattern, @Nullable String columnNamePattern)
      throws SQLException {
    int columns = 20;

    Field[] f = new Field[columns];
    List<Tuple> v = new ArrayList<Tuple>(); // The new ResultSet tuple stuff

    f[0] = new Field("PROCEDURE_CAT", Oid.VARCHAR);
    f[1] = new Field("PROCEDURE_SCHEM", Oid.VARCHAR);
    f[2] = new Field("PROCEDURE_NAME", Oid.VARCHAR);
    f[3] = new Field("COLUMN_NAME", Oid.VARCHAR);
    f[4] = new Field("COLUMN_TYPE", Oid.INT2);
    f[5] = new Field("DATA_TYPE", Oid.INT2);
    f[6] = new Field("TYPE_NAME", Oid.VARCHAR);
    f[7] = new Field("PRECISION", Oid.INT4);
    f[8] = new Field("LENGTH", Oid.INT4);
    f[9] = new Field("SCALE", Oid.INT2);
    f[10] = new Field("RADIX", Oid.INT2);
    f[11] = new Field("NULLABLE", Oid.INT2);
    f[12] = new Field("REMARKS", Oid.VARCHAR);
    f[13] = new Field("COLUMN_DEF", Oid.VARCHAR);
    f[14] = new Field("SQL_DATA_TYPE", Oid.INT4);
    f[15] = new Field("SQL_DATETIME_SUB", Oid.INT4);
    f[16] = new Field("CHAR_OCTET_LENGTH", Oid.INT4);
    f[17] = new Field("ORDINAL_POSITION", Oid.INT4);
    f[18] = new Field("IS_NULLABLE", Oid.VARCHAR);
    f[19] = new Field("SPECIFIC_NAME", Oid.VARCHAR);

    String sql;
    sql = "SELECT n.nspname,p.proname,p.prorettype,p.proargtypes, t.typtype,t.typrelid, "
          + " p.proargnames, p.proargmodes, p.proallargtypes, p.oid "
          + " FROM pg_catalog.pg_proc p, pg_catalog.pg_namespace n, pg_catalog.pg_type t "
          + " WHERE p.pronamespace=n.oid AND p.prorettype=t.oid ";
    if (schemaPattern != null && !schemaPattern.isEmpty()) {
      sql += " AND n.nspname LIKE " + escapeQuotes(schemaPattern);
    }
    if (procedureNamePattern != null && !procedureNamePattern.isEmpty()) {
      sql += " AND p.proname LIKE " + escapeQuotes(procedureNamePattern);
    }
    sql += " ORDER BY n.nspname, p.proname, p.oid::text ";

    byte[] isnullableUnknown = new byte[0];

    Statement stmt = connection.createStatement();
    ResultSet rs = stmt.executeQuery(sql);
    while (rs.next()) {
      byte[] schema = rs.getBytes("nspname");
      byte[] procedureName = rs.getBytes("proname");
      byte[] specificName =
                connection.encodeString(rs.getString("proname") + "_" + rs.getString("oid"));
      int returnType = (int) rs.getLong("prorettype");
      String returnTypeType = rs.getString("typtype");
      int returnTypeRelid = (int) rs.getLong("typrelid");

      String strArgTypes = castNonNull(rs.getString("proargtypes"));
      StringTokenizer st = new StringTokenizer(strArgTypes);
      List<Long> argTypes = new ArrayList<Long>();
      while (st.hasMoreTokens()) {
        argTypes.add(Long.valueOf(st.nextToken()));
      }

      String[] argNames = null;
      Array argNamesArray = rs.getArray("proargnames");
      if (argNamesArray != null) {
        argNames = (String[]) argNamesArray.getArray();
      }

      String[] argModes = null;
      Array argModesArray = rs.getArray("proargmodes");
      if (argModesArray != null) {
        argModes = (String[]) argModesArray.getArray();
      }

      int numArgs = argTypes.size();

      Long[] allArgTypes = null;
      Array allArgTypesArray = rs.getArray("proallargtypes");
      if (allArgTypesArray != null) {
        allArgTypes = (Long[]) allArgTypesArray.getArray();
        numArgs = allArgTypes.length;
      }

      // decide if we are returning a single column result.
      if ("b".equals(returnTypeType) || "d".equals(returnTypeType) || "e".equals(returnTypeType)
          || ("p".equals(returnTypeType) && argModesArray == null)) {
        byte[] @Nullable [] tuple = new byte[columns][];
        tuple[0] = null;
        tuple[1] = schema;
        tuple[2] = procedureName;
        tuple[3] = connection.encodeString("returnValue");
        tuple[4] = connection
            .encodeString(Integer.toString(java.sql.DatabaseMetaData.procedureColumnReturn));
        tuple[5] = connection
            .encodeString(Integer.toString(connection.getTypeInfo().getSQLType(returnType)));
        tuple[6] = connection.encodeString(connection.getTypeInfo().getPGType(returnType));
        tuple[7] = null;
        tuple[8] = null;
        tuple[9] = null;
        tuple[10] = null;
        tuple[11] = connection
            .encodeString(Integer.toString(java.sql.DatabaseMetaData.procedureNullableUnknown));
        tuple[12] = null;
        tuple[17] = connection.encodeString(Integer.toString(0));
        tuple[18] = isnullableUnknown;
        tuple[19] = specificName;

        v.add(new Tuple(tuple));
      }

      // Add a row for each argument.
      for (int i = 0; i < numArgs; i++) {
        byte[] @Nullable [] tuple = new byte[columns][];
        tuple[0] = null;
        tuple[1] = schema;
        tuple[2] = procedureName;

        if (argNames != null) {
          tuple[3] = connection.encodeString(argNames[i]);
        } else {
          tuple[3] = connection.encodeString("$" + (i + 1));
        }

        int columnMode = DatabaseMetaData.procedureColumnIn;
        if (argModes != null && argModes[i].equals("o")) {
          columnMode = DatabaseMetaData.procedureColumnOut;
        } else if (argModes != null && argModes[i].equals("b")) {
          columnMode = DatabaseMetaData.procedureColumnInOut;
        } else if (argModes != null && argModes[i].equals("t")) {
          columnMode = DatabaseMetaData.procedureColumnReturn;
        }

        tuple[4] = connection.encodeString(Integer.toString(columnMode));

        int argOid;
        if (allArgTypes != null) {
          argOid = allArgTypes[i].intValue();
        } else {
          argOid = argTypes.get(i).intValue();
        }

        tuple[5] =
            connection.encodeString(Integer.toString(
                castNonNull(connection.getTypeInfo().getSQLType(argOid))));
        tuple[6] = connection.encodeString(connection.getTypeInfo().getPGType(argOid));
        tuple[7] = null;
        tuple[8] = null;
        tuple[9] = null;
        tuple[10] = null;
        tuple[11] =
            connection.encodeString(Integer.toString(DatabaseMetaData.procedureNullableUnknown));
        tuple[12] = null;
        tuple[17] = connection.encodeString(Integer.toString(i + 1));
        tuple[18] = isnullableUnknown;
        tuple[19] = specificName;

        v.add(new Tuple(tuple));
      }

      // if we are returning a multi-column result.
      if ("c".equals(returnTypeType) || ("p".equals(returnTypeType) && argModesArray != null)) {
        String columnsql = "SELECT a.attname,a.atttypid FROM pg_catalog.pg_attribute a "
                           + " WHERE a.attrelid = " + returnTypeRelid
                           + " AND NOT a.attisdropped AND a.attnum > 0 ORDER BY a.attnum ";
        Statement columnstmt = connection.createStatement();
        ResultSet columnrs = columnstmt.executeQuery(columnsql);
        while (columnrs.next()) {
          int columnTypeOid = (int) columnrs.getLong("atttypid");
          byte[] @Nullable [] tuple = new byte[columns][];
          tuple[0] = null;
          tuple[1] = schema;
          tuple[2] = procedureName;
          tuple[3] = columnrs.getBytes("attname");
          tuple[4] = connection
              .encodeString(Integer.toString(java.sql.DatabaseMetaData.procedureColumnResult));
          tuple[5] = connection
              .encodeString(Integer.toString(connection.getTypeInfo().getSQLType(columnTypeOid)));
          tuple[6] = connection.encodeString(connection.getTypeInfo().getPGType(columnTypeOid));
          tuple[7] = null;
          tuple[8] = null;
          tuple[9] = null;
          tuple[10] = null;
          tuple[11] = connection
              .encodeString(Integer.toString(java.sql.DatabaseMetaData.procedureNullableUnknown));
          tuple[12] = null;
          tuple[17] = connection.encodeString(Integer.toString(0));
          tuple[18] = isnullableUnknown;
          tuple[19] = specificName;

          v.add(new Tuple(tuple));
        }
        columnrs.close();
        columnstmt.close();
      }
    }
    rs.close();
    stmt.close();

    return ((BaseStatement) createMetaDataStatement()).createDriverResultSet(f, v);
  }

  @Override
  public ResultSet getTables(@Nullable String catalog, @Nullable String schemaPattern,
      @Nullable String tableNamePattern, String @Nullable [] types) throws SQLException {
    String select;
    String orderby;
    String useSchemas = "SCHEMAS";
    select = "SELECT NULL AS TABLE_CAT, n.nspname AS TABLE_SCHEM, c.relname AS TABLE_NAME, "
             + " CASE n.nspname ~ '^pg_' OR n.nspname = 'information_schema' "
             + " WHEN true THEN CASE "
             + " WHEN n.nspname = 'pg_catalog' OR n.nspname = 'information_schema' THEN CASE c.relkind "
             + "  WHEN 'r' THEN 'SYSTEM TABLE' "
             + "  WHEN 'v' THEN 'SYSTEM VIEW' "
             + "  WHEN 'i' THEN 'SYSTEM INDEX' "
             + "  ELSE NULL "
             + "  END "
             + " WHEN n.nspname = 'pg_toast' THEN CASE c.relkind "
             + "  WHEN 'r' THEN 'SYSTEM TOAST TABLE' "
             + "  WHEN 'i' THEN 'SYSTEM TOAST INDEX' "
             + "  ELSE NULL "
             + "  END "
             + " ELSE CASE c.relkind "
             + "  WHEN 'r' THEN 'TEMPORARY TABLE' "
             + "  WHEN 'p' THEN 'TEMPORARY TABLE' "
             + "  WHEN 'i' THEN 'TEMPORARY INDEX' "
             + "  WHEN 'S' THEN 'TEMPORARY SEQUENCE' "
             + "  WHEN 'v' THEN 'TEMPORARY VIEW' "
             + "  ELSE NULL "
             + "  END "
             + " END "
             + " WHEN false THEN CASE c.relkind "
             + " WHEN 'r' THEN 'TABLE' "
             + " WHEN 'p' THEN 'PARTITIONED TABLE' "
             + " WHEN 'i' THEN 'INDEX' "
             + " WHEN 'P' then 'PARTITIONED INDEX' "
             + " WHEN 'S' THEN 'SEQUENCE' "
             + " WHEN 'v' THEN 'VIEW' "
             + " WHEN 'c' THEN 'TYPE' "
             + " WHEN 'f' THEN 'FOREIGN TABLE' "
             + " WHEN 'm' THEN 'MATERIALIZED VIEW' "
             + " ELSE NULL "
             + " END "
             + " ELSE NULL "
             + " END "
             + " AS TABLE_TYPE, d.description AS REMARKS, "
             + " '' as TYPE_CAT, '' as TYPE_SCHEM, '' as TYPE_NAME, "
             + "'' AS SELF_REFERENCING_COL_NAME, '' AS REF_GENERATION "
             + " FROM pg_catalog.pg_namespace n, pg_catalog.pg_class c "
             + " LEFT JOIN pg_catalog.pg_description d ON (c.oid = d.objoid AND d.objsubid = 0  and d.classoid = 'pg_class'::regclass) "
             + " WHERE c.relnamespace = n.oid ";

    if (schemaPattern != null && !schemaPattern.isEmpty()) {
      select += " AND n.nspname LIKE " + escapeQuotes(schemaPattern);
    }
    if (connection.getHideUnprivilegedObjects()) {
      select += " AND has_table_privilege(c.oid, "
        + " 'SELECT, INSERT, UPDATE, DELETE, RULE, REFERENCES, TRIGGER')";
    }
    orderby = " ORDER BY TABLE_TYPE,TABLE_SCHEM,TABLE_NAME ";

    if (tableNamePattern != null && !tableNamePattern.isEmpty()) {
      select += " AND c.relname LIKE " + escapeQuotes(tableNamePattern);
    }
    if (types != null) {
      select += " AND (false ";
      StringBuilder orclause = new StringBuilder();
      for (String type : types) {
        Map<String, String> clauses = tableTypeClauses.get(type);
        if (clauses != null) {
          String clause = clauses.get(useSchemas);
          orclause.append(" OR ( ").append(clause).append(" ) ");
        }
      }
      select += orclause.toString() + ") ";
    }
    String sql = select + orderby;

    return ((PgResultSet)createMetaDataStatement().executeQuery(sql)).upperCaseFieldLabels();
  }

  private static final Map<String, Map<String, String>> tableTypeClauses;

  static {
    tableTypeClauses = new HashMap<String, Map<String, String>>();
    Map<String, String> ht = new HashMap<String, String>();
    tableTypeClauses.put("TABLE", ht);
    ht.put("SCHEMAS", "c.relkind = 'r' AND n.nspname !~ '^pg_' AND n.nspname <> 'information_schema'");
    ht.put("NOSCHEMAS", "c.relkind = 'r' AND c.relname !~ '^pg_'");
    ht = new HashMap<String, String>();
    tableTypeClauses.put("PARTITIONED TABLE", ht);
    ht.put("SCHEMAS", "c.relkind = 'p' AND n.nspname !~ '^pg_' AND n.nspname <> 'information_schema'");
    ht.put("NOSCHEMAS", "c.relkind = 'p' AND c.relname !~ '^pg_'");
    ht = new HashMap<String, String>();
    tableTypeClauses.put("VIEW", ht);
    ht.put("SCHEMAS",
        "c.relkind = 'v' AND n.nspname <> 'pg_catalog' AND n.nspname <> 'information_schema'");
    ht.put("NOSCHEMAS", "c.relkind = 'v' AND c.relname !~ '^pg_'");
    ht = new HashMap<String, String>();
    tableTypeClauses.put("INDEX", ht);
    ht.put("SCHEMAS",
        "c.relkind = 'i' AND n.nspname !~ '^pg_' AND n.nspname <> 'information_schema'");
    ht.put("NOSCHEMAS", "c.relkind = 'i' AND c.relname !~ '^pg_'");
    ht = new HashMap<String, String>();
    tableTypeClauses.put("PARTITIONED INDEX", ht);
    ht.put("SCHEMAS", "c.relkind = 'I' AND n.nspname !~ '^pg_' AND n.nspname <> 'information_schema'");
    ht.put("NOSCHEMAS", "c.relkind = 'I' AND c.relname !~ '^pg_'");
    ht = new HashMap<String, String>();
    tableTypeClauses.put("SEQUENCE", ht);
    ht.put("SCHEMAS", "c.relkind = 'S'");
    ht.put("NOSCHEMAS", "c.relkind = 'S'");
    ht = new HashMap<String, String>();
    tableTypeClauses.put("TYPE", ht);
    ht.put("SCHEMAS",
        "c.relkind = 'c' AND n.nspname !~ '^pg_' AND n.nspname <> 'information_schema'");
    ht.put("NOSCHEMAS", "c.relkind = 'c' AND c.relname !~ '^pg_'");
    ht = new HashMap<String, String>();
    tableTypeClauses.put("SYSTEM TABLE", ht);
    ht.put("SCHEMAS",
        "c.relkind = 'r' AND (n.nspname = 'pg_catalog' OR n.nspname = 'information_schema')");
    ht.put("NOSCHEMAS",
        "c.relkind = 'r' AND c.relname ~ '^pg_' AND c.relname !~ '^pg_toast_' AND c.relname !~ '^pg_temp_'");
    ht = new HashMap<String, String>();
    tableTypeClauses.put("SYSTEM TOAST TABLE", ht);
    ht.put("SCHEMAS", "c.relkind = 'r' AND n.nspname = 'pg_toast'");
    ht.put("NOSCHEMAS", "c.relkind = 'r' AND c.relname ~ '^pg_toast_'");
    ht = new HashMap<String, String>();
    tableTypeClauses.put("SYSTEM TOAST INDEX", ht);
    ht.put("SCHEMAS", "c.relkind = 'i' AND n.nspname = 'pg_toast'");
    ht.put("NOSCHEMAS", "c.relkind = 'i' AND c.relname ~ '^pg_toast_'");
    ht = new HashMap<String, String>();
    tableTypeClauses.put("SYSTEM VIEW", ht);
    ht.put("SCHEMAS",
        "c.relkind = 'v' AND (n.nspname = 'pg_catalog' OR n.nspname = 'information_schema') ");
    ht.put("NOSCHEMAS", "c.relkind = 'v' AND c.relname ~ '^pg_'");
    ht = new HashMap<String, String>();
    tableTypeClauses.put("SYSTEM INDEX", ht);
    ht.put("SCHEMAS",
        "c.relkind = 'i' AND (n.nspname = 'pg_catalog' OR n.nspname = 'information_schema') ");
    ht.put("NOSCHEMAS",
        "c.relkind = 'v' AND c.relname ~ '^pg_' AND c.relname !~ '^pg_toast_' AND c.relname !~ '^pg_temp_'");
    ht = new HashMap<String, String>();
    tableTypeClauses.put("TEMPORARY TABLE", ht);
    ht.put("SCHEMAS", "c.relkind IN ('r','p') AND n.nspname ~ '^pg_temp_' ");
    ht.put("NOSCHEMAS", "c.relkind IN ('r','p') AND c.relname ~ '^pg_temp_' ");
    ht = new HashMap<String, String>();
    tableTypeClauses.put("TEMPORARY INDEX", ht);
    ht.put("SCHEMAS", "c.relkind = 'i' AND n.nspname ~ '^pg_temp_' ");
    ht.put("NOSCHEMAS", "c.relkind = 'i' AND c.relname ~ '^pg_temp_' ");
    ht = new HashMap<String, String>();
    tableTypeClauses.put("TEMPORARY VIEW", ht);
    ht.put("SCHEMAS", "c.relkind = 'v' AND n.nspname ~ '^pg_temp_' ");
    ht.put("NOSCHEMAS", "c.relkind = 'v' AND c.relname ~ '^pg_temp_' ");
    ht = new HashMap<String, String>();
    tableTypeClauses.put("TEMPORARY SEQUENCE", ht);
    ht.put("SCHEMAS", "c.relkind = 'S' AND n.nspname ~ '^pg_temp_' ");
    ht.put("NOSCHEMAS", "c.relkind = 'S' AND c.relname ~ '^pg_temp_' ");
    ht = new HashMap<String, String>();
    tableTypeClauses.put("FOREIGN TABLE", ht);
    ht.put("SCHEMAS", "c.relkind = 'f'");
    ht.put("NOSCHEMAS", "c.relkind = 'f'");
    ht = new HashMap<String, String>();
    tableTypeClauses.put("MATERIALIZED VIEW", ht);
    ht.put("SCHEMAS", "c.relkind = 'm'");
    ht.put("NOSCHEMAS", "c.relkind = 'm'");
  }

  @Override
  public ResultSet getSchemas() throws SQLException {
    return getSchemas(null, null);
  }

  @Override
  public ResultSet getSchemas(@Nullable String catalog, @Nullable String schemaPattern)
      throws SQLException {
    String sql;
    sql = "SELECT nspname AS TABLE_SCHEM, NULL AS TABLE_CATALOG FROM pg_catalog.pg_namespace "
          + " WHERE nspname <> 'pg_toast' AND (nspname !~ '^pg_temp_' "
          + " OR nspname = (pg_catalog.current_schemas(true))[1]) AND (nspname !~ '^pg_toast_temp_' "
          + " OR nspname = replace((pg_catalog.current_schemas(true))[1], 'pg_temp_', 'pg_toast_temp_')) ";
    if (schemaPattern != null && !schemaPattern.isEmpty()) {
      sql += " AND nspname LIKE " + escapeQuotes(schemaPattern);
    }
    if (connection.getHideUnprivilegedObjects()) {
      sql += " AND has_schema_privilege(nspname, 'USAGE, CREATE')";
    }
    sql += " ORDER BY TABLE_SCHEM";

    return createMetaDataStatement().executeQuery(sql);
  }

  /**
   * PostgreSQL does not support multiple catalogs from a single connection, so to reduce confusion
   * we only return the current catalog. {@inheritDoc}
   */
  @Override
  public ResultSet getCatalogs() throws SQLException {
    Field[] f = new Field[1];
    List<Tuple> v = new ArrayList<Tuple>();
    f[0] = new Field("TABLE_CAT", Oid.VARCHAR);
    byte[] @Nullable [] tuple = new byte[1][];
    tuple[0] = connection.encodeString(connection.getCatalog());
    v.add(new Tuple(tuple));

    return ((BaseStatement) createMetaDataStatement()).createDriverResultSet(f, v);
  }

  @Override
  public ResultSet getTableTypes() throws SQLException {
    String[] types = tableTypeClauses.keySet().toArray(new String[0]);
    Arrays.sort(types);

    Field[] f = new Field[1];
    List<Tuple> v = new ArrayList<Tuple>();
    f[0] = new Field("TABLE_TYPE", Oid.VARCHAR);
    for (String type : types) {
      byte[] @Nullable [] tuple = new byte[1][];
      tuple[0] = connection.encodeString(type);
      v.add(new Tuple(tuple));
    }

    return ((BaseStatement) createMetaDataStatement()).createDriverResultSet(f, v);
  }

  public ResultSet getColumns(@Nullable String catalog, @Nullable String schemaPattern,
      @Nullable String tableNamePattern,
      @Nullable String columnNamePattern) throws SQLException {

    int numberOfFields = 24; // JDBC4
    List<Tuple> v = new ArrayList<Tuple>(); // The new ResultSet tuple stuff
    Field[] f = new Field[numberOfFields]; // The field descriptors for the new ResultSet

    f[0] = new Field("TABLE_CAT", Oid.VARCHAR);
    f[1] = new Field("TABLE_SCHEM", Oid.VARCHAR);
    f[2] = new Field("TABLE_NAME", Oid.VARCHAR);
    f[3] = new Field("COLUMN_NAME", Oid.VARCHAR);
    f[4] = new Field("DATA_TYPE", Oid.INT2);
    f[5] = new Field("TYPE_NAME", Oid.VARCHAR);
    f[6] = new Field("COLUMN_SIZE", Oid.INT4);
    f[7] = new Field("BUFFER_LENGTH", Oid.VARCHAR);
    f[8] = new Field("DECIMAL_DIGITS", Oid.INT4);
    f[9] = new Field("NUM_PREC_RADIX", Oid.INT4);
    f[10] = new Field("NULLABLE", Oid.INT4);
    f[11] = new Field("REMARKS", Oid.VARCHAR);
    f[12] = new Field("COLUMN_DEF", Oid.VARCHAR);
    f[13] = new Field("SQL_DATA_TYPE", Oid.INT4);
    f[14] = new Field("SQL_DATETIME_SUB", Oid.INT4);
    f[15] = new Field("CHAR_OCTET_LENGTH", Oid.VARCHAR);
    f[16] = new Field("ORDINAL_POSITION", Oid.INT4);
    f[17] = new Field("IS_NULLABLE", Oid.VARCHAR);
    f[18] = new Field("SCOPE_CATALOG", Oid.VARCHAR);
    f[19] = new Field("SCOPE_SCHEMA", Oid.VARCHAR);
    f[20] = new Field("SCOPE_TABLE", Oid.VARCHAR);
    f[21] = new Field("SOURCE_DATA_TYPE", Oid.INT2);
    f[22] = new Field("IS_AUTOINCREMENT", Oid.VARCHAR);
    f[23] = new Field( "IS_GENERATEDCOLUMN", Oid.VARCHAR);

    String sql;
    // a.attnum isn't decremented when preceding columns are dropped,
    // so the only way to calculate the correct column number is with
    // window functions, new in 8.4.
    //
    // We want to push as much predicate information below the window
    // function as possible (schema/table names), but must leave
    // column name outside so we correctly count the other columns.
    //
    if (connection.haveMinimumServerVersion(ServerVersion.v8_4)) {
      sql = "SELECT * FROM (";
    } else {
      sql = "";
    }

    sql += "SELECT n.nspname,c.relname,a.attname,a.atttypid,a.attnotnull "
           + "OR (t.typtype = 'd' AND t.typnotnull) AS attnotnull,a.atttypmod,a.attlen,t.typtypmod,";

    if (connection.haveMinimumServerVersion(ServerVersion.v8_4)) {
      sql += "row_number() OVER (PARTITION BY a.attrelid ORDER BY a.attnum) AS attnum, ";
    } else {
      sql += "a.attnum,";
    }

    if (connection.haveMinimumServerVersion(ServerVersion.v10)) {
      sql += "nullif(a.attidentity, '') as attidentity,";
    } else {
      sql += "null as attidentity,";
    }
    sql += "pg_catalog.pg_get_expr(def.adbin, def.adrelid) AS adsrc,dsc.description,t.typbasetype,t.typtype "
           + " FROM pg_catalog.pg_namespace n "
           + " JOIN pg_catalog.pg_class c ON (c.relnamespace = n.oid) "
           + " JOIN pg_catalog.pg_attribute a ON (a.attrelid=c.oid) "
           + " JOIN pg_catalog.pg_type t ON (a.atttypid = t.oid) "
           + " LEFT JOIN pg_catalog.pg_attrdef def ON (a.attrelid=def.adrelid AND a.attnum = def.adnum) "
           + " LEFT JOIN pg_catalog.pg_description dsc ON (c.oid=dsc.objoid AND a.attnum = dsc.objsubid) "
           + " LEFT JOIN pg_catalog.pg_class dc ON (dc.oid=dsc.classoid AND dc.relname='pg_class') "
           + " LEFT JOIN pg_catalog.pg_namespace dn ON (dc.relnamespace=dn.oid AND dn.nspname='pg_catalog') "
           + " WHERE c.relkind in ('r','p','v','f','m') and a.attnum > 0 AND NOT a.attisdropped ";

    if (schemaPattern != null && !schemaPattern.isEmpty()) {
      sql += " AND n.nspname LIKE " + escapeQuotes(schemaPattern);
    }
    if (tableNamePattern != null && !tableNamePattern.isEmpty()) {
      sql += " AND c.relname LIKE " + escapeQuotes(tableNamePattern);
    }
    if (connection.haveMinimumServerVersion(ServerVersion.v8_4)) {
      sql += ") c WHERE true ";
    }
    if (columnNamePattern != null && !columnNamePattern.isEmpty()) {
      sql += " AND attname LIKE " + escapeQuotes(columnNamePattern);
    }
    sql += " ORDER BY nspname,c.relname,attnum ";

    Statement stmt = connection.createStatement();
    ResultSet rs = stmt.executeQuery(sql);
    while (rs.next()) {
      byte[] @Nullable [] tuple = new byte[numberOfFields][];
      int typeOid = (int) rs.getLong("atttypid");
      int typeMod = rs.getInt("atttypmod");

      tuple[0] = null; // Catalog name, not supported
      tuple[1] = rs.getBytes("nspname"); // Schema
      tuple[2] = rs.getBytes("relname"); // Table name
      tuple[3] = rs.getBytes("attname"); // Column name

      String typtype = rs.getString("typtype");
      int sqlType;
      if ("c".equals(typtype)) {
        sqlType = Types.STRUCT;
      } else if ("d".equals(typtype)) {
        sqlType = Types.DISTINCT;
      } else if ("e".equals(typtype)) {
        sqlType = Types.VARCHAR;
      } else {
        sqlType = connection.getTypeInfo().getSQLType(typeOid);
      }

      tuple[4] = connection.encodeString(Integer.toString(sqlType));
      String pgType = connection.getTypeInfo().getPGType(typeOid);
      tuple[5] = connection.encodeString(pgType); // Type name
      tuple[7] = null; // Buffer length

      String defval = rs.getString("adsrc");

      if (defval != null && defval.contains("nextval(") ) {
        if ("int4".equals(pgType)) {
          tuple[5] = connection.encodeString("serial"); // Type name == serial
        } else if ("int8".equals(pgType)) {
          tuple[5] = connection.encodeString("bigserial"); // Type name == bigserial
        } else if ("int2".equals(pgType) && connection.haveMinimumServerVersion(ServerVersion.v9_2)) {
          tuple[5] = connection.encodeString("smallserial"); // Type name == smallserial
        }
      }
      String identity = rs.getString("attidentity");

      int baseTypeOid = (int) rs.getLong("typbasetype");

      int decimalDigits;
      int columnSize;

      /* this is really a DOMAIN type not sure where DISTINCT came from */
      if ( sqlType == Types.DISTINCT ) {
        /*
        From the docs if typtypmod is -1
         */
        int typtypmod = rs.getInt("typtypmod");
        decimalDigits = connection.getTypeInfo().getScale(baseTypeOid, typeMod);
        /*
        From the postgres docs:
        Domains use typtypmod to record the typmod to be applied to their
        base type (-1 if base type does not use a typmod). -1 if this type is not a domain.
        if it is -1 then get the precision from the basetype. This doesn't help if the basetype is
        a domain, but for actual types this will return the correct value.
         */
        if ( typtypmod == -1 ) {
          columnSize = connection.getTypeInfo().getPrecision(baseTypeOid, typeMod);
        } else if (baseTypeOid == Oid.NUMERIC ) {
          decimalDigits = connection.getTypeInfo().getScale(baseTypeOid, typtypmod);
          columnSize = connection.getTypeInfo().getPrecision(baseTypeOid, typtypmod);
        } else {
          columnSize = typtypmod;
        }
      } else {
        decimalDigits = connection.getTypeInfo().getScale(typeOid, typeMod);
        columnSize = connection.getTypeInfo().getPrecision(typeOid, typeMod);
        if ( sqlType != Types.NUMERIC && columnSize == 0 ) {
          columnSize = connection.getTypeInfo().getDisplaySize(typeOid, typeMod);
        }
      }
      tuple[6] = connection.encodeString(Integer.toString(columnSize));
      // Give null for an unset scale on Decimal and Numeric columns
      if (((sqlType == Types.NUMERIC) || (sqlType == Types.DECIMAL)) && (typeMod == -1)) {
        tuple[8] = null;
      } else {
        tuple[8] = connection.encodeString(Integer.toString(decimalDigits));
      }

      // Everything is base 10 unless we override later.
      tuple[9] = connection.encodeString("10");

      if ("bit".equals(pgType) || "varbit".equals(pgType)) {
        tuple[9] = connection.encodeString("2");
      }

      tuple[10] = connection.encodeString(Integer.toString(rs.getBoolean("attnotnull")
          ? java.sql.DatabaseMetaData.columnNoNulls : java.sql.DatabaseMetaData.columnNullable)); // Nullable
      tuple[11] = rs.getBytes("description"); // Description (if any)
      tuple[12] = rs.getBytes("adsrc"); // Column default
      tuple[13] = null; // sql data type (unused)
      tuple[14] = null; // sql datetime sub (unused)
      tuple[15] = tuple[6]; // char octet length
      tuple[16] = connection.encodeString(String.valueOf(rs.getInt("attnum"))); // ordinal position
      // Is nullable
      tuple[17] = connection.encodeString(rs.getBoolean("attnotnull") ? "NO" : "YES");

      tuple[18] = null; // SCOPE_CATLOG
      tuple[19] = null; // SCOPE_SCHEMA
      tuple[20] = null; // SCOPE_TABLE
      tuple[21] = baseTypeOid == 0 // SOURCE_DATA_TYPE
                  ? null
                  : connection.encodeString(Integer.toString(connection.getTypeInfo().getSQLType(baseTypeOid)));

      String autoinc = "NO";
      if (defval != null && defval.contains("nextval(") || identity != null) {
        autoinc = "YES";
      }
      tuple[22] = connection.encodeString(autoinc); // IS_AUTOINCREMENT

      // there is no way to tell if the value was actually autogenerated.
      tuple[23] = connection.encodeString(""); // IS_AUTOGENERATED

      v.add(new Tuple(tuple));
    }
    rs.close();
    stmt.close();

    return ((BaseStatement) createMetaDataStatement()).createDriverResultSet(f, v);
  }

  @Override
  public ResultSet getColumnPrivileges(@Nullable String catalog, @Nullable String schema,
      String table, @Nullable String columnNamePattern) throws SQLException {
    Field[] f = new Field[8];
    List<Tuple> v = new ArrayList<Tuple>();

    f[0] = new Field("TABLE_CAT", Oid.VARCHAR);
    f[1] = new Field("TABLE_SCHEM", Oid.VARCHAR);
    f[2] = new Field("TABLE_NAME", Oid.VARCHAR);
    f[3] = new Field("COLUMN_NAME", Oid.VARCHAR);
    f[4] = new Field("GRANTOR", Oid.VARCHAR);
    f[5] = new Field("GRANTEE", Oid.VARCHAR);
    f[6] = new Field("PRIVILEGE", Oid.VARCHAR);
    f[7] = new Field("IS_GRANTABLE", Oid.VARCHAR);

    String sql;
    sql = "SELECT n.nspname,c.relname,r.rolname,c.relacl, "
          + (connection.haveMinimumServerVersion(ServerVersion.v8_4) ? "a.attacl, " : "")
          + " a.attname "
          + " FROM pg_catalog.pg_namespace n, pg_catalog.pg_class c, "
          + " pg_catalog.pg_roles r, pg_catalog.pg_attribute a "
          + " WHERE c.relnamespace = n.oid "
          + " AND c.relowner = r.oid "
          + " AND c.oid = a.attrelid "
          + " AND c.relkind = 'r' "
          + " AND a.attnum > 0 AND NOT a.attisdropped ";

    if (schema != null && !schema.isEmpty()) {
      sql += " AND n.nspname = " + escapeQuotes(schema);
    }
    if (table != null && !table.isEmpty()) {
      sql += " AND c.relname = " + escapeQuotes(table);
    }
    if (columnNamePattern != null && !columnNamePattern.isEmpty()) {
      sql += " AND a.attname LIKE " + escapeQuotes(columnNamePattern);
    }
    sql += " ORDER BY attname ";

    Statement stmt = connection.createStatement();
    ResultSet rs = stmt.executeQuery(sql);
    while (rs.next()) {
      byte[] schemaName = rs.getBytes("nspname");
      byte[] tableName = rs.getBytes("relname");
      byte[] column = rs.getBytes("attname");
      String owner = castNonNull(rs.getString("rolname"));
      String relAcl = rs.getString("relacl");

      // For instance: SELECT -> user1 -> list of [grantor, grantable]
      Map<String, Map<String, List<@Nullable String[]>>> permissions = parseACL(relAcl, owner);

      if (connection.haveMinimumServerVersion(ServerVersion.v8_4)) {
        String acl = rs.getString("attacl");
        Map<String, Map<String, List<@Nullable String[]>>> relPermissions = parseACL(acl, owner);
        permissions.putAll(relPermissions);
      }
      @KeyFor("permissions") String[] permNames = permissions.keySet().toArray(new String[0]);
      Arrays.sort(permNames);
      for (String permName : permNames) {
        byte[] privilege = connection.encodeString(permName);
        Map<String, List<@Nullable String[]>> grantees = permissions.get(permName);
        for (Map.Entry<String, List<@Nullable String[]>> userToGrantable : grantees.entrySet()) {
          List<@Nullable String[]> grantor = userToGrantable.getValue();
          String grantee = userToGrantable.getKey();
          for (@Nullable String[] grants : grantor) {
            String grantable = owner.equals(grantee) ? "YES" : grants[1];
            byte[] @Nullable [] tuple = new byte[8][];
            tuple[0] = null;
            tuple[1] = schemaName;
            tuple[2] = tableName;
            tuple[3] = column;
            tuple[4] = connection.encodeString(grants[0]);
            tuple[5] = connection.encodeString(grantee);
            tuple[6] = privilege;
            tuple[7] = connection.encodeString(grantable);
            v.add(new Tuple(tuple));
          }
        }
      }
    }
    rs.close();
    stmt.close();

    return ((BaseStatement) createMetaDataStatement()).createDriverResultSet(f, v);
  }

  @Override
  public ResultSet getTablePrivileges(@Nullable String catalog, @Nullable String schemaPattern,
      @Nullable String tableNamePattern) throws SQLException {
    Field[] f = new Field[7];
    List<Tuple> v = new ArrayList<Tuple>();

    f[0] = new Field("TABLE_CAT", Oid.VARCHAR);
    f[1] = new Field("TABLE_SCHEM", Oid.VARCHAR);
    f[2] = new Field("TABLE_NAME", Oid.VARCHAR);
    f[3] = new Field("GRANTOR", Oid.VARCHAR);
    f[4] = new Field("GRANTEE", Oid.VARCHAR);
    f[5] = new Field("PRIVILEGE", Oid.VARCHAR);
    f[6] = new Field("IS_GRANTABLE", Oid.VARCHAR);

    String sql;
    // r = ordinary table, p = partitioned table, v = view, m = materialized view, f = foreign table
    sql = "SELECT n.nspname,c.relname,r.rolname,c.relacl "
          + " FROM pg_catalog.pg_namespace n, pg_catalog.pg_class c, pg_catalog.pg_roles r "
          + " WHERE c.relnamespace = n.oid "
          + " AND c.relowner = r.oid "
          + " AND c.relkind IN ('r','p','v','m','f') ";

    if (schemaPattern != null && !schemaPattern.isEmpty()) {
      sql += " AND n.nspname LIKE " + escapeQuotes(schemaPattern);
    }

    if (tableNamePattern != null && !tableNamePattern.isEmpty()) {
      sql += " AND c.relname LIKE " + escapeQuotes(tableNamePattern);
    }
    sql += " ORDER BY nspname, relname ";

    Statement stmt = connection.createStatement();
    ResultSet rs = stmt.executeQuery(sql);
    while (rs.next()) {
      byte[] schema = rs.getBytes("nspname");
      byte[] table = rs.getBytes("relname");
      String owner = castNonNull(rs.getString("rolname"));
      String acl = rs.getString("relacl");
      Map<String, Map<String, List<@Nullable String[]>>> permissions = parseACL(acl, owner);
      @KeyFor("permissions") String[] permNames = permissions.keySet().toArray(new String[0]);
      Arrays.sort(permNames);
      for (String permName : permNames) {
        byte[] privilege = connection.encodeString(permName);
        Map<String, List<@Nullable String[]>> grantees = permissions.get(permName);
        for (Map.Entry<String, List<@Nullable String[]>> userToGrantable : grantees.entrySet()) {
          List<@Nullable String[]> grants = userToGrantable.getValue();
          String granteeUser = userToGrantable.getKey();
          for (@Nullable String[] grantTuple : grants) {
            // report the owner as grantor if it's missing
            String grantor = grantTuple[0] == null ? owner : grantTuple[0];
            // owner always has grant privileges
            String grantable = owner.equals(granteeUser) ? "YES" : grantTuple[1];
            byte[] @Nullable [] tuple = new byte[7][];
            tuple[0] = null;
            tuple[1] = schema;
            tuple[2] = table;
            tuple[3] = connection.encodeString(grantor);
            tuple[4] = connection.encodeString(granteeUser);
            tuple[5] = privilege;
            tuple[6] = connection.encodeString(grantable);
            v.add(new Tuple(tuple));
          }
        }
      }
    }
    rs.close();
    stmt.close();

    return ((BaseStatement) createMetaDataStatement()).createDriverResultSet(f, v);
  }

  /**
   * Parse an String of ACLs into a List of ACLs.
   */
  private static List<String> parseACLArray(String aclString) {
    List<String> acls = new ArrayList<String>();
    if (aclString == null || aclString.isEmpty()) {
      return acls;
    }
    boolean inQuotes = false;
    // start at 1 because of leading "{"
    int beginIndex = 1;
    char prevChar = ' ';
    for (int i = beginIndex; i < aclString.length(); i++) {

      char c = aclString.charAt(i);
      if (c == '"' && prevChar != '\\') {
        inQuotes = !inQuotes;
      } else if (c == ',' && !inQuotes) {
        acls.add(aclString.substring(beginIndex, i));
        beginIndex = i + 1;
      }
      prevChar = c;
    }
    // add last element removing the trailing "}"
    acls.add(aclString.substring(beginIndex, aclString.length() - 1));

    // Strip out enclosing quotes, if any.
    for (int i = 0; i < acls.size(); i++) {
      String acl = acls.get(i);
      if (acl.startsWith("\"") && acl.endsWith("\"")) {
        acl = acl.substring(1, acl.length() - 1);
        acls.set(i, acl);
      }
    }
    return acls;
  }

  /**
   * Add the user described by the given acl to the Lists of users with the privileges described by
   * the acl.
   */
  private static void addACLPrivileges(String acl,
      Map<String, Map<String, List<@Nullable String[]>>> privileges) {
    int equalIndex = acl.lastIndexOf("=");
    int slashIndex = acl.lastIndexOf("/");
    if (equalIndex == -1) {
      return;
    }

    String user = acl.substring(0, equalIndex);
    String grantor = null;
    if (user.isEmpty()) {
      user = "PUBLIC";
    }
    String privs;
    if (slashIndex != -1) {
      privs = acl.substring(equalIndex + 1, slashIndex);
      grantor = acl.substring(slashIndex + 1, acl.length());
    } else {
      privs = acl.substring(equalIndex + 1, acl.length());
    }

    for (int i = 0; i < privs.length(); i++) {
      char c = privs.charAt(i);
      if (c != '*') {
        String sqlpriv;
        String grantable;
        if (i < privs.length() - 1 && privs.charAt(i + 1) == '*') {
          grantable = "YES";
        } else {
          grantable = "NO";
        }
        switch (c) {
          case 'a':
            sqlpriv = "INSERT";
            break;
          case 'r':
          case 'p':
            sqlpriv = "SELECT";
            break;
          case 'w':
            sqlpriv = "UPDATE";
            break;
          case 'd':
            sqlpriv = "DELETE";
            break;
          case 'D':
            sqlpriv = "TRUNCATE";
            break;
          case 'R':
            sqlpriv = "RULE";
            break;
          case 'x':
            sqlpriv = "REFERENCES";
            break;
          case 't':
            sqlpriv = "TRIGGER";
            break;
          // the following can't be granted to a table, but
          // we'll keep them for completeness.
          case 'X':
            sqlpriv = "EXECUTE";
            break;
          case 'U':
            sqlpriv = "USAGE";
            break;
          case 'C':
            sqlpriv = "CREATE";
            break;
          case 'T':
            sqlpriv = "CREATE TEMP";
            break;
          default:
            sqlpriv = "UNKNOWN";
        }

        Map<String, List<@Nullable String[]>> usersWithPermission = privileges.get(sqlpriv);
        //noinspection Java8MapApi
        if (usersWithPermission == null) {
          usersWithPermission = new HashMap<String, List<@Nullable String[]>>();
          privileges.put(sqlpriv, usersWithPermission);
        }

        List<@Nullable String[]> permissionByGrantor = usersWithPermission.get(user);
        //noinspection Java8MapApi
        if (permissionByGrantor == null) {
          permissionByGrantor = new ArrayList<@Nullable String[]>();
          usersWithPermission.put(user, permissionByGrantor);
        }

        @Nullable String[] grant = {grantor, grantable};
        permissionByGrantor.add(grant);
      }
    }
  }

  /**
   * Take the a String representing an array of ACLs and return a Map mapping the SQL permission
   * name to a List of usernames who have that permission.
   * For instance: {@code SELECT -> user1 -> list of [grantor, grantable]}
   *
   * @param aclArray ACL array
   * @param owner owner
   * @return a Map mapping the SQL permission name
   */
  public Map<String, Map<String, List<@Nullable String[]>>> parseACL(@Nullable String aclArray,
      String owner) {
    if (aclArray == null) {
      // arwdxt -- 8.2 Removed the separate RULE permission
      // arwdDxt -- 8.4 Added a separate TRUNCATE permission
      String perms = connection.haveMinimumServerVersion(ServerVersion.v8_4) ? "arwdDxt" : "arwdxt";

      aclArray = "{" + owner + "=" + perms + "/" + owner + "}";
    }

    List<String> acls = parseACLArray(aclArray);
    Map<String, Map<String, List<@Nullable String[]>>> privileges =
        new HashMap<String, Map<String, List<@Nullable String[]>>>();
    for (String acl : acls) {
      addACLPrivileges(acl, privileges);
    }
    return privileges;
  }

  public ResultSet getBestRowIdentifier(
      @Nullable String catalog, @Nullable String schema, String table,
      int scope, boolean nullable) throws SQLException {
    Field[] f = new Field[8];
    List<Tuple> v = new ArrayList<Tuple>(); // The new ResultSet tuple stuff

    f[0] = new Field("SCOPE", Oid.INT2);
    f[1] = new Field("COLUMN_NAME", Oid.VARCHAR);
    f[2] = new Field("DATA_TYPE", Oid.INT2);
    f[3] = new Field("TYPE_NAME", Oid.VARCHAR);
    f[4] = new Field("COLUMN_SIZE", Oid.INT4);
    f[5] = new Field("BUFFER_LENGTH", Oid.INT4);
    f[6] = new Field("DECIMAL_DIGITS", Oid.INT2);
    f[7] = new Field("PSEUDO_COLUMN", Oid.INT2);

    /*
     * At the moment this simply returns a table's primary key, if there is one. I believe other
     * unique indexes, ctid, and oid should also be considered. -KJ
     */

    String sql;
    sql = "SELECT a.attname, a.atttypid, atttypmod "
          + "FROM pg_catalog.pg_class ct "
          + "  JOIN pg_catalog.pg_attribute a ON (ct.oid = a.attrelid) "
          + "  JOIN pg_catalog.pg_namespace n ON (ct.relnamespace = n.oid) "
          + "  JOIN (SELECT i.indexrelid, i.indrelid, i.indisprimary, "
          + "             information_schema._pg_expandarray(i.indkey) AS keys "
          + "        FROM pg_catalog.pg_index i) i "
          + "    ON (a.attnum = (i.keys).x AND a.attrelid = i.indrelid) "
          + "WHERE true ";

    if (schema != null && !schema.isEmpty()) {
      sql += " AND n.nspname = " + escapeQuotes(schema);
    }

    sql += " AND ct.relname = " + escapeQuotes(table)
        + " AND i.indisprimary "
        + " ORDER BY a.attnum ";

    Statement stmt = connection.createStatement();
    ResultSet rs = stmt.executeQuery(sql);
    while (rs.next()) {
      byte[] @Nullable [] tuple = new byte[8][];
      int typeOid = (int) rs.getLong("atttypid");
      int sqlType = connection.getTypeInfo().getSQLType(typeOid);
      int typeMod = rs.getInt("atttypmod");
      int decimalDigits = connection.getTypeInfo().getScale(typeOid, typeMod);
      int columnSize = connection.getTypeInfo().getPrecision(typeOid, typeMod);
      if ( sqlType != Types.NUMERIC && columnSize == 0) {
        columnSize = connection.getTypeInfo().getDisplaySize(typeOid, typeMod);
      }
      tuple[0] = connection.encodeString(Integer.toString(scope));
      tuple[1] = rs.getBytes("attname");
      tuple[2] =
          connection.encodeString(Integer.toString(sqlType));
      tuple[3] = connection.encodeString(connection.getTypeInfo().getPGType(typeOid));
      tuple[4] = connection.encodeString(Integer.toString(columnSize));
      tuple[5] = null; // unused
      tuple[6] = connection.encodeString(Integer.toString(decimalDigits));
      tuple[7] =
          connection.encodeString(Integer.toString(java.sql.DatabaseMetaData.bestRowNotPseudo));
      v.add(new Tuple(tuple));
    }
    rs.close();
    stmt.close();

    return ((BaseStatement) createMetaDataStatement()).createDriverResultSet(f, v);
  }

  public ResultSet getVersionColumns(
      @Nullable String catalog, @Nullable String schema, String table)
      throws SQLException {
    Field[] f = new Field[8];
    List<Tuple> v = new ArrayList<Tuple>(); // The new ResultSet tuple stuff

    f[0] = new Field("SCOPE", Oid.INT2);
    f[1] = new Field("COLUMN_NAME", Oid.VARCHAR);
    f[2] = new Field("DATA_TYPE", Oid.INT2);
    f[3] = new Field("TYPE_NAME", Oid.VARCHAR);
    f[4] = new Field("COLUMN_SIZE", Oid.INT4);
    f[5] = new Field("BUFFER_LENGTH", Oid.INT4);
    f[6] = new Field("DECIMAL_DIGITS", Oid.INT2);
    f[7] = new Field("PSEUDO_COLUMN", Oid.INT2);

    byte[] @Nullable [] tuple = new byte[8][];

    /*
     * Postgresql does not have any column types that are automatically updated like some databases'
     * timestamp type. We can't tell what rules or triggers might be doing, so we are left with the
     * system columns that change on an update. An update may change all of the following system
     * columns: ctid, xmax, xmin, cmax, and cmin. Depending on if we are in a transaction and
     * whether we roll it back or not the only guaranteed change is to ctid. -KJ
     */

    tuple[0] = null;
    tuple[1] = connection.encodeString("ctid");
    tuple[2] =
        connection.encodeString(Integer.toString(connection.getTypeInfo().getSQLType("tid")));
    tuple[3] = connection.encodeString("tid");
    tuple[4] = null;
    tuple[5] = null;
    tuple[6] = null;
    tuple[7] =
        connection.encodeString(Integer.toString(java.sql.DatabaseMetaData.versionColumnPseudo));
    v.add(new Tuple(tuple));

    /*
     * Perhaps we should check that the given catalog.schema.table actually exists. -KJ
     */
    return ((BaseStatement) createMetaDataStatement()).createDriverResultSet(f, v);
  }

  public ResultSet getPrimaryKeys(@Nullable String catalog, @Nullable String schema, String table)
      throws SQLException {
    String sql;
    sql = "SELECT NULL AS TABLE_CAT, n.nspname AS TABLE_SCHEM, "
          + "  ct.relname AS TABLE_NAME, a.attname AS COLUMN_NAME, "
          + "  (information_schema._pg_expandarray(i.indkey)).n AS KEY_SEQ, ci.relname AS PK_NAME, "
          + "  information_schema._pg_expandarray(i.indkey) AS KEYS, a.attnum AS A_ATTNUM "
          + "FROM pg_catalog.pg_class ct "
          + "  JOIN pg_catalog.pg_attribute a ON (ct.oid = a.attrelid) "
          + "  JOIN pg_catalog.pg_namespace n ON (ct.relnamespace = n.oid) "
          + "  JOIN pg_catalog.pg_index i ON ( a.attrelid = i.indrelid) "
          + "  JOIN pg_catalog.pg_class ci ON (ci.oid = i.indexrelid) "
          + "WHERE true ";

    if (schema != null && !schema.isEmpty()) {
      sql += " AND n.nspname = " + escapeQuotes(schema);
    }

    if (table != null && !table.isEmpty()) {
      sql += " AND ct.relname = " + escapeQuotes(table);
    }

    sql += " AND i.indisprimary ";
    sql = "SELECT "
            + "       result.TABLE_CAT, "
            + "       result.TABLE_SCHEM, "
            + "       result.TABLE_NAME, "
            + "       result.COLUMN_NAME, "
            + "       result.KEY_SEQ, "
            + "       result.PK_NAME "
            + "FROM "
            + "     (" + sql + " ) result"
            + " where "
            + " result.A_ATTNUM = (result.KEYS).x ";
    sql += " ORDER BY result.table_name, result.pk_name, result.key_seq";

    return createMetaDataStatement().executeQuery(sql);
  }

  /*
  This is for internal use only to see if a resultset is updateable.
  Unique keys can also be used so we add them to the query.
   */
  protected ResultSet getPrimaryUniqueKeys(@Nullable String catalog, @Nullable String schema, String table)
      throws SQLException {
    String sql;
    sql = "SELECT NULL AS TABLE_CAT, n.nspname AS TABLE_SCHEM, "
        + "  ct.relname AS TABLE_NAME, a.attname AS COLUMN_NAME, "
        + "  (information_schema._pg_expandarray(i.indkey)).n AS KEY_SEQ, ci.relname AS PK_NAME, "
<<<<<<< HEAD
        + "  information_schema._pg_expandarray(i.indkey) AS KEYS, a.attnum AS A_ATTNUM "
=======
        + "  information_schema._pg_expandarray(i.indkey) AS KEYS, a.attnum AS A_ATTNUM, "
        + "  a.attnotnull AS IS_NOT_NULL "
>>>>>>> 512799b4
        + "FROM pg_catalog.pg_class ct "
        + "  JOIN pg_catalog.pg_attribute a ON (ct.oid = a.attrelid) "
        + "  JOIN pg_catalog.pg_namespace n ON (ct.relnamespace = n.oid) "
        + "  JOIN pg_catalog.pg_index i ON ( a.attrelid = i.indrelid) "
        + "  JOIN pg_catalog.pg_class ci ON (ci.oid = i.indexrelid) "
<<<<<<< HEAD
        + "WHERE true ";
=======
        // primary as well as unique keys can be used to uniquely identify a row to update
        + "WHERE (i.indisprimary OR ( "
        + "    i.indisunique "
        + "    AND i.indisvalid "
        // partial indexes are not allowed - indpred will not be null if this is a partial index
        + "    AND i.indpred IS NULL "
        // indexes with expressions are not allowed
        + "    AND i.indexprs IS NULL "
        + "  )) ";
>>>>>>> 512799b4

    if (schema != null && !schema.isEmpty()) {
      sql += " AND n.nspname = " + escapeQuotes(schema);
    }

    if (table != null && !table.isEmpty()) {
      sql += " AND ct.relname = " + escapeQuotes(table);
    }

<<<<<<< HEAD
    sql += " AND (i.indisprimary or i.indisunique) ";
=======
>>>>>>> 512799b4
    sql = "SELECT "
        + "       result.TABLE_CAT, "
        + "       result.TABLE_SCHEM, "
        + "       result.TABLE_NAME, "
        + "       result.COLUMN_NAME, "
        + "       result.KEY_SEQ, "
<<<<<<< HEAD
        + "       result.PK_NAME "
=======
        + "       result.PK_NAME, "
        + "       result.IS_NOT_NULL "
>>>>>>> 512799b4
        + "FROM "
        + "     (" + sql + " ) result"
        + " where "
        + " result.A_ATTNUM = (result.KEYS).x ";
    sql += " ORDER BY result.table_name, result.pk_name, result.key_seq";

    return createMetaDataStatement().executeQuery(sql);
  }

  /**
   * @param primaryCatalog primary catalog
   * @param primarySchema primary schema
   * @param primaryTable if provided will get the keys exported by this table
   * @param foreignCatalog foreign catalog
   * @param foreignSchema foreign schema
   * @param foreignTable if provided will get the keys imported by this table
   * @return ResultSet
   * @throws SQLException if something wrong happens
   */
  protected ResultSet getImportedExportedKeys(
      @Nullable String primaryCatalog, @Nullable String primarySchema, @Nullable String primaryTable,
      @Nullable String foreignCatalog, @Nullable String foreignSchema, @Nullable String foreignTable)
          throws SQLException {

    /*
     * The addition of the pg_constraint in 7.3 table should have really helped us out here, but it
     * comes up just a bit short. - The conkey, confkey columns aren't really useful without
     * contrib/array unless we want to issues separate queries. - Unique indexes that can support
     * foreign keys are not necessarily added to pg_constraint. Also multiple unique indexes
     * covering the same keys can be created which make it difficult to determine the PK_NAME field.
     */

    String sql =
        "SELECT NULL::text AS PKTABLE_CAT, pkn.nspname AS PKTABLE_SCHEM, pkc.relname AS PKTABLE_NAME, pka.attname AS PKCOLUMN_NAME, "
            + "NULL::text AS FKTABLE_CAT, fkn.nspname AS FKTABLE_SCHEM, fkc.relname AS FKTABLE_NAME, fka.attname AS FKCOLUMN_NAME, "
            + "pos.n AS KEY_SEQ, "
            + "CASE con.confupdtype "
            + " WHEN 'c' THEN " + DatabaseMetaData.importedKeyCascade
            + " WHEN 'n' THEN " + DatabaseMetaData.importedKeySetNull
            + " WHEN 'd' THEN " + DatabaseMetaData.importedKeySetDefault
            + " WHEN 'r' THEN " + DatabaseMetaData.importedKeyRestrict
            + " WHEN 'p' THEN " + DatabaseMetaData.importedKeyRestrict
            + " WHEN 'a' THEN " + DatabaseMetaData.importedKeyNoAction
            + " ELSE NULL END AS UPDATE_RULE, "
            + "CASE con.confdeltype "
            + " WHEN 'c' THEN " + DatabaseMetaData.importedKeyCascade
            + " WHEN 'n' THEN " + DatabaseMetaData.importedKeySetNull
            + " WHEN 'd' THEN " + DatabaseMetaData.importedKeySetDefault
            + " WHEN 'r' THEN " + DatabaseMetaData.importedKeyRestrict
            + " WHEN 'p' THEN " + DatabaseMetaData.importedKeyRestrict
            + " WHEN 'a' THEN " + DatabaseMetaData.importedKeyNoAction
            + " ELSE NULL END AS DELETE_RULE, "
            + "con.conname AS FK_NAME, pkic.relname AS PK_NAME, "
            + "CASE "
            + " WHEN con.condeferrable AND con.condeferred THEN "
            + DatabaseMetaData.importedKeyInitiallyDeferred
            + " WHEN con.condeferrable THEN " + DatabaseMetaData.importedKeyInitiallyImmediate
            + " ELSE " + DatabaseMetaData.importedKeyNotDeferrable
            + " END AS DEFERRABILITY "
            + " FROM "
            + " pg_catalog.pg_namespace pkn, pg_catalog.pg_class pkc, pg_catalog.pg_attribute pka, "
            + " pg_catalog.pg_namespace fkn, pg_catalog.pg_class fkc, pg_catalog.pg_attribute fka, "
            + " pg_catalog.pg_constraint con, "
            + " pg_catalog.generate_series(1, " + getMaxIndexKeys() + ") pos(n), "
            + " pg_catalog.pg_class pkic";
    // Starting in Postgres 9.0, pg_constraint was augmented with the conindid column, which
    // contains the oid of the index supporting the constraint. This makes it unnecessary to do a
    // further join on pg_depend.
    if (!connection.haveMinimumServerVersion(ServerVersion.v9_0)) {
      sql += ", pg_catalog.pg_depend dep ";
    }
    sql +=
        " WHERE pkn.oid = pkc.relnamespace AND pkc.oid = pka.attrelid AND pka.attnum = con.confkey[pos.n] AND con.confrelid = pkc.oid "
            + " AND fkn.oid = fkc.relnamespace AND fkc.oid = fka.attrelid AND fka.attnum = con.conkey[pos.n] AND con.conrelid = fkc.oid "
            + " AND con.contype = 'f' ";
    /*
    In version 11 we added Partitioned indexes indicated by relkind = 'I'
    I could have done this using lower(relkind) = 'i' but chose to be explicit
    for clarity
    */

    if (!connection.haveMinimumServerVersion(ServerVersion.v11)) {
      sql += "AND pkic.relkind = 'i' ";
    } else {
      sql += "AND (pkic.relkind = 'i' OR pkic.relkind = 'I')";
    }

    if (!connection.haveMinimumServerVersion(ServerVersion.v9_0)) {
      sql += " AND con.oid = dep.objid AND pkic.oid = dep.refobjid AND dep.classid = 'pg_constraint'::regclass::oid AND dep.refclassid = 'pg_class'::regclass::oid ";
    } else {
      sql += " AND pkic.oid = con.conindid ";
    }

    if (primarySchema != null && !primarySchema.isEmpty()) {
      sql += " AND pkn.nspname = " + escapeQuotes(primarySchema);
    }
    if (foreignSchema != null && !foreignSchema.isEmpty()) {
      sql += " AND fkn.nspname = " + escapeQuotes(foreignSchema);
    }
    if (primaryTable != null && !primaryTable.isEmpty()) {
      sql += " AND pkc.relname = " + escapeQuotes(primaryTable);
    }
    if (foreignTable != null && !foreignTable.isEmpty()) {
      sql += " AND fkc.relname = " + escapeQuotes(foreignTable);
    }

    if (primaryTable != null) {
      sql += " ORDER BY fkn.nspname,fkc.relname,con.conname,pos.n";
    } else {
      sql += " ORDER BY pkn.nspname,pkc.relname, con.conname,pos.n";
    }

    return createMetaDataStatement().executeQuery(sql);
  }

  public ResultSet getImportedKeys(@Nullable String catalog, @Nullable String schema, String table)
      throws SQLException {
    return getImportedExportedKeys(null, null, null, catalog, schema, table);
  }

  public ResultSet getExportedKeys(@Nullable String catalog, @Nullable String schema, String table)
      throws SQLException {
    return getImportedExportedKeys(catalog, schema, table, null, null, null);
  }

  public ResultSet getCrossReference(
      @Nullable String primaryCatalog, @Nullable String primarySchema, String primaryTable,
      @Nullable String foreignCatalog, @Nullable String foreignSchema, String foreignTable)
          throws SQLException {
    return getImportedExportedKeys(primaryCatalog, primarySchema, primaryTable, foreignCatalog,
        foreignSchema, foreignTable);
  }

  public ResultSet getTypeInfo() throws SQLException {

    Field[] f = new Field[18];
    List<Tuple> v = new ArrayList<Tuple>(); // The new ResultSet tuple stuff

    f[0] = new Field("TYPE_NAME", Oid.VARCHAR);
    f[1] = new Field("DATA_TYPE", Oid.INT2);
    f[2] = new Field("PRECISION", Oid.INT4);
    f[3] = new Field("LITERAL_PREFIX", Oid.VARCHAR);
    f[4] = new Field("LITERAL_SUFFIX", Oid.VARCHAR);
    f[5] = new Field("CREATE_PARAMS", Oid.VARCHAR);
    f[6] = new Field("NULLABLE", Oid.INT2);
    f[7] = new Field("CASE_SENSITIVE", Oid.BOOL);
    f[8] = new Field("SEARCHABLE", Oid.INT2);
    f[9] = new Field("UNSIGNED_ATTRIBUTE", Oid.BOOL);
    f[10] = new Field("FIXED_PREC_SCALE", Oid.BOOL);
    f[11] = new Field("AUTO_INCREMENT", Oid.BOOL);
    f[12] = new Field("LOCAL_TYPE_NAME", Oid.VARCHAR);
    f[13] = new Field("MINIMUM_SCALE", Oid.INT2);
    f[14] = new Field("MAXIMUM_SCALE", Oid.INT2);
    f[15] = new Field("SQL_DATA_TYPE", Oid.INT4);
    f[16] = new Field("SQL_DATETIME_SUB", Oid.INT4);
    f[17] = new Field("NUM_PREC_RADIX", Oid.INT4);

    String sql;
    sql = "SELECT t.typname,t.oid FROM pg_catalog.pg_type t"
          + " JOIN pg_catalog.pg_namespace n ON (t.typnamespace = n.oid) "
          + " WHERE n.nspname  != 'pg_toast'"
          + " AND "
          + " (t.typrelid = 0 OR (SELECT c.relkind = 'c' FROM pg_catalog.pg_class c WHERE c.oid = t.typrelid))";

    if (connection.getHideUnprivilegedObjects() && connection.haveMinimumServerVersion(ServerVersion.v9_2)) {
      sql += " AND has_type_privilege(t.oid, 'USAGE')";
    }

    Statement stmt = connection.createStatement();
    ResultSet rs = stmt.executeQuery(sql);
    // cache some results, this will keep memory usage down, and speed
    // things up a little.
    byte[] bZero = connection.encodeString("0");
    byte[] b10 = connection.encodeString("10");
    byte[] bf = connection.encodeString("f");
    byte[] bt = connection.encodeString("t");
    byte[] bliteral = connection.encodeString("'");
    byte[] bNullable =
              connection.encodeString(Integer.toString(java.sql.DatabaseMetaData.typeNullable));
    byte[] bSearchable =
              connection.encodeString(Integer.toString(java.sql.DatabaseMetaData.typeSearchable));

    TypeInfo ti = connection.getTypeInfo();
    if (ti instanceof TypeInfoCache) {
      ((TypeInfoCache) ti).cacheSQLTypes();
    }

    while (rs.next()) {
      byte[] @Nullable [] tuple = new byte[19][];
      String typname = castNonNull(rs.getString(1));
      int typeOid = (int) rs.getLong(2);

      tuple[0] = connection.encodeString(typname);
      int sqlType = connection.getTypeInfo().getSQLType(typname);
      tuple[1] =
          connection.encodeString(Integer.toString(sqlType));

      /* this is just for sorting below, the result set never sees this */
      tuple[18] = BigInteger.valueOf(sqlType).toByteArray();

      tuple[2] = connection
          .encodeString(Integer.toString(connection.getTypeInfo().getMaximumPrecision(typeOid)));

      // Using requiresQuoting(oid) would might trigger select statements that might fail with NPE
      // if oid in question is being dropped.
      // requiresQuotingSqlType is not bulletproof, however, it solves the most visible NPE.
      if (connection.getTypeInfo().requiresQuotingSqlType(sqlType)) {
        tuple[3] = bliteral;
        tuple[4] = bliteral;
      }

      tuple[6] = bNullable; // all types can be null
      tuple[7] = connection.getTypeInfo().isCaseSensitive(typeOid) ? bt : bf;
      tuple[8] = bSearchable; // any thing can be used in the WHERE clause
      tuple[9] = connection.getTypeInfo().isSigned(typeOid) ? bf : bt;
      tuple[10] = bf; // false for now - must handle money
      tuple[11] = bf; // false - it isn't autoincrement
      tuple[13] = bZero; // min scale is zero
      // only numeric can supports a scale.
      tuple[14] = (typeOid == Oid.NUMERIC) ? connection.encodeString("1000") : bZero;

      // 12 - LOCAL_TYPE_NAME is null
      // 15 & 16 are unused so we return null
      tuple[17] = b10; // everything is base 10
      v.add(new Tuple(tuple));

      // add pseudo-type serial, bigserial, smallserial
      if ("int4".equals(typname)) {
        byte[] @Nullable [] tuple1 = tuple.clone();

        tuple1[0] = connection.encodeString("serial");
        tuple1[11] = bt;
        v.add(new Tuple(tuple1));
      } else if ("int8".equals(typname)) {
        byte[] @Nullable [] tuple1 = tuple.clone();

        tuple1[0] = connection.encodeString("bigserial");
        tuple1[11] = bt;
        v.add(new Tuple(tuple1));
      } else if ("int2".equals(typname) && connection.haveMinimumServerVersion(ServerVersion.v9_2)) {
        byte[] @Nullable [] tuple1 = tuple.clone();

        tuple1[0] = connection.encodeString("smallserial");
        tuple1[11] = bt;
        v.add(new Tuple(tuple1));
      }

    }
    rs.close();
    stmt.close();

    Collections.sort(v, new Comparator<Tuple>() {
      @Override
      public int compare(Tuple o1, Tuple o2) {
        int i1 = ByteConverter.bytesToInt(castNonNull(o1.get(18)));
        int i2 = ByteConverter.bytesToInt(castNonNull(o2.get(18)));
        return (i1 < i2) ? -1 : ((i1 == i2) ? 0 : 1);
      }
    });
    return ((BaseStatement) createMetaDataStatement()).createDriverResultSet(f, v);
  }

  public ResultSet getIndexInfo(
      @Nullable String catalog, @Nullable String schema, String tableName,
      boolean unique, boolean approximate) throws SQLException {
    /*
     * This is a complicated function because we have three possible situations: <= 7.2 no schemas,
     * single column functional index 7.3 schemas, single column functional index >= 7.4 schemas,
     * multi-column expressional index >= 8.3 supports ASC/DESC column info >= 9.0 no longer renames
     * index columns on a table column rename, so we must look at the table attribute names
     *
     * with the single column functional index we need an extra join to the table's pg_attribute
     * data to get the column the function operates on.
     */
    String sql;
    if (connection.haveMinimumServerVersion(ServerVersion.v8_3)) {
      sql = "SELECT NULL AS TABLE_CAT, n.nspname AS TABLE_SCHEM, "
            + "  ct.relname AS TABLE_NAME, NOT i.indisunique AS NON_UNIQUE, "
            + "  NULL AS INDEX_QUALIFIER, ci.relname AS INDEX_NAME, "
            + "  CASE i.indisclustered "
            + "    WHEN true THEN " + java.sql.DatabaseMetaData.tableIndexClustered
            + "    ELSE CASE am.amname "
            + "      WHEN 'hash' THEN " + java.sql.DatabaseMetaData.tableIndexHashed
            + "      ELSE " + java.sql.DatabaseMetaData.tableIndexOther
            + "    END "
            + "  END AS TYPE, "
            + "  (information_schema._pg_expandarray(i.indkey)).n AS ORDINAL_POSITION, "
            + "  ci.reltuples AS CARDINALITY, "
            + "  ci.relpages AS PAGES, "
            + "  pg_catalog.pg_get_expr(i.indpred, i.indrelid) AS FILTER_CONDITION, "
            + "  ci.oid AS CI_OID, "
            + "  i.indoption AS I_INDOPTION, "
            + (connection.haveMinimumServerVersion(ServerVersion.v9_6) ? "  am.amname AS AM_NAME " : "  am.amcanorder AS AM_CANORDER ")
            + "FROM pg_catalog.pg_class ct "
            + "  JOIN pg_catalog.pg_namespace n ON (ct.relnamespace = n.oid) "
            + "  JOIN pg_catalog.pg_index i ON (ct.oid = i.indrelid) "
            + "  JOIN pg_catalog.pg_class ci ON (ci.oid = i.indexrelid) "
            + "  JOIN pg_catalog.pg_am am ON (ci.relam = am.oid) "
            + "WHERE true ";

      if (schema != null && !schema.isEmpty()) {
        sql += " AND n.nspname = " + escapeQuotes(schema);
      }

      sql += " AND ct.relname = " + escapeQuotes(tableName);

      if (unique) {
        sql += " AND i.indisunique ";
      }

      sql = "SELECT "
                + "    tmp.TABLE_CAT, "
                + "    tmp.TABLE_SCHEM, "
                + "    tmp.TABLE_NAME, "
                + "    tmp.NON_UNIQUE, "
                + "    tmp.INDEX_QUALIFIER, "
                + "    tmp.INDEX_NAME, "
                + "    tmp.TYPE, "
                + "    tmp.ORDINAL_POSITION, "
                + "    trim(both '\"' from pg_catalog.pg_get_indexdef(tmp.CI_OID, tmp.ORDINAL_POSITION, false)) AS COLUMN_NAME, "
                + (connection.haveMinimumServerVersion(ServerVersion.v9_6)
                        ? "  CASE tmp.AM_NAME "
                        + "    WHEN 'btree' THEN CASE tmp.I_INDOPTION[tmp.ORDINAL_POSITION - 1] & 1::smallint "
                        + "      WHEN 1 THEN 'D' "
                        + "      ELSE 'A' "
                        + "    END "
                        + "    ELSE NULL "
                        + "  END AS ASC_OR_DESC, "
                        : "  CASE tmp.AM_CANORDER "
                        + "    WHEN true THEN CASE tmp.I_INDOPTION[tmp.ORDINAL_POSITION - 1] & 1::smallint "
                        + "      WHEN 1 THEN 'D' "
                        + "      ELSE 'A' "
                        + "    END "
                        + "    ELSE NULL "
                        + "  END AS ASC_OR_DESC, ")
                + "    tmp.CARDINALITY, "
                + "    tmp.PAGES, "
                + "    tmp.FILTER_CONDITION "
                + "FROM ("
                + sql
                + ") AS tmp";
    } else {
      String select;
      String from;
      String where;

      select = "SELECT NULL AS TABLE_CAT, n.nspname AS TABLE_SCHEM, ";
      from = " FROM pg_catalog.pg_namespace n, pg_catalog.pg_class ct, pg_catalog.pg_class ci, "
             + " pg_catalog.pg_attribute a, pg_catalog.pg_am am ";
      where = " AND n.oid = ct.relnamespace ";
      from += ", pg_catalog.pg_index i ";

      if (schema != null && !schema.isEmpty()) {
        where += " AND n.nspname = " + escapeQuotes(schema);
      }

      sql = select
            + " ct.relname AS TABLE_NAME, NOT i.indisunique AS NON_UNIQUE, NULL AS INDEX_QUALIFIER, ci.relname AS INDEX_NAME, "
            + " CASE i.indisclustered "
            + " WHEN true THEN " + java.sql.DatabaseMetaData.tableIndexClustered
            + " ELSE CASE am.amname "
            + " WHEN 'hash' THEN " + java.sql.DatabaseMetaData.tableIndexHashed
            + " ELSE " + java.sql.DatabaseMetaData.tableIndexOther
            + " END "
            + " END AS TYPE, "
            + " a.attnum AS ORDINAL_POSITION, "
            + " CASE WHEN i.indexprs IS NULL THEN a.attname "
            + " ELSE pg_catalog.pg_get_indexdef(ci.oid,a.attnum,false) END AS COLUMN_NAME, "
            + " NULL AS ASC_OR_DESC, "
            + " ci.reltuples AS CARDINALITY, "
            + " ci.relpages AS PAGES, "
            + " pg_catalog.pg_get_expr(i.indpred, i.indrelid) AS FILTER_CONDITION "
            + from
            + " WHERE ct.oid=i.indrelid AND ci.oid=i.indexrelid AND a.attrelid=ci.oid AND ci.relam=am.oid "
            + where;

      sql += " AND ct.relname = " + escapeQuotes(tableName);

      if (unique) {
        sql += " AND i.indisunique ";
      }
    }

    sql += " ORDER BY NON_UNIQUE, TYPE, INDEX_NAME, ORDINAL_POSITION ";

    return createMetaDataStatement().executeQuery(sql);
  }

  // ** JDBC 2 Extensions **

  public boolean supportsResultSetType(int type) throws SQLException {
    // The only type we don't support
    return type != ResultSet.TYPE_SCROLL_SENSITIVE;
  }

  public boolean supportsResultSetConcurrency(int type, int concurrency) throws SQLException {
    // These combinations are not supported!
    if (type == ResultSet.TYPE_SCROLL_SENSITIVE) {
      return false;
    }

    // We do support Updateable ResultSets
    if (concurrency == ResultSet.CONCUR_UPDATABLE) {
      return true;
    }

    // Everything else we do
    return true;
  }

  /* lots of unsupported stuff... */
  public boolean ownUpdatesAreVisible(int type) throws SQLException {
    return true;
  }

  public boolean ownDeletesAreVisible(int type) throws SQLException {
    return true;
  }

  public boolean ownInsertsAreVisible(int type) throws SQLException {
    // indicates that
    return true;
  }

  public boolean othersUpdatesAreVisible(int type) throws SQLException {
    return false;
  }

  public boolean othersDeletesAreVisible(int i) throws SQLException {
    return false;
  }

  public boolean othersInsertsAreVisible(int type) throws SQLException {
    return false;
  }

  public boolean updatesAreDetected(int type) throws SQLException {
    return false;
  }

  public boolean deletesAreDetected(int i) throws SQLException {
    return false;
  }

  public boolean insertsAreDetected(int type) throws SQLException {
    return false;
  }

  public boolean supportsBatchUpdates() throws SQLException {
    return true;
  }

  public ResultSet getUDTs(@Nullable String catalog, @Nullable String schemaPattern,
      @Nullable String typeNamePattern, int @Nullable [] types) throws SQLException {
    String sql = "select "
        + "null as type_cat, n.nspname as type_schem, t.typname as type_name,  null as class_name, "
        + "CASE WHEN t.typtype='c' then " + java.sql.Types.STRUCT + " else "
        + java.sql.Types.DISTINCT
        + " end as data_type, pg_catalog.obj_description(t.oid, 'pg_type')  "
        + "as remarks, CASE WHEN t.typtype = 'd' then  (select CASE";
    TypeInfo typeInfo = connection.getTypeInfo();

    StringBuilder sqlwhen = new StringBuilder();
    for (Iterator<Integer> i = typeInfo.getPGTypeOidsWithSQLTypes(); i.hasNext(); ) {
      Integer typOid = i.next();
      // NB: Java Integers are signed 32-bit integers, but oids are unsigned 32-bit integers.
      // We must therefore map it to a positive long value before writing it into the query,
      // or we'll be unable to correctly handle ~ half of the oid space.
      long longTypOid = typeInfo.intOidToLong(typOid);
      int sqlType = typeInfo.getSQLType(typOid);

      sqlwhen.append(" when t.oid = ").append(longTypOid).append(" then ").append(sqlType);
    }
    sql += sqlwhen.toString();

    sql += " else " + java.sql.Types.OTHER + " end from pg_type where oid=t.typbasetype) "
        + "else null end as base_type "
        + "from pg_catalog.pg_type t, pg_catalog.pg_namespace n where t.typnamespace = n.oid and n.nspname != 'pg_catalog' and n.nspname != 'pg_toast'";

    StringBuilder toAdd = new StringBuilder();
    if (types != null) {
      toAdd.append(" and (false ");
      for (int type : types) {
        switch (type) {
          case Types.STRUCT:
            toAdd.append(" or t.typtype = 'c'");
            break;
          case Types.DISTINCT:
            toAdd.append(" or t.typtype = 'd'");
            break;
        }
      }
      toAdd.append(" ) ");
    } else {
      toAdd.append(" and t.typtype IN ('c','d') ");
    }
    // spec says that if typeNamePattern is a fully qualified name
    // then the schema and catalog are ignored

    if (typeNamePattern != null) {
      // search for qualifier
      int firstQualifier = typeNamePattern.indexOf('.');
      int secondQualifier = typeNamePattern.lastIndexOf('.');

      if (firstQualifier != -1) {
        // if one of them is -1 they both will be
        if (firstQualifier != secondQualifier) {
          // we have a catalog.schema.typename, ignore catalog
          schemaPattern = typeNamePattern.substring(firstQualifier + 1, secondQualifier);
        } else {
          // we just have a schema.typename
          schemaPattern = typeNamePattern.substring(0, firstQualifier);
        }
        // strip out just the typeName
        typeNamePattern = typeNamePattern.substring(secondQualifier + 1);
      }
      toAdd.append(" and t.typname like ").append(escapeQuotes(typeNamePattern));
    }

    // schemaPattern may have been modified above
    if (schemaPattern != null) {
      toAdd.append(" and n.nspname like ").append(escapeQuotes(schemaPattern));
    }
    sql += toAdd.toString();

    if (connection.getHideUnprivilegedObjects()
        && connection.haveMinimumServerVersion(ServerVersion.v9_2)) {
      sql += " AND has_type_privilege(t.oid, 'USAGE')";
    }

    sql += " order by data_type, type_schem, type_name";
    return createMetaDataStatement().executeQuery(sql);
  }

  @Override
  public Connection getConnection() throws SQLException {
    return connection;
  }

  protected Statement createMetaDataStatement() throws SQLException {
    return connection.createStatement(ResultSet.TYPE_SCROLL_INSENSITIVE,
        ResultSet.CONCUR_READ_ONLY);
  }

  public long getMaxLogicalLobSize() throws SQLException {
    return 0;
  }

  public boolean supportsRefCursors() throws SQLException {
    return true;
  }

  @Override
  public RowIdLifetime getRowIdLifetime() throws SQLException {
    throw org.postgresql.Driver.notImplemented(this.getClass(), "getRowIdLifetime()");
  }

  @Override
  public boolean supportsStoredFunctionsUsingCallSyntax() throws SQLException {
    return true;
  }

  @Override
  public boolean autoCommitFailureClosesAllResultSets() throws SQLException {
    return false;
  }

  @Override
  public ResultSet getClientInfoProperties() throws SQLException {
    Field[] f = new Field[4];
    f[0] = new Field("NAME", Oid.VARCHAR);
    f[1] = new Field("MAX_LEN", Oid.INT4);
    f[2] = new Field("DEFAULT_VALUE", Oid.VARCHAR);
    f[3] = new Field("DESCRIPTION", Oid.VARCHAR);

    List<Tuple> v = new ArrayList<Tuple>();

    if (connection.haveMinimumServerVersion(ServerVersion.v9_0)) {
      byte[] @Nullable [] tuple = new byte[4][];
      tuple[0] = connection.encodeString("ApplicationName");
      tuple[1] = connection.encodeString(Integer.toString(getMaxNameLength()));
      tuple[2] = connection.encodeString("");
      tuple[3] = connection
          .encodeString("The name of the application currently utilizing the connection.");
      v.add(new Tuple(tuple));
    }

    return ((BaseStatement) createMetaDataStatement()).createDriverResultSet(f, v);
  }

  public boolean isWrapperFor(Class<?> iface) throws SQLException {
    return iface.isAssignableFrom(getClass());
  }

  public <T> T unwrap(Class<T> iface) throws SQLException {
    if (iface.isAssignableFrom(getClass())) {
      return iface.cast(this);
    }
    throw new SQLException("Cannot unwrap to " + iface.getName());
  }

  public ResultSet getFunctions(@Nullable String catalog, @Nullable String schemaPattern,
      @Nullable String functionNamePattern)
      throws SQLException {

    // The pg_get_function_result only exists 8.4 or later
    boolean pgFuncResultExists = connection.haveMinimumServerVersion(ServerVersion.v8_4);

    // Use query that support pg_get_function_result to get function result, else unknown is defaulted
    String funcTypeSql = DatabaseMetaData.functionResultUnknown + " ";
    if (pgFuncResultExists) {
      funcTypeSql = " CASE "
              + "   WHEN (format_type(p.prorettype, null) = 'unknown') THEN " + DatabaseMetaData.functionResultUnknown
              + "   WHEN "
              + "     (substring(pg_get_function_result(p.oid) from 0 for 6) = 'TABLE') OR "
              + "     (substring(pg_get_function_result(p.oid) from 0 for 6) = 'SETOF') THEN " + DatabaseMetaData.functionReturnsTable
              + "   ELSE " + DatabaseMetaData.functionNoTable
              + " END ";
    }

    // Build query and result
    String sql;
    sql = "SELECT current_database() AS FUNCTION_CAT, n.nspname AS FUNCTION_SCHEM, p.proname AS FUNCTION_NAME, "
        + " d.description AS REMARKS, "
        + funcTypeSql + " AS FUNCTION_TYPE, "
        + " p.proname || '_' || p.oid AS SPECIFIC_NAME "
        + "FROM pg_catalog.pg_proc p "
        + "INNER JOIN pg_catalog.pg_namespace n ON p.pronamespace=n.oid "
        + "LEFT JOIN pg_catalog.pg_description d ON p.oid=d.objoid "
        + "WHERE true  ";

    if (connection.haveMinimumServerVersion(ServerVersion.v11)) {
      sql += " AND p.prokind='f'";
    }
    /*
    if the user provides a schema then search inside the schema for it
     */
    if (schemaPattern != null && !schemaPattern.isEmpty()) {
      sql += " AND n.nspname LIKE " + escapeQuotes(schemaPattern);
    }
    if (functionNamePattern != null && !functionNamePattern.isEmpty()) {
      sql += " AND p.proname LIKE " + escapeQuotes(functionNamePattern);
    }
    if (connection.getHideUnprivilegedObjects()) {
      sql += " AND has_function_privilege(p.oid,'EXECUTE')";
    }
    sql += " ORDER BY FUNCTION_SCHEM, FUNCTION_NAME, p.oid::text ";

    return createMetaDataStatement().executeQuery(sql);
  }

  public ResultSet getFunctionColumns(@Nullable String catalog, @Nullable String schemaPattern,
      @Nullable String functionNamePattern, @Nullable String columnNamePattern)
      throws SQLException {
    int columns = 17;

    Field[] f = new Field[columns];
    List<Tuple> v = new ArrayList<Tuple>();

    f[0] = new Field("FUNCTION_CAT", Oid.VARCHAR);
    f[1] = new Field("FUNCTION_SCHEM", Oid.VARCHAR);
    f[2] = new Field("FUNCTION_NAME", Oid.VARCHAR);
    f[3] = new Field("COLUMN_NAME", Oid.VARCHAR);
    f[4] = new Field("COLUMN_TYPE", Oid.INT2);
    f[5] = new Field("DATA_TYPE", Oid.INT2);
    f[6] = new Field("TYPE_NAME", Oid.VARCHAR);
    f[7] = new Field("PRECISION", Oid.INT2);
    f[8] = new Field("LENGTH", Oid.INT4);
    f[9] = new Field("SCALE", Oid.INT2);
    f[10] = new Field("RADIX", Oid.INT2);
    f[11] = new Field("NULLABLE", Oid.INT2);
    f[12] = new Field("REMARKS", Oid.VARCHAR);
    f[13] = new Field("CHAR_OCTET_LENGTH", Oid.INT4);
    f[14] = new Field("ORDINAL_POSITION", Oid.INT4);
    f[15] = new Field("IS_NULLABLE", Oid.VARCHAR);
    f[16] = new Field("SPECIFIC_NAME", Oid.VARCHAR);

    String sql;
    sql = "SELECT n.nspname,p.proname,p.prorettype,p.proargtypes, t.typtype,t.typrelid, "
        + " p.proargnames, p.proargmodes, p.proallargtypes, p.oid "
        + " FROM pg_catalog.pg_proc p, pg_catalog.pg_namespace n, pg_catalog.pg_type t "
        + " WHERE p.pronamespace=n.oid AND p.prorettype=t.oid ";
    if (schemaPattern != null && !schemaPattern.isEmpty()) {
      sql += " AND n.nspname LIKE " + escapeQuotes(schemaPattern);
    }
    if (functionNamePattern != null && !functionNamePattern.isEmpty()) {
      sql += " AND p.proname LIKE " + escapeQuotes(functionNamePattern);
    }
    sql += " ORDER BY n.nspname, p.proname, p.oid::text ";

    byte[] isnullableUnknown = new byte[0];

    Statement stmt = connection.createStatement();
    ResultSet rs = stmt.executeQuery(sql);
    while (rs.next()) {
      byte[] schema = rs.getBytes("nspname");
      byte[] functionName = rs.getBytes("proname");
      byte[] specificName =
          connection.encodeString(rs.getString("proname") + "_" + rs.getString("oid"));
      int returnType = (int) rs.getLong("prorettype");
      String returnTypeType = rs.getString("typtype");
      int returnTypeRelid = (int) rs.getLong("typrelid");

      String strArgTypes = castNonNull(rs.getString("proargtypes"));
      StringTokenizer st = new StringTokenizer(strArgTypes);
      List<Long> argTypes = new ArrayList<Long>();
      while (st.hasMoreTokens()) {
        argTypes.add(Long.valueOf(st.nextToken()));
      }

      String[] argNames = null;
      Array argNamesArray = rs.getArray("proargnames");
      if (argNamesArray != null) {
        argNames = (String[]) argNamesArray.getArray();
      }

      String[] argModes = null;
      Array argModesArray = rs.getArray("proargmodes");
      if (argModesArray != null) {
        argModes = (String[]) argModesArray.getArray();
      }

      int numArgs = argTypes.size();

      Long[] allArgTypes = null;
      Array allArgTypesArray = rs.getArray("proallargtypes");
      if (allArgTypesArray != null) {
        allArgTypes = (Long[]) allArgTypesArray.getArray();
        numArgs = allArgTypes.length;
      }

      // decide if we are returning a single column result.
      if ("b".equals(returnTypeType) || "d".equals(returnTypeType) || "e".equals(returnTypeType)
          || ("p".equals(returnTypeType) && argModesArray == null)) {
        byte[] @Nullable [] tuple = new byte[columns][];
        tuple[0] = null;
        tuple[1] = schema;
        tuple[2] = functionName;
        tuple[3] = connection.encodeString("returnValue");
        tuple[4] = connection
            .encodeString(Integer.toString(java.sql.DatabaseMetaData.functionReturn));
        tuple[5] = connection
            .encodeString(Integer.toString(connection.getTypeInfo().getSQLType(returnType)));
        tuple[6] = connection.encodeString(connection.getTypeInfo().getPGType(returnType));
        tuple[7] = null;
        tuple[8] = null;
        tuple[9] = null;
        tuple[10] = null;
        tuple[11] = connection
            .encodeString(Integer.toString(java.sql.DatabaseMetaData.functionNullableUnknown));
        tuple[12] = null;
        tuple[14] = connection.encodeString(Integer.toString(0));
        tuple[15] = isnullableUnknown;
        tuple[16] = specificName;

        v.add(new Tuple(tuple));
      }

      // Add a row for each argument.
      for (int i = 0; i < numArgs; i++) {
        byte[] @Nullable [] tuple = new byte[columns][];
        tuple[0] = null;
        tuple[1] = schema;
        tuple[2] = functionName;

        if (argNames != null) {
          tuple[3] = connection.encodeString(argNames[i]);
        } else {
          tuple[3] = connection.encodeString("$" + (i + 1));
        }

        int columnMode = DatabaseMetaData.functionColumnIn;
        if (argModes != null && argModes[i] != null) {
          if (argModes[i].equals("o")) {
            columnMode = DatabaseMetaData.functionColumnOut;
          } else if (argModes[i].equals("b")) {
            columnMode = DatabaseMetaData.functionColumnInOut;
          } else if (argModes[i].equals("t")) {
            columnMode = DatabaseMetaData.functionReturn;
          }
        }

        tuple[4] = connection.encodeString(Integer.toString(columnMode));

        int argOid;
        if (allArgTypes != null) {
          argOid = allArgTypes[i].intValue();
        } else {
          argOid = argTypes.get(i).intValue();
        }

        tuple[5] =
            connection.encodeString(Integer.toString(connection.getTypeInfo().getSQLType(argOid)));
        tuple[6] = connection.encodeString(connection.getTypeInfo().getPGType(argOid));
        tuple[7] = null;
        tuple[8] = null;
        tuple[9] = null;
        tuple[10] = null;
        tuple[11] =
            connection.encodeString(Integer.toString(DatabaseMetaData.functionNullableUnknown));
        tuple[12] = null;
        tuple[14] = connection.encodeString(Integer.toString(i + 1));
        tuple[15] = isnullableUnknown;
        tuple[16] = specificName;

        v.add(new Tuple(tuple));
      }

      // if we are returning a multi-column result.
      if ("c".equals(returnTypeType) || ("p".equals(returnTypeType) && argModesArray != null)) {
        String columnsql = "SELECT a.attname,a.atttypid FROM pg_catalog.pg_attribute a "
            + " WHERE a.attrelid = " + returnTypeRelid
            + " AND NOT a.attisdropped AND a.attnum > 0 ORDER BY a.attnum ";
        Statement columnstmt = connection.createStatement();
        ResultSet columnrs = columnstmt.executeQuery(columnsql);
        while (columnrs.next()) {
          int columnTypeOid = (int) columnrs.getLong("atttypid");
          byte[] @Nullable [] tuple = new byte[columns][];
          tuple[0] = null;
          tuple[1] = schema;
          tuple[2] = functionName;
          tuple[3] = columnrs.getBytes("attname");
          tuple[4] = connection
              .encodeString(Integer.toString(java.sql.DatabaseMetaData.functionColumnResult));
          tuple[5] = connection
              .encodeString(Integer.toString(connection.getTypeInfo().getSQLType(columnTypeOid)));
          tuple[6] = connection.encodeString(connection.getTypeInfo().getPGType(columnTypeOid));
          tuple[7] = null;
          tuple[8] = null;
          tuple[9] = null;
          tuple[10] = null;
          tuple[11] = connection
              .encodeString(Integer.toString(java.sql.DatabaseMetaData.functionNullableUnknown));
          tuple[12] = null;
          tuple[14] = connection.encodeString(Integer.toString(0));
          tuple[15] = isnullableUnknown;
          tuple[16] = specificName;

          v.add(new Tuple(tuple));
        }
        columnrs.close();
        columnstmt.close();
      }
    }
    rs.close();
    stmt.close();

    return ((BaseStatement) createMetaDataStatement()).createDriverResultSet(f, v);
  }

  public ResultSet getPseudoColumns(@Nullable String catalog, @Nullable String schemaPattern,
      @Nullable String tableNamePattern, @Nullable String columnNamePattern)
      throws SQLException {
    throw org.postgresql.Driver.notImplemented(this.getClass(),
        "getPseudoColumns(String, String, String, String)");
  }

  public boolean generatedKeyAlwaysReturned() throws SQLException {
    return true;
  }

  public boolean supportsSavepoints() throws SQLException {
    return true;
  }

  public boolean supportsNamedParameters() throws SQLException {
    return false;
  }

  public boolean supportsMultipleOpenResults() throws SQLException {
    return false;
  }

  public boolean supportsGetGeneratedKeys() throws SQLException {
    // We don't support returning generated keys by column index,
    // but that should be a rarer case than the ones we do support.
    //
    return true;
  }

  public ResultSet getSuperTypes(@Nullable String catalog, @Nullable String schemaPattern,
      @Nullable String typeNamePattern)
      throws SQLException {
    throw org.postgresql.Driver.notImplemented(this.getClass(),
        "getSuperTypes(String,String,String)");
  }

  public ResultSet getSuperTables(@Nullable String catalog, @Nullable String schemaPattern,
      @Nullable String tableNamePattern)
      throws SQLException {
    throw org.postgresql.Driver.notImplemented(this.getClass(),
        "getSuperTables(String,String,String,String)");
  }

  public ResultSet getAttributes(@Nullable String catalog, @Nullable String schemaPattern,
      @Nullable String typeNamePattern, @Nullable String attributeNamePattern) throws SQLException {
    throw org.postgresql.Driver.notImplemented(this.getClass(),
        "getAttributes(String,String,String,String)");
  }

  public boolean supportsResultSetHoldability(int holdability) throws SQLException {
    return true;
  }

  public int getResultSetHoldability() throws SQLException {
    return ResultSet.HOLD_CURSORS_OVER_COMMIT;
  }

  @Override
  public int getDatabaseMajorVersion() throws SQLException {
    return connection.getServerMajorVersion();
  }

  @Override
  public int getDatabaseMinorVersion() throws SQLException {
    return connection.getServerMinorVersion();
  }

  @Override
  public int getJDBCMajorVersion() {
    return org.postgresql.util.DriverInfo.JDBC_MAJOR_VERSION;
  }

  @Override
  public int getJDBCMinorVersion() {
    return org.postgresql.util.DriverInfo.JDBC_MINOR_VERSION;
  }

  public int getSQLStateType() throws SQLException {
    return sqlStateSQL;
  }

  public boolean locatorsUpdateCopy() throws SQLException {
    /*
     * Currently LOB's aren't updateable at all, so it doesn't matter what we return. We don't throw
     * the notImplemented Exception because the 1.5 JDK's CachedRowSet calls this method regardless
     * of whether large objects are used.
     */
    return true;
  }

  public boolean supportsStatementPooling() throws SQLException {
    return false;
  }
}<|MERGE_RESOLUTION|>--- conflicted
+++ resolved
@@ -2180,20 +2180,13 @@
     sql = "SELECT NULL AS TABLE_CAT, n.nspname AS TABLE_SCHEM, "
         + "  ct.relname AS TABLE_NAME, a.attname AS COLUMN_NAME, "
         + "  (information_schema._pg_expandarray(i.indkey)).n AS KEY_SEQ, ci.relname AS PK_NAME, "
-<<<<<<< HEAD
-        + "  information_schema._pg_expandarray(i.indkey) AS KEYS, a.attnum AS A_ATTNUM "
-=======
         + "  information_schema._pg_expandarray(i.indkey) AS KEYS, a.attnum AS A_ATTNUM, "
         + "  a.attnotnull AS IS_NOT_NULL "
->>>>>>> 512799b4
         + "FROM pg_catalog.pg_class ct "
         + "  JOIN pg_catalog.pg_attribute a ON (ct.oid = a.attrelid) "
         + "  JOIN pg_catalog.pg_namespace n ON (ct.relnamespace = n.oid) "
         + "  JOIN pg_catalog.pg_index i ON ( a.attrelid = i.indrelid) "
         + "  JOIN pg_catalog.pg_class ci ON (ci.oid = i.indexrelid) "
-<<<<<<< HEAD
-        + "WHERE true ";
-=======
         // primary as well as unique keys can be used to uniquely identify a row to update
         + "WHERE (i.indisprimary OR ( "
         + "    i.indisunique "
@@ -2203,7 +2196,6 @@
         // indexes with expressions are not allowed
         + "    AND i.indexprs IS NULL "
         + "  )) ";
->>>>>>> 512799b4
 
     if (schema != null && !schema.isEmpty()) {
       sql += " AND n.nspname = " + escapeQuotes(schema);
@@ -2213,22 +2205,14 @@
       sql += " AND ct.relname = " + escapeQuotes(table);
     }
 
-<<<<<<< HEAD
-    sql += " AND (i.indisprimary or i.indisunique) ";
-=======
->>>>>>> 512799b4
     sql = "SELECT "
         + "       result.TABLE_CAT, "
         + "       result.TABLE_SCHEM, "
         + "       result.TABLE_NAME, "
         + "       result.COLUMN_NAME, "
         + "       result.KEY_SEQ, "
-<<<<<<< HEAD
-        + "       result.PK_NAME "
-=======
         + "       result.PK_NAME, "
         + "       result.IS_NOT_NULL "
->>>>>>> 512799b4
         + "FROM "
         + "     (" + sql + " ) result"
         + " where "
