/*
 * Copyright (c) 2004, PostgreSQL Global Development Group
 * See the LICENSE file in the project root for more information.
 */

package org.postgresql.jdbc;

import static org.postgresql.util.internal.Nullness.castNonNull;

import org.postgresql.core.BaseStatement;
import org.postgresql.core.Field;
import org.postgresql.core.Oid;
import org.postgresql.core.ServerVersion;
import org.postgresql.core.Tuple;
import org.postgresql.core.TypeInfo;
import org.postgresql.util.ByteConverter;
import org.postgresql.util.GT;
import org.postgresql.util.JdbcBlackHole;
import org.postgresql.util.PSQLException;
import org.postgresql.util.PSQLState;

import org.checkerframework.checker.nullness.qual.KeyFor;
import org.checkerframework.checker.nullness.qual.Nullable;

import java.math.BigInteger;
import java.sql.Array;
import java.sql.Connection;
import java.sql.DatabaseMetaData;
import java.sql.ResultSet;
import java.sql.RowIdLifetime;
import java.sql.SQLException;
import java.sql.Statement;
import java.sql.Types;
import java.util.ArrayList;
import java.util.Arrays;
import java.util.Collections;
import java.util.Comparator;
import java.util.HashMap;
import java.util.Iterator;
import java.util.List;
import java.util.Map;
import java.util.StringTokenizer;

public class PgDatabaseMetaData implements DatabaseMetaData {

  public PgDatabaseMetaData(PgConnection conn) {
    this.connection = conn;
  }

  private @Nullable String keywords;

  protected final PgConnection connection; // The connection association

  private int nameDataLength = 0; // length for name datatype
  private int indexMaxKeys = 0; // maximum number of keys in an index.

  protected int getMaxIndexKeys() throws SQLException {
    if (indexMaxKeys == 0) {
      String sql;
      sql = "SELECT setting FROM pg_catalog.pg_settings WHERE name='max_index_keys'";

      Statement stmt = connection.createStatement();
      ResultSet rs = null;
      try {
        rs = stmt.executeQuery(sql);
        if (!rs.next()) {
          stmt.close();
          throw new PSQLException(
              GT.tr(
                  "Unable to determine a value for MaxIndexKeys due to missing system catalog data."),
              PSQLState.UNEXPECTED_ERROR);
        }
        indexMaxKeys = rs.getInt(1);
      } finally {
        JdbcBlackHole.close(rs);
        JdbcBlackHole.close(stmt);
      }
    }
    return indexMaxKeys;
  }

  protected int getMaxNameLength() throws SQLException {
    if (nameDataLength == 0) {
      String sql;
      sql = "SELECT t.typlen FROM pg_catalog.pg_type t, pg_catalog.pg_namespace n "
            + "WHERE t.typnamespace=n.oid AND t.typname='name' AND n.nspname='pg_catalog'";

      Statement stmt = connection.createStatement();
      ResultSet rs = null;
      try {
        rs = stmt.executeQuery(sql);
        if (!rs.next()) {
          throw new PSQLException(GT.tr("Unable to find name datatype in the system catalogs."),
              PSQLState.UNEXPECTED_ERROR);
        }
        nameDataLength = rs.getInt("typlen");
      } finally {
        JdbcBlackHole.close(rs);
        JdbcBlackHole.close(stmt);
      }
    }
    return nameDataLength - 1;
  }

  public boolean allProceduresAreCallable() throws SQLException {
    return true; // For now...
  }

  public boolean allTablesAreSelectable() throws SQLException {
    return true; // For now...
  }

  public String getURL() throws SQLException {
    return connection.getURL();
  }

  public String getUserName() throws SQLException {
    return connection.getUserName();
  }

  public boolean isReadOnly() throws SQLException {
    return connection.isReadOnly();
  }

  public boolean nullsAreSortedHigh() throws SQLException {
    return true;
  }

  public boolean nullsAreSortedLow() throws SQLException {
    return false;
  }

  public boolean nullsAreSortedAtStart() throws SQLException {
    return false;
  }

  public boolean nullsAreSortedAtEnd() throws SQLException {
    return false;
  }

  /**
   * Retrieves the name of this database product. We hope that it is PostgreSQL, so we return that
   * explicitly.
   *
   * @return "PostgreSQL"
   */
  @Override
  public String getDatabaseProductName() throws SQLException {
    return "PostgreSQL";
  }

  @Override
  public String getDatabaseProductVersion() throws SQLException {
    return connection.getDBVersionNumber();
  }

  @Override
  public String getDriverName() {
    return org.postgresql.util.DriverInfo.DRIVER_NAME;
  }

  @Override
  public String getDriverVersion() {
    return org.postgresql.util.DriverInfo.DRIVER_VERSION;
  }

  @Override
  public int getDriverMajorVersion() {
    return org.postgresql.util.DriverInfo.MAJOR_VERSION;
  }

  @Override
  public int getDriverMinorVersion() {
    return org.postgresql.util.DriverInfo.MINOR_VERSION;
  }

  /**
   * Does the database store tables in a local file? No - it stores them in a file on the server.
   *
   * @return true if so
   * @throws SQLException if a database access error occurs
   */
  public boolean usesLocalFiles() throws SQLException {
    return false;
  }

  /**
   * Does the database use a file for each table? Well, not really, since it doesn't use local files.
   *
   * @return true if so
   * @throws SQLException if a database access error occurs
   */
  public boolean usesLocalFilePerTable() throws SQLException {
    return false;
  }

  /**
   * Does the database treat mixed case unquoted SQL identifiers as case sensitive and as a result
   * store them in mixed case? A JDBC-Compliant driver will always return false.
   *
   * @return true if so
   * @throws SQLException if a database access error occurs
   */
  public boolean supportsMixedCaseIdentifiers() throws SQLException {
    return false;
  }

  public boolean storesUpperCaseIdentifiers() throws SQLException {
    return false;
  }

  public boolean storesLowerCaseIdentifiers() throws SQLException {
    return true;
  }

  public boolean storesMixedCaseIdentifiers() throws SQLException {
    return false;
  }

  /**
   * Does the database treat mixed case quoted SQL identifiers as case sensitive and as a result
   * store them in mixed case? A JDBC compliant driver will always return true.
   *
   * @return true if so
   * @throws SQLException if a database access error occurs
   */
  public boolean supportsMixedCaseQuotedIdentifiers() throws SQLException {
    return true;
  }

  public boolean storesUpperCaseQuotedIdentifiers() throws SQLException {
    return false;
  }

  public boolean storesLowerCaseQuotedIdentifiers() throws SQLException {
    return false;
  }

  public boolean storesMixedCaseQuotedIdentifiers() throws SQLException {
    return false;
  }

  /**
   * What is the string used to quote SQL identifiers? This returns a space if identifier quoting
   * isn't supported. A JDBC Compliant driver will always use a double quote character.
   *
   * @return the quoting string
   * @throws SQLException if a database access error occurs
   */
  public String getIdentifierQuoteString() throws SQLException {
    return "\"";
  }

  /**
   * {@inheritDoc}
   *
   * <p>From PostgreSQL 9.0+ return the keywords from pg_catalog.pg_get_keywords()</p>
   *
   * @return a comma separated list of keywords we use
   * @throws SQLException if a database access error occurs
   */
  @Override
  public String getSQLKeywords() throws SQLException {
    connection.checkClosed();
    String keywords = this.keywords;
    if (keywords == null) {
      if (connection.haveMinimumServerVersion(ServerVersion.v9_0)) {
        // Exclude SQL:2003 keywords (https://github.com/ronsavage/SQL/blob/master/sql-2003-2.bnf)
        // from the returned list, ugly but required by jdbc spec.
        String sql = "select string_agg(word, ',') from pg_catalog.pg_get_keywords() "
            + "where word <> ALL ('{a,abs,absolute,action,ada,add,admin,after,all,allocate,alter,"
            + "always,and,any,are,array,as,asc,asensitive,assertion,assignment,asymmetric,at,atomic,"
            + "attribute,attributes,authorization,avg,before,begin,bernoulli,between,bigint,binary,"
            + "blob,boolean,both,breadth,by,c,call,called,cardinality,cascade,cascaded,case,cast,"
            + "catalog,catalog_name,ceil,ceiling,chain,char,char_length,character,character_length,"
            + "character_set_catalog,character_set_name,character_set_schema,characteristics,"
            + "characters,check,checked,class_origin,clob,close,coalesce,cobol,code_units,collate,"
            + "collation,collation_catalog,collation_name,collation_schema,collect,column,"
            + "column_name,command_function,command_function_code,commit,committed,condition,"
            + "condition_number,connect,connection_name,constraint,constraint_catalog,constraint_name,"
            + "constraint_schema,constraints,constructors,contains,continue,convert,corr,"
            + "corresponding,count,covar_pop,covar_samp,create,cross,cube,cume_dist,current,"
            + "current_collation,current_date,current_default_transform_group,current_path,"
            + "current_role,current_time,current_timestamp,current_transform_group_for_type,current_user,"
            + "cursor,cursor_name,cycle,data,date,datetime_interval_code,datetime_interval_precision,"
            + "day,deallocate,dec,decimal,declare,default,defaults,deferrable,deferred,defined,definer,"
            + "degree,delete,dense_rank,depth,deref,derived,desc,describe,descriptor,deterministic,"
            + "diagnostics,disconnect,dispatch,distinct,domain,double,drop,dynamic,dynamic_function,"
            + "dynamic_function_code,each,element,else,end,end-exec,equals,escape,every,except,"
            + "exception,exclude,excluding,exec,execute,exists,exp,external,extract,false,fetch,filter,"
            + "final,first,float,floor,following,for,foreign,fortran,found,free,from,full,function,"
            + "fusion,g,general,get,global,go,goto,grant,granted,group,grouping,having,hierarchy,hold,"
            + "hour,identity,immediate,implementation,in,including,increment,indicator,initially,"
            + "inner,inout,input,insensitive,insert,instance,instantiable,int,integer,intersect,"
            + "intersection,interval,into,invoker,is,isolation,join,k,key,key_member,key_type,language,"
            + "large,last,lateral,leading,left,length,level,like,ln,local,localtime,localtimestamp,"
            + "locator,lower,m,map,match,matched,max,maxvalue,member,merge,message_length,"
            + "message_octet_length,message_text,method,min,minute,minvalue,mod,modifies,module,month,"
            + "more,multiset,mumps,name,names,national,natural,nchar,nclob,nesting,new,next,no,none,"
            + "normalize,normalized,not,\"null\",nullable,nullif,nulls,number,numeric,object,"
            + "octet_length,octets,of,old,on,only,open,option,options,or,order,ordering,ordinality,"
            + "others,out,outer,output,over,overlaps,overlay,overriding,pad,parameter,parameter_mode,"
            + "parameter_name,parameter_ordinal_position,parameter_specific_catalog,"
            + "parameter_specific_name,parameter_specific_schema,partial,partition,pascal,path,"
            + "percent_rank,percentile_cont,percentile_disc,placing,pli,position,power,preceding,"
            + "precision,prepare,preserve,primary,prior,privileges,procedure,public,range,rank,read,"
            + "reads,real,recursive,ref,references,referencing,regr_avgx,regr_avgy,regr_count,"
            + "regr_intercept,regr_r2,regr_slope,regr_sxx,regr_sxy,regr_syy,relative,release,"
            + "repeatable,restart,result,return,returned_cardinality,returned_length,"
            + "returned_octet_length,returned_sqlstate,returns,revoke,right,role,rollback,rollup,"
            + "routine,routine_catalog,routine_name,routine_schema,row,row_count,row_number,rows,"
            + "savepoint,scale,schema,schema_name,scope_catalog,scope_name,scope_schema,scroll,"
            + "search,second,section,security,select,self,sensitive,sequence,serializable,server_name,"
            + "session,session_user,set,sets,similar,simple,size,smallint,some,source,space,specific,"
            + "specific_name,specifictype,sql,sqlexception,sqlstate,sqlwarning,sqrt,start,state,"
            + "statement,static,stddev_pop,stddev_samp,structure,style,subclass_origin,submultiset,"
            + "substring,sum,symmetric,system,system_user,table,table_name,tablesample,temporary,then,"
            + "ties,time,timestamp,timezone_hour,timezone_minute,to,top_level_count,trailing,"
            + "transaction,transaction_active,transactions_committed,transactions_rolled_back,"
            + "transform,transforms,translate,translation,treat,trigger,trigger_catalog,trigger_name,"
            + "trigger_schema,trim,true,type,uescape,unbounded,uncommitted,under,union,unique,unknown,"
            + "unnamed,unnest,update,upper,usage,user,user_defined_type_catalog,user_defined_type_code,"
            + "user_defined_type_name,user_defined_type_schema,using,value,values,var_pop,var_samp,"
            + "varchar,varying,view,when,whenever,where,width_bucket,window,with,within,without,work,"
            + "write,year,zone}'::text[])";

        Statement stmt = null;
        ResultSet rs = null;
        try {
          stmt = connection.createStatement();
          rs = stmt.executeQuery(sql);
          if (!rs.next()) {
            throw new PSQLException(GT.tr("Unable to find keywords in the system catalogs."),
                PSQLState.UNEXPECTED_ERROR);
          }
          keywords = rs.getString(1);
        } finally {
          JdbcBlackHole.close(rs);
          JdbcBlackHole.close(stmt);
        }
      } else {
        // Static list from PG8.2 src/backend/parser/keywords.c with SQL:2003 excluded.
        keywords = "abort,access,aggregate,also,analyse,analyze,backward,bit,cache,checkpoint,class,"
            + "cluster,comment,concurrently,connection,conversion,copy,csv,database,delimiter,"
            + "delimiters,disable,do,enable,encoding,encrypted,exclusive,explain,force,forward,freeze,"
            + "greatest,handler,header,if,ilike,immutable,implicit,index,indexes,inherit,inherits,"
            + "instead,isnull,least,limit,listen,load,location,lock,mode,move,nothing,notify,notnull,"
            + "nowait,off,offset,oids,operator,owned,owner,password,prepared,procedural,quote,reassign,"
            + "recheck,reindex,rename,replace,reset,restrict,returning,rule,setof,share,show,stable,"
            + "statistics,stdin,stdout,storage,strict,sysid,tablespace,temp,template,truncate,trusted,"
            + "unencrypted,unlisten,until,vacuum,valid,validator,verbose,volatile";
      }
      this.keywords = castNonNull(keywords);
    }
    return keywords;
  }

  public String getNumericFunctions() throws SQLException {
    return EscapedFunctions.ABS + ',' + EscapedFunctions.ACOS + ',' + EscapedFunctions.ASIN + ','
        + EscapedFunctions.ATAN + ',' + EscapedFunctions.ATAN2 + ',' + EscapedFunctions.CEILING
        + ',' + EscapedFunctions.COS + ',' + EscapedFunctions.COT + ',' + EscapedFunctions.DEGREES
        + ',' + EscapedFunctions.EXP + ',' + EscapedFunctions.FLOOR + ',' + EscapedFunctions.LOG
        + ',' + EscapedFunctions.LOG10 + ',' + EscapedFunctions.MOD + ',' + EscapedFunctions.PI
        + ',' + EscapedFunctions.POWER + ',' + EscapedFunctions.RADIANS + ','
        + EscapedFunctions.ROUND + ',' + EscapedFunctions.SIGN + ',' + EscapedFunctions.SIN + ','
        + EscapedFunctions.SQRT + ',' + EscapedFunctions.TAN + ',' + EscapedFunctions.TRUNCATE;

  }

  public String getStringFunctions() throws SQLException {
    String funcs = EscapedFunctions.ASCII + ',' + EscapedFunctions.CHAR + ','
        + EscapedFunctions.CONCAT + ',' + EscapedFunctions.LCASE + ',' + EscapedFunctions.LEFT + ','
        + EscapedFunctions.LENGTH + ',' + EscapedFunctions.LTRIM + ',' + EscapedFunctions.REPEAT
        + ',' + EscapedFunctions.RTRIM + ',' + EscapedFunctions.SPACE + ','
        + EscapedFunctions.SUBSTRING + ',' + EscapedFunctions.UCASE;

    // Currently these don't work correctly with parameterized
    // arguments, so leave them out. They reorder the arguments
    // when rewriting the query, but no translation layer is provided,
    // so a setObject(N, obj) will not go to the correct parameter.
    // ','+EscapedFunctions.INSERT+','+EscapedFunctions.LOCATE+
    // ','+EscapedFunctions.RIGHT+

    funcs += ',' + EscapedFunctions.REPLACE;

    return funcs;
  }

  public String getSystemFunctions() throws SQLException {
    return EscapedFunctions.DATABASE + ',' + EscapedFunctions.IFNULL + ',' + EscapedFunctions.USER;
  }

  public String getTimeDateFunctions() throws SQLException {
    String timeDateFuncs = EscapedFunctions.CURDATE + ',' + EscapedFunctions.CURTIME + ','
        + EscapedFunctions.DAYNAME + ',' + EscapedFunctions.DAYOFMONTH + ','
        + EscapedFunctions.DAYOFWEEK + ',' + EscapedFunctions.DAYOFYEAR + ','
        + EscapedFunctions.HOUR + ',' + EscapedFunctions.MINUTE + ',' + EscapedFunctions.MONTH + ','
        + EscapedFunctions.MONTHNAME + ',' + EscapedFunctions.NOW + ',' + EscapedFunctions.QUARTER
        + ',' + EscapedFunctions.SECOND + ',' + EscapedFunctions.WEEK + ',' + EscapedFunctions.YEAR;

    timeDateFuncs += ',' + EscapedFunctions.TIMESTAMPADD;

    // +','+EscapedFunctions.TIMESTAMPDIFF;

    return timeDateFuncs;
  }

  public String getSearchStringEscape() throws SQLException {
    // This method originally returned "\\\\" assuming that it
    // would be fed directly into pg's input parser so it would
    // need two backslashes. This isn't how it's supposed to be
    // used though. If passed as a PreparedStatement parameter
    // or fed to a DatabaseMetaData method then double backslashes
    // are incorrect. If you're feeding something directly into
    // a query you are responsible for correctly escaping it.
    // With 8.2+ this escaping is a little trickier because you
    // must know the setting of standard_conforming_strings, but
    // that's not our problem.

    return "\\";
  }

  /**
   * {@inheritDoc}
   *
   * <p>Postgresql allows any high-bit character to be used in an unquoted identifier, so we can't
   * possibly list them all.</p>
   *
   * <p>From the file src/backend/parser/scan.l, an identifier is ident_start [A-Za-z\200-\377_]
   * ident_cont [A-Za-z\200-\377_0-9\$] identifier {ident_start}{ident_cont}*</p>
   *
   * @return a string containing the extra characters
   * @throws SQLException if a database access error occurs
   */
  public String getExtraNameCharacters() throws SQLException {
    return "";
  }

  /**
   * {@inheritDoc}
   *
   * @return true if connected to PostgreSQL 6.1+
   */
  public boolean supportsAlterTableWithAddColumn() throws SQLException {
    return true;
  }

  /**
   * {@inheritDoc}
   *
   * @return true if connected to PostgreSQL 7.3+
   */
  public boolean supportsAlterTableWithDropColumn() throws SQLException {
    return true;
  }

  public boolean supportsColumnAliasing() throws SQLException {
    return true;
  }

  public boolean nullPlusNonNullIsNull() throws SQLException {
    return true;
  }

  public boolean supportsConvert() throws SQLException {
    return false;
  }

  public boolean supportsConvert(int fromType, int toType) throws SQLException {
    return false;
  }

  public boolean supportsTableCorrelationNames() throws SQLException {
    return true;
  }

  public boolean supportsDifferentTableCorrelationNames() throws SQLException {
    return false;
  }

  public boolean supportsExpressionsInOrderBy() throws SQLException {
    return true;
  }

  /**
   * {@inheritDoc}
   *
   * @return true if connected to PostgreSQL 6.4+
   */
  public boolean supportsOrderByUnrelated() throws SQLException {
    return true;
  }

  public boolean supportsGroupBy() throws SQLException {
    return true;
  }

  /**
   * {@inheritDoc}
   *
   * @return true if connected to PostgreSQL 6.4+
   */
  public boolean supportsGroupByUnrelated() throws SQLException {
    return true;
  }

  /*
   * {@inheritDoc}
   *
   * @return true if connected to PostgreSQL 6.4+
   */
  public boolean supportsGroupByBeyondSelect() throws SQLException {
    return true;
  }

  /*
   * {@inheritDoc}
   *
   * @return true if connected to PostgreSQL 7.1+
   */
  public boolean supportsLikeEscapeClause() throws SQLException {
    return true;
  }

  public boolean supportsMultipleResultSets() throws SQLException {
    return true;
  }

  public boolean supportsMultipleTransactions() throws SQLException {
    return true;
  }

  public boolean supportsNonNullableColumns() throws SQLException {
    return true;
  }

  /**
   * {@inheritDoc}
   *
   * <p>This grammar is defined at:
   * <a href="http://www.microsoft.com/msdn/sdk/platforms/doc/odbc/src/intropr.htm">
   *     http://www.microsoft.com/msdn/sdk/platforms/doc/odbc/src/intropr.htm</a></p>
   *
   * <p>In Appendix C. From this description, we seem to support the ODBC minimal (Level 0) grammar.</p>
   *
   * @return true
   */
  public boolean supportsMinimumSQLGrammar() throws SQLException {
    return true;
  }

  /**
   * Does this driver support the Core ODBC SQL grammar. We need SQL-92 conformance for this.
   *
   * @return false
   * @throws SQLException if a database access error occurs
   */
  public boolean supportsCoreSQLGrammar() throws SQLException {
    return false;
  }

  /**
   * Does this driver support the Extended (Level 2) ODBC SQL grammar. We don't conform to the Core
   * (Level 1), so we can't conform to the Extended SQL Grammar.
   *
   * @return false
   * @throws SQLException if a database access error occurs
   */
  public boolean supportsExtendedSQLGrammar() throws SQLException {
    return false;
  }

  /**
   * Does this driver support the ANSI-92 entry level SQL grammar? All JDBC Compliant drivers must
   * return true. We currently report false until 'schema' support is added. Then this should be
   * changed to return true, since we will be mostly compliant (probably more compliant than many
   * other databases) And since this is a requirement for all JDBC drivers we need to get to the
   * point where we can return true.
   *
   * @return true if connected to PostgreSQL 7.3+
   * @throws SQLException if a database access error occurs
   */
  public boolean supportsANSI92EntryLevelSQL() throws SQLException {
    return true;
  }

  /**
   * {@inheritDoc}
   *
   * @return false
   */
  public boolean supportsANSI92IntermediateSQL() throws SQLException {
    return false;
  }

  /**
   * {@inheritDoc}
   *
   * @return false
   */
  public boolean supportsANSI92FullSQL() throws SQLException {
    return false;
  }

  /*
   * Is the SQL Integrity Enhancement Facility supported? Our best guess is that this means support
   * for constraints
   *
   * @return true
   *
   * @exception SQLException if a database access error occurs
   */
  public boolean supportsIntegrityEnhancementFacility() throws SQLException {
    return true;
  }

  /**
   * {@inheritDoc}
   *
   * @return true if connected to PostgreSQL 7.1+
   */
  public boolean supportsOuterJoins() throws SQLException {
    return true;
  }

  /**
   * {@inheritDoc}
   *
   * @return true if connected to PostgreSQL 7.1+
   */
  public boolean supportsFullOuterJoins() throws SQLException {
    return true;
  }

  /**
   * {@inheritDoc}
   *
   * @return true if connected to PostgreSQL 7.1+
   */
  public boolean supportsLimitedOuterJoins() throws SQLException {
    return true;
  }

  /**
   * {@inheritDoc}
   * <p>PostgreSQL doesn't have schemas, but when it does, we'll use the term "schema".</p>
   *
   * @return {@code "schema"}
   */
  public String getSchemaTerm() throws SQLException {
    return "schema";
  }

  /**
   * {@inheritDoc}
   *
   * @return {@code "function"}
   */
  public String getProcedureTerm() throws SQLException {
    return "function";
  }

  /**
   * {@inheritDoc}
   *
   * @return {@code "database"}
   */
  public String getCatalogTerm() throws SQLException {
    return "database";
  }

  public boolean isCatalogAtStart() throws SQLException {
    return true;
  }

  public String getCatalogSeparator() throws SQLException {
    return ".";
  }

  /**
   * {@inheritDoc}
   *
   * @return true if connected to PostgreSQL 7.3+
   */
  public boolean supportsSchemasInDataManipulation() throws SQLException {
    return true;
  }

  /**
   * {@inheritDoc}
   *
   * @return true if connected to PostgreSQL 7.3+
   */
  public boolean supportsSchemasInProcedureCalls() throws SQLException {
    return true;
  }

  /**
   * {@inheritDoc}
   *
   * @return true if connected to PostgreSQL 7.3+
   */
  public boolean supportsSchemasInTableDefinitions() throws SQLException {
    return true;
  }

  /**
   * {@inheritDoc}
   *
   * @return true if connected to PostgreSQL 7.3+
   */
  public boolean supportsSchemasInIndexDefinitions() throws SQLException {
    return true;
  }

  /**
   * {@inheritDoc}
   *
   * @return true if connected to PostgreSQL 7.3+
   */
  public boolean supportsSchemasInPrivilegeDefinitions() throws SQLException {
    return true;
  }

  public boolean supportsCatalogsInDataManipulation() throws SQLException {
    return false;
  }

  public boolean supportsCatalogsInProcedureCalls() throws SQLException {
    return false;
  }

  public boolean supportsCatalogsInTableDefinitions() throws SQLException {
    return false;
  }

  public boolean supportsCatalogsInIndexDefinitions() throws SQLException {
    return false;
  }

  public boolean supportsCatalogsInPrivilegeDefinitions() throws SQLException {
    return false;
  }

  /**
   * We support cursors for gets only it seems. I dont see a method to get a positioned delete.
   *
   * @return false
   * @throws SQLException if a database access error occurs
   */
  public boolean supportsPositionedDelete() throws SQLException {
    return false; // For now...
  }

  public boolean supportsPositionedUpdate() throws SQLException {
    return false; // For now...
  }

  /**
   * {@inheritDoc}
   *
   * @return true if connected to PostgreSQL 6.5+
   */
  public boolean supportsSelectForUpdate() throws SQLException {
    return true;
  }

  public boolean supportsStoredProcedures() throws SQLException {
    return true;
  }

  public boolean supportsSubqueriesInComparisons() throws SQLException {
    return true;
  }

  public boolean supportsSubqueriesInExists() throws SQLException {
    return true;
  }

  public boolean supportsSubqueriesInIns() throws SQLException {
    return true;
  }

  public boolean supportsSubqueriesInQuantifieds() throws SQLException {
    return true;
  }

  /**
   * {@inheritDoc}
   *
   * @return true if connected to PostgreSQL 7.1+
   */
  public boolean supportsCorrelatedSubqueries() throws SQLException {
    return true;
  }

  /**
   * {@inheritDoc}
   *
   * @return true if connected to PostgreSQL 6.3+
   */
  public boolean supportsUnion() throws SQLException {
    return true; // since 6.3
  }

  /**
   * {@inheritDoc}
   *
   * @return true if connected to PostgreSQL 7.1+
   */
  public boolean supportsUnionAll() throws SQLException {
    return true;
  }

  /**
   * {@inheritDoc} In PostgreSQL, Cursors are only open within transactions.
   */
  public boolean supportsOpenCursorsAcrossCommit() throws SQLException {
    return false;
  }

  public boolean supportsOpenCursorsAcrossRollback() throws SQLException {
    return false;
  }

  /**
   * {@inheritDoc}
   * <p>Can statements remain open across commits? They may, but this driver cannot guarantee that. In
   * further reflection. we are talking a Statement object here, so the answer is yes, since the
   * Statement is only a vehicle to ExecSQL()</p>
   *
   * @return true
   */
  public boolean supportsOpenStatementsAcrossCommit() throws SQLException {
    return true;
  }

  /**
   * {@inheritDoc}
   * <p>Can statements remain open across rollbacks? They may, but this driver cannot guarantee that.
   * In further contemplation, we are talking a Statement object here, so the answer is yes, since
   * the Statement is only a vehicle to ExecSQL() in Connection</p>
   *
   * @return true
   */
  public boolean supportsOpenStatementsAcrossRollback() throws SQLException {
    return true;
  }

  public int getMaxCharLiteralLength() throws SQLException {
    return 0; // no limit
  }

  public int getMaxBinaryLiteralLength() throws SQLException {
    return 0; // no limit
  }

  public int getMaxColumnNameLength() throws SQLException {
    return getMaxNameLength();
  }

  public int getMaxColumnsInGroupBy() throws SQLException {
    return 0; // no limit
  }

  public int getMaxColumnsInIndex() throws SQLException {
    return getMaxIndexKeys();
  }

  public int getMaxColumnsInOrderBy() throws SQLException {
    return 0; // no limit
  }

  public int getMaxColumnsInSelect() throws SQLException {
    return 0; // no limit
  }

  /**
   * {@inheritDoc} What is the maximum number of columns in a table? From the CREATE TABLE reference
   * page...
   *
   * <p>"The new class is created as a heap with no initial data. A class can have no more than 1600
   * attributes (realistically, this is limited by the fact that tuple sizes must be less than 8192
   * bytes)..."</p>
   *
   * @return the max columns
   * @throws SQLException if a database access error occurs
   */
  public int getMaxColumnsInTable() throws SQLException {
    return 1600;
  }

  /**
   * {@inheritDoc} How many active connection can we have at a time to this database? Well, since it
   * depends on postmaster, which just does a listen() followed by an accept() and fork(), its
   * basically very high. Unless the system runs out of processes, it can be 65535 (the number of
   * aux. ports on a TCP/IP system). I will return 8192 since that is what even the largest system
   * can realistically handle,
   *
   * @return the maximum number of connections
   * @throws SQLException if a database access error occurs
   */
  public int getMaxConnections() throws SQLException {
    return 8192;
  }

  public int getMaxCursorNameLength() throws SQLException {
    return getMaxNameLength();
  }

  public int getMaxIndexLength() throws SQLException {
    return 0; // no limit (larger than an int anyway)
  }

  public int getMaxSchemaNameLength() throws SQLException {
    return getMaxNameLength();
  }

  public int getMaxProcedureNameLength() throws SQLException {
    return getMaxNameLength();
  }

  public int getMaxCatalogNameLength() throws SQLException {
    return getMaxNameLength();
  }

  public int getMaxRowSize() throws SQLException {
    return 1073741824; // 1 GB
  }

  public boolean doesMaxRowSizeIncludeBlobs() throws SQLException {
    return false;
  }

  public int getMaxStatementLength() throws SQLException {
    return 0; // actually whatever fits in size_t
  }

  public int getMaxStatements() throws SQLException {
    return 0;
  }

  public int getMaxTableNameLength() throws SQLException {
    return getMaxNameLength();
  }

  public int getMaxTablesInSelect() throws SQLException {
    return 0; // no limit
  }

  public int getMaxUserNameLength() throws SQLException {
    return getMaxNameLength();
  }

  public int getDefaultTransactionIsolation() throws SQLException {
    return Connection.TRANSACTION_READ_COMMITTED;
  }

  public boolean supportsTransactions() throws SQLException {
    return true;
  }

  /**
   * {@inheritDoc}
   * <p>We only support TRANSACTION_SERIALIZABLE and TRANSACTION_READ_COMMITTED before 8.0; from 8.0
   * READ_UNCOMMITTED and REPEATABLE_READ are accepted aliases for READ_COMMITTED.</p>
   */
  public boolean supportsTransactionIsolationLevel(int level) throws SQLException {
    switch (level) {
      case Connection.TRANSACTION_READ_UNCOMMITTED:
      case Connection.TRANSACTION_READ_COMMITTED:
      case Connection.TRANSACTION_REPEATABLE_READ:
      case Connection.TRANSACTION_SERIALIZABLE:
        return true;
      default:
        return false;
    }
  }

  public boolean supportsDataDefinitionAndDataManipulationTransactions() throws SQLException {
    return true;
  }

  public boolean supportsDataManipulationTransactionsOnly() throws SQLException {
    return false;
  }

  /**
   * <p>Does a data definition statement within a transaction force the transaction to commit? It seems
   * to mean something like:</p>
   *
   * <pre>
   * CREATE TABLE T (A INT);
   * INSERT INTO T (A) VALUES (2);
   * BEGIN;
   * UPDATE T SET A = A + 1;
   * CREATE TABLE X (A INT);
   * SELECT A FROM T INTO X;
   * COMMIT;
   * </pre>
   *
   * <p>Does the CREATE TABLE call cause a commit? The answer is no.</p>
   *
   * @return true if so
   * @throws SQLException if a database access error occurs
   */
  public boolean dataDefinitionCausesTransactionCommit() throws SQLException {
    return false;
  }

  public boolean dataDefinitionIgnoredInTransactions() throws SQLException {
    return false;
  }

  /**
   * Turn the provided value into a valid string literal for direct inclusion into a query. This
   * includes the single quotes needed around it.
   *
   * @param s input value
   *
   * @return string literal for direct inclusion into a query
   * @throws SQLException if something wrong happens
   */
  protected String escapeQuotes(String s) throws SQLException {
    StringBuilder sb = new StringBuilder();
    if (!connection.getStandardConformingStrings()) {
      sb.append("E");
    }
    sb.append("'");
    sb.append(connection.escapeString(s));
    sb.append("'");
    return sb.toString();
  }

  public ResultSet getProcedures(@Nullable String catalog, @Nullable String schemaPattern,
      @Nullable String procedureNamePattern)
      throws SQLException {
    String sql;
    sql = "SELECT NULL AS PROCEDURE_CAT, n.nspname AS PROCEDURE_SCHEM, p.proname AS PROCEDURE_NAME, "
          + "NULL, NULL, NULL, d.description AS REMARKS, "
          + DatabaseMetaData.procedureReturnsResult + " AS PROCEDURE_TYPE, "
          + " p.proname || '_' || p.oid AS SPECIFIC_NAME "
          + " FROM pg_catalog.pg_namespace n, pg_catalog.pg_proc p "
          + " LEFT JOIN pg_catalog.pg_description d ON (p.oid=d.objoid) "
          + " LEFT JOIN pg_catalog.pg_class c ON (d.classoid=c.oid AND c.relname='pg_proc') "
          + " LEFT JOIN pg_catalog.pg_namespace pn ON (c.relnamespace=pn.oid AND pn.nspname='pg_catalog') "
          + " WHERE p.pronamespace=n.oid ";

    if (connection.haveMinimumServerVersion(ServerVersion.v11)) {
      sql += " AND p.prokind='p'";
    }
    if (schemaPattern != null && !schemaPattern.isEmpty()) {
      sql += " AND n.nspname LIKE " + escapeQuotes(schemaPattern);
    } else {
      /* limit to current schema if no schema given */
      sql += "and pg_function_is_visible(p.oid)";
    }
    if (procedureNamePattern != null && !procedureNamePattern.isEmpty()) {
      sql += " AND p.proname LIKE " + escapeQuotes(procedureNamePattern);
    }
    if (connection.getHideUnprivilegedObjects()) {
      sql += " AND has_function_privilege(p.oid,'EXECUTE')";
    }
    sql += " ORDER BY PROCEDURE_SCHEM, PROCEDURE_NAME, p.oid::text ";

    return createMetaDataStatement().executeQuery(sql);
  }

  public ResultSet getProcedureColumns(@Nullable String catalog, @Nullable String schemaPattern,
      @Nullable String procedureNamePattern, @Nullable String columnNamePattern)
      throws SQLException {
    int columns = 20;

    Field[] f = new Field[columns];
    List<Tuple> v = new ArrayList<Tuple>(); // The new ResultSet tuple stuff

    f[0] = new Field("PROCEDURE_CAT", Oid.VARCHAR);
    f[1] = new Field("PROCEDURE_SCHEM", Oid.VARCHAR);
    f[2] = new Field("PROCEDURE_NAME", Oid.VARCHAR);
    f[3] = new Field("COLUMN_NAME", Oid.VARCHAR);
    f[4] = new Field("COLUMN_TYPE", Oid.INT2);
    f[5] = new Field("DATA_TYPE", Oid.INT2);
    f[6] = new Field("TYPE_NAME", Oid.VARCHAR);
    f[7] = new Field("PRECISION", Oid.INT4);
    f[8] = new Field("LENGTH", Oid.INT4);
    f[9] = new Field("SCALE", Oid.INT2);
    f[10] = new Field("RADIX", Oid.INT2);
    f[11] = new Field("NULLABLE", Oid.INT2);
    f[12] = new Field("REMARKS", Oid.VARCHAR);
    f[13] = new Field("COLUMN_DEF", Oid.VARCHAR);
    f[14] = new Field("SQL_DATA_TYPE", Oid.INT4);
    f[15] = new Field("SQL_DATETIME_SUB", Oid.INT4);
    f[16] = new Field("CHAR_OCTET_LENGTH", Oid.INT4);
    f[17] = new Field("ORDINAL_POSITION", Oid.INT4);
    f[18] = new Field("IS_NULLABLE", Oid.VARCHAR);
    f[19] = new Field("SPECIFIC_NAME", Oid.VARCHAR);

    String sql;
    sql = "SELECT n.nspname,p.proname,p.prorettype,p.proargtypes, t.typtype,t.typrelid, "
          + " p.proargnames, p.proargmodes, p.proallargtypes, p.oid "
          + " FROM pg_catalog.pg_proc p, pg_catalog.pg_namespace n, pg_catalog.pg_type t "
          + " WHERE p.pronamespace=n.oid AND p.prorettype=t.oid ";
    if (schemaPattern != null && !schemaPattern.isEmpty()) {
      sql += " AND n.nspname LIKE " + escapeQuotes(schemaPattern);
    }
    if (procedureNamePattern != null && !procedureNamePattern.isEmpty()) {
      sql += " AND p.proname LIKE " + escapeQuotes(procedureNamePattern);
    }
    sql += " ORDER BY n.nspname, p.proname, p.oid::text ";

    byte[] isnullableUnknown = new byte[0];

    Statement stmt = connection.createStatement();
    ResultSet rs = stmt.executeQuery(sql);
    while (rs.next()) {
      byte[] schema = rs.getBytes("nspname");
      byte[] procedureName = rs.getBytes("proname");
      byte[] specificName =
                connection.encodeString(rs.getString("proname") + "_" + rs.getString("oid"));
      int returnType = (int) rs.getLong("prorettype");
      String returnTypeType = rs.getString("typtype");
      int returnTypeRelid = (int) rs.getLong("typrelid");

      String strArgTypes = castNonNull(rs.getString("proargtypes"));
      StringTokenizer st = new StringTokenizer(strArgTypes);
      List<Long> argTypes = new ArrayList<Long>();
      while (st.hasMoreTokens()) {
        argTypes.add(Long.valueOf(st.nextToken()));
      }

      String[] argNames = null;
      Array argNamesArray = rs.getArray("proargnames");
      if (argNamesArray != null) {
        argNames = (String[]) argNamesArray.getArray();
      }

      String[] argModes = null;
      Array argModesArray = rs.getArray("proargmodes");
      if (argModesArray != null) {
        argModes = (String[]) argModesArray.getArray();
      }

      int numArgs = argTypes.size();

      Long[] allArgTypes = null;
      Array allArgTypesArray = rs.getArray("proallargtypes");
      if (allArgTypesArray != null) {
        allArgTypes = (Long[]) allArgTypesArray.getArray();
        numArgs = allArgTypes.length;
      }

      // decide if we are returning a single column result.
      if ("b".equals(returnTypeType) || "d".equals(returnTypeType) || "e".equals(returnTypeType)
          || ("p".equals(returnTypeType) && argModesArray == null)) {
        byte[] @Nullable [] tuple = new byte[columns][];
        tuple[0] = null;
        tuple[1] = schema;
        tuple[2] = procedureName;
        tuple[3] = connection.encodeString("returnValue");
        tuple[4] = connection
            .encodeString(Integer.toString(java.sql.DatabaseMetaData.procedureColumnReturn));
        tuple[5] = connection
            .encodeString(Integer.toString(connection.getTypeInfo().getSQLType(returnType)));
        tuple[6] = connection.encodeString(connection.getTypeInfo().getPGType(returnType));
        tuple[7] = null;
        tuple[8] = null;
        tuple[9] = null;
        tuple[10] = null;
        tuple[11] = connection
            .encodeString(Integer.toString(java.sql.DatabaseMetaData.procedureNullableUnknown));
        tuple[12] = null;
        tuple[17] = connection.encodeString(Integer.toString(0));
        tuple[18] = isnullableUnknown;
        tuple[19] = specificName;

        v.add(new Tuple(tuple));
      }

      // Add a row for each argument.
      for (int i = 0; i < numArgs; i++) {
        byte[] @Nullable [] tuple = new byte[columns][];
        tuple[0] = null;
        tuple[1] = schema;
        tuple[2] = procedureName;

        if (argNames != null) {
          tuple[3] = connection.encodeString(argNames[i]);
        } else {
          tuple[3] = connection.encodeString("$" + (i + 1));
        }

        int columnMode = DatabaseMetaData.procedureColumnIn;
        if (argModes != null && argModes[i].equals("o")) {
          columnMode = DatabaseMetaData.procedureColumnOut;
        } else if (argModes != null && argModes[i].equals("b")) {
          columnMode = DatabaseMetaData.procedureColumnInOut;
        } else if (argModes != null && argModes[i].equals("t")) {
          columnMode = DatabaseMetaData.procedureColumnReturn;
        }

        tuple[4] = connection.encodeString(Integer.toString(columnMode));

        int argOid;
        if (allArgTypes != null) {
          argOid = allArgTypes[i].intValue();
        } else {
          argOid = argTypes.get(i).intValue();
        }

        tuple[5] =
            connection.encodeString(Integer.toString(
                castNonNull(connection.getTypeInfo().getSQLType(argOid))));
        tuple[6] = connection.encodeString(connection.getTypeInfo().getPGType(argOid));
        tuple[7] = null;
        tuple[8] = null;
        tuple[9] = null;
        tuple[10] = null;
        tuple[11] =
            connection.encodeString(Integer.toString(DatabaseMetaData.procedureNullableUnknown));
        tuple[12] = null;
        tuple[17] = connection.encodeString(Integer.toString(i + 1));
        tuple[18] = isnullableUnknown;
        tuple[19] = specificName;

        v.add(new Tuple(tuple));
      }

      // if we are returning a multi-column result.
      if ("c".equals(returnTypeType) || ("p".equals(returnTypeType) && argModesArray != null)) {
        String columnsql = "SELECT a.attname,a.atttypid FROM pg_catalog.pg_attribute a "
                           + " WHERE a.attrelid = " + returnTypeRelid
                           + " AND NOT a.attisdropped AND a.attnum > 0 ORDER BY a.attnum ";
        Statement columnstmt = connection.createStatement();
        ResultSet columnrs = columnstmt.executeQuery(columnsql);
        while (columnrs.next()) {
          int columnTypeOid = (int) columnrs.getLong("atttypid");
          byte[] @Nullable [] tuple = new byte[columns][];
          tuple[0] = null;
          tuple[1] = schema;
          tuple[2] = procedureName;
          tuple[3] = columnrs.getBytes("attname");
          tuple[4] = connection
              .encodeString(Integer.toString(java.sql.DatabaseMetaData.procedureColumnResult));
          tuple[5] = connection
              .encodeString(Integer.toString(connection.getTypeInfo().getSQLType(columnTypeOid)));
          tuple[6] = connection.encodeString(connection.getTypeInfo().getPGType(columnTypeOid));
          tuple[7] = null;
          tuple[8] = null;
          tuple[9] = null;
          tuple[10] = null;
          tuple[11] = connection
              .encodeString(Integer.toString(java.sql.DatabaseMetaData.procedureNullableUnknown));
          tuple[12] = null;
          tuple[17] = connection.encodeString(Integer.toString(0));
          tuple[18] = isnullableUnknown;
          tuple[19] = specificName;

          v.add(new Tuple(tuple));
        }
        columnrs.close();
        columnstmt.close();
      }
    }
    rs.close();
    stmt.close();

    return ((BaseStatement) createMetaDataStatement()).createDriverResultSet(f, v);
  }

  @Override
  public ResultSet getTables(@Nullable String catalog, @Nullable String schemaPattern,
      @Nullable String tableNamePattern, String @Nullable [] types) throws SQLException {
    String select;
    String orderby;
    String useSchemas = "SCHEMAS";
    select = "SELECT NULL AS TABLE_CAT, n.nspname AS TABLE_SCHEM, c.relname AS TABLE_NAME, "
             + " CASE n.nspname ~ '^pg_' OR n.nspname = 'information_schema' "
             + " WHEN true THEN CASE "
             + " WHEN n.nspname = 'pg_catalog' OR n.nspname = 'information_schema' THEN CASE c.relkind "
             + "  WHEN 'r' THEN 'SYSTEM TABLE' "
             + "  WHEN 'v' THEN 'SYSTEM VIEW' "
             + "  WHEN 'i' THEN 'SYSTEM INDEX' "
             + "  ELSE NULL "
             + "  END "
             + " WHEN n.nspname = 'pg_toast' THEN CASE c.relkind "
             + "  WHEN 'r' THEN 'SYSTEM TOAST TABLE' "
             + "  WHEN 'i' THEN 'SYSTEM TOAST INDEX' "
             + "  ELSE NULL "
             + "  END "
             + " ELSE CASE c.relkind "
             + "  WHEN 'r' THEN 'TEMPORARY TABLE' "
             + "  WHEN 'p' THEN 'TEMPORARY TABLE' "
             + "  WHEN 'i' THEN 'TEMPORARY INDEX' "
             + "  WHEN 'S' THEN 'TEMPORARY SEQUENCE' "
             + "  WHEN 'v' THEN 'TEMPORARY VIEW' "
             + "  ELSE NULL "
             + "  END "
             + " END "
             + " WHEN false THEN CASE c.relkind "
             + " WHEN 'r' THEN 'TABLE' "
             + " WHEN 'p' THEN 'PARTITIONED TABLE' "
             + " WHEN 'i' THEN 'INDEX' "
             + " WHEN 'S' THEN 'SEQUENCE' "
             + " WHEN 'v' THEN 'VIEW' "
             + " WHEN 'c' THEN 'TYPE' "
             + " WHEN 'f' THEN 'FOREIGN TABLE' "
             + " WHEN 'm' THEN 'MATERIALIZED VIEW' "
             + " ELSE NULL "
             + " END "
             + " ELSE NULL "
             + " END "
             + " AS TABLE_TYPE, d.description AS REMARKS, "
             + " '' as TYPE_CAT, '' as TYPE_SCHEM, '' as TYPE_NAME, "
             + "'' AS SELF_REFERENCING_COL_NAME, '' AS REF_GENERATION "
             + " FROM pg_catalog.pg_namespace n, pg_catalog.pg_class c "
             + " LEFT JOIN pg_catalog.pg_description d ON (c.oid = d.objoid AND d.objsubid = 0) "
             + " LEFT JOIN pg_catalog.pg_class dc ON (d.classoid=dc.oid AND dc.relname='pg_class') "
             + " LEFT JOIN pg_catalog.pg_namespace dn ON (dn.oid=dc.relnamespace AND dn.nspname='pg_catalog') "
             + " WHERE c.relnamespace = n.oid ";

    if (schemaPattern != null && !schemaPattern.isEmpty()) {
      select += " AND n.nspname LIKE " + escapeQuotes(schemaPattern);
    }
    if (connection.getHideUnprivilegedObjects()) {
      select += " AND has_table_privilege(c.oid, "
        + " 'SELECT, INSERT, UPDATE, DELETE, RULE, REFERENCES, TRIGGER')";
    }
    orderby = " ORDER BY TABLE_TYPE,TABLE_SCHEM,TABLE_NAME ";

    if (tableNamePattern != null && !tableNamePattern.isEmpty()) {
      select += " AND c.relname LIKE " + escapeQuotes(tableNamePattern);
    }
    if (types != null) {
      select += " AND (false ";
      StringBuilder orclause = new StringBuilder();
      for (String type : types) {
        Map<String, String> clauses = tableTypeClauses.get(type);
        if (clauses != null) {
          String clause = clauses.get(useSchemas);
          orclause.append(" OR ( ").append(clause).append(" ) ");
        }
      }
      select += orclause.toString() + ") ";
    }
    String sql = select + orderby;

    return createMetaDataStatement().executeQuery(sql);
  }

  private static final Map<String, Map<String, String>> tableTypeClauses;

  static {
    tableTypeClauses = new HashMap<String, Map<String, String>>();
    Map<String, String> ht = new HashMap<String, String>();
    tableTypeClauses.put("TABLE", ht);
    ht.put("SCHEMAS", "c.relkind = 'r' AND n.nspname !~ '^pg_' AND n.nspname <> 'information_schema'");
    ht.put("NOSCHEMAS", "c.relkind = 'r' AND c.relname !~ '^pg_'");
    ht = new HashMap<String, String>();
    tableTypeClauses.put("PARTITIONED TABLE", ht);
    ht.put("SCHEMAS", "c.relkind = 'p' AND n.nspname !~ '^pg_' AND n.nspname <> 'information_schema'");
    ht.put("NOSCHEMAS", "c.relkind = 'p' AND c.relname !~ '^pg_'");
    ht = new HashMap<String, String>();
    tableTypeClauses.put("VIEW", ht);
    ht.put("SCHEMAS",
        "c.relkind = 'v' AND n.nspname <> 'pg_catalog' AND n.nspname <> 'information_schema'");
    ht.put("NOSCHEMAS", "c.relkind = 'v' AND c.relname !~ '^pg_'");
    ht = new HashMap<String, String>();
    tableTypeClauses.put("INDEX", ht);
    ht.put("SCHEMAS",
        "c.relkind = 'i' AND n.nspname !~ '^pg_' AND n.nspname <> 'information_schema'");
    ht.put("NOSCHEMAS", "c.relkind = 'i' AND c.relname !~ '^pg_'");
    ht = new HashMap<String, String>();
    tableTypeClauses.put("SEQUENCE", ht);
    ht.put("SCHEMAS", "c.relkind = 'S'");
    ht.put("NOSCHEMAS", "c.relkind = 'S'");
    ht = new HashMap<String, String>();
    tableTypeClauses.put("TYPE", ht);
    ht.put("SCHEMAS",
        "c.relkind = 'c' AND n.nspname !~ '^pg_' AND n.nspname <> 'information_schema'");
    ht.put("NOSCHEMAS", "c.relkind = 'c' AND c.relname !~ '^pg_'");
    ht = new HashMap<String, String>();
    tableTypeClauses.put("SYSTEM TABLE", ht);
    ht.put("SCHEMAS",
        "c.relkind = 'r' AND (n.nspname = 'pg_catalog' OR n.nspname = 'information_schema')");
    ht.put("NOSCHEMAS",
        "c.relkind = 'r' AND c.relname ~ '^pg_' AND c.relname !~ '^pg_toast_' AND c.relname !~ '^pg_temp_'");
    ht = new HashMap<String, String>();
    tableTypeClauses.put("SYSTEM TOAST TABLE", ht);
    ht.put("SCHEMAS", "c.relkind = 'r' AND n.nspname = 'pg_toast'");
    ht.put("NOSCHEMAS", "c.relkind = 'r' AND c.relname ~ '^pg_toast_'");
    ht = new HashMap<String, String>();
    tableTypeClauses.put("SYSTEM TOAST INDEX", ht);
    ht.put("SCHEMAS", "c.relkind = 'i' AND n.nspname = 'pg_toast'");
    ht.put("NOSCHEMAS", "c.relkind = 'i' AND c.relname ~ '^pg_toast_'");
    ht = new HashMap<String, String>();
    tableTypeClauses.put("SYSTEM VIEW", ht);
    ht.put("SCHEMAS",
        "c.relkind = 'v' AND (n.nspname = 'pg_catalog' OR n.nspname = 'information_schema') ");
    ht.put("NOSCHEMAS", "c.relkind = 'v' AND c.relname ~ '^pg_'");
    ht = new HashMap<String, String>();
    tableTypeClauses.put("SYSTEM INDEX", ht);
    ht.put("SCHEMAS",
        "c.relkind = 'i' AND (n.nspname = 'pg_catalog' OR n.nspname = 'information_schema') ");
    ht.put("NOSCHEMAS",
        "c.relkind = 'v' AND c.relname ~ '^pg_' AND c.relname !~ '^pg_toast_' AND c.relname !~ '^pg_temp_'");
    ht = new HashMap<String, String>();
    tableTypeClauses.put("TEMPORARY TABLE", ht);
    ht.put("SCHEMAS", "c.relkind IN ('r','p') AND n.nspname ~ '^pg_temp_' ");
    ht.put("NOSCHEMAS", "c.relkind IN ('r','p') AND c.relname ~ '^pg_temp_' ");
    ht = new HashMap<String, String>();
    tableTypeClauses.put("TEMPORARY INDEX", ht);
    ht.put("SCHEMAS", "c.relkind = 'i' AND n.nspname ~ '^pg_temp_' ");
    ht.put("NOSCHEMAS", "c.relkind = 'i' AND c.relname ~ '^pg_temp_' ");
    ht = new HashMap<String, String>();
    tableTypeClauses.put("TEMPORARY VIEW", ht);
    ht.put("SCHEMAS", "c.relkind = 'v' AND n.nspname ~ '^pg_temp_' ");
    ht.put("NOSCHEMAS", "c.relkind = 'v' AND c.relname ~ '^pg_temp_' ");
    ht = new HashMap<String, String>();
    tableTypeClauses.put("TEMPORARY SEQUENCE", ht);
    ht.put("SCHEMAS", "c.relkind = 'S' AND n.nspname ~ '^pg_temp_' ");
    ht.put("NOSCHEMAS", "c.relkind = 'S' AND c.relname ~ '^pg_temp_' ");
    ht = new HashMap<String, String>();
    tableTypeClauses.put("FOREIGN TABLE", ht);
    ht.put("SCHEMAS", "c.relkind = 'f'");
    ht.put("NOSCHEMAS", "c.relkind = 'f'");
    ht = new HashMap<String, String>();
    tableTypeClauses.put("MATERIALIZED VIEW", ht);
    ht.put("SCHEMAS", "c.relkind = 'm'");
    ht.put("NOSCHEMAS", "c.relkind = 'm'");
  }

  @Override
  public ResultSet getSchemas() throws SQLException {
    return getSchemas(null, null);
  }

  @Override
  public ResultSet getSchemas(@Nullable String catalog, @Nullable String schemaPattern)
      throws SQLException {
    String sql;
    sql = "SELECT nspname AS TABLE_SCHEM, NULL AS TABLE_CATALOG FROM pg_catalog.pg_namespace "
          + " WHERE nspname <> 'pg_toast' AND (nspname !~ '^pg_temp_' "
          + " OR nspname = (pg_catalog.current_schemas(true))[1]) AND (nspname !~ '^pg_toast_temp_' "
          + " OR nspname = replace((pg_catalog.current_schemas(true))[1], 'pg_temp_', 'pg_toast_temp_')) ";
    if (schemaPattern != null && !schemaPattern.isEmpty()) {
      sql += " AND nspname LIKE " + escapeQuotes(schemaPattern);
    }
    if (connection.getHideUnprivilegedObjects()) {
      sql += " AND has_schema_privilege(nspname, 'USAGE, CREATE')";
    }
    sql += " ORDER BY TABLE_SCHEM";

    return createMetaDataStatement().executeQuery(sql);
  }

  /**
   * PostgreSQL does not support multiple catalogs from a single connection, so to reduce confusion
   * we only return the current catalog. {@inheritDoc}
   */
  @Override
  public ResultSet getCatalogs() throws SQLException {
    Field[] f = new Field[1];
    List<Tuple> v = new ArrayList<Tuple>();
    f[0] = new Field("TABLE_CAT", Oid.VARCHAR);
    byte[] @Nullable [] tuple = new byte[1][];
    tuple[0] = connection.encodeString(connection.getCatalog());
    v.add(new Tuple(tuple));

    return ((BaseStatement) createMetaDataStatement()).createDriverResultSet(f, v);
  }

  @Override
  public ResultSet getTableTypes() throws SQLException {
    String[] types = tableTypeClauses.keySet().toArray(new String[0]);
    Arrays.sort(types);

    Field[] f = new Field[1];
    List<Tuple> v = new ArrayList<Tuple>();
    f[0] = new Field("TABLE_TYPE", Oid.VARCHAR);
    for (String type : types) {
      byte[] @Nullable [] tuple = new byte[1][];
      tuple[0] = connection.encodeString(type);
      v.add(new Tuple(tuple));
    }

    return ((BaseStatement) createMetaDataStatement()).createDriverResultSet(f, v);
  }

  public ResultSet getColumns(@Nullable String catalog, @Nullable String schemaPattern,
      @Nullable String tableNamePattern,
      @Nullable String columnNamePattern) throws SQLException {

    int numberOfFields = 24; // JDBC4
    List<Tuple> v = new ArrayList<Tuple>(); // The new ResultSet tuple stuff
    Field[] f = new Field[numberOfFields]; // The field descriptors for the new ResultSet

    f[0] = new Field("TABLE_CAT", Oid.VARCHAR);
    f[1] = new Field("TABLE_SCHEM", Oid.VARCHAR);
    f[2] = new Field("TABLE_NAME", Oid.VARCHAR);
    f[3] = new Field("COLUMN_NAME", Oid.VARCHAR);
    f[4] = new Field("DATA_TYPE", Oid.INT2);
    f[5] = new Field("TYPE_NAME", Oid.VARCHAR);
    f[6] = new Field("COLUMN_SIZE", Oid.INT4);
    f[7] = new Field("BUFFER_LENGTH", Oid.VARCHAR);
    f[8] = new Field("DECIMAL_DIGITS", Oid.INT4);
    f[9] = new Field("NUM_PREC_RADIX", Oid.INT4);
    f[10] = new Field("NULLABLE", Oid.INT4);
    f[11] = new Field("REMARKS", Oid.VARCHAR);
    f[12] = new Field("COLUMN_DEF", Oid.VARCHAR);
    f[13] = new Field("SQL_DATA_TYPE", Oid.INT4);
    f[14] = new Field("SQL_DATETIME_SUB", Oid.INT4);
    f[15] = new Field("CHAR_OCTET_LENGTH", Oid.VARCHAR);
    f[16] = new Field("ORDINAL_POSITION", Oid.INT4);
    f[17] = new Field("IS_NULLABLE", Oid.VARCHAR);
    f[18] = new Field("SCOPE_CATALOG", Oid.VARCHAR);
    f[19] = new Field("SCOPE_SCHEMA", Oid.VARCHAR);
    f[20] = new Field("SCOPE_TABLE", Oid.VARCHAR);
    f[21] = new Field("SOURCE_DATA_TYPE", Oid.INT2);
    f[22] = new Field("IS_AUTOINCREMENT", Oid.VARCHAR);
    f[23] = new Field( "IS_GENERATEDCOLUMN", Oid.VARCHAR);

    String sql;
    // a.attnum isn't decremented when preceding columns are dropped,
    // so the only way to calculate the correct column number is with
    // window functions, new in 8.4.
    //
    // We want to push as much predicate information below the window
    // function as possible (schema/table names), but must leave
    // column name outside so we correctly count the other columns.
    //
    if (connection.haveMinimumServerVersion(ServerVersion.v8_4)) {
      sql = "SELECT * FROM (";
    } else {
      sql = "";
    }

    sql += "SELECT n.nspname,c.relname,a.attname,a.atttypid,a.attnotnull "
           + "OR (t.typtype = 'd' AND t.typnotnull) AS attnotnull,a.atttypmod,a.attlen,t.typtypmod,";

    if (connection.haveMinimumServerVersion(ServerVersion.v8_4)) {
      sql += "row_number() OVER (PARTITION BY a.attrelid ORDER BY a.attnum) AS attnum, ";
    } else {
      sql += "a.attnum,";
    }

    if (connection.haveMinimumServerVersion(ServerVersion.v10)) {
      sql += "nullif(a.attidentity, '') as attidentity,";
    } else {
      sql += "null as attidentity,";
    }
    sql += "pg_catalog.pg_get_expr(def.adbin, def.adrelid) AS adsrc,dsc.description,t.typbasetype,t.typtype "
           + " FROM pg_catalog.pg_namespace n "
           + " JOIN pg_catalog.pg_class c ON (c.relnamespace = n.oid) "
           + " JOIN pg_catalog.pg_attribute a ON (a.attrelid=c.oid) "
           + " JOIN pg_catalog.pg_type t ON (a.atttypid = t.oid) "
           + " LEFT JOIN pg_catalog.pg_attrdef def ON (a.attrelid=def.adrelid AND a.attnum = def.adnum) "
           + " LEFT JOIN pg_catalog.pg_description dsc ON (c.oid=dsc.objoid AND a.attnum = dsc.objsubid) "
           + " LEFT JOIN pg_catalog.pg_class dc ON (dc.oid=dsc.classoid AND dc.relname='pg_class') "
           + " LEFT JOIN pg_catalog.pg_namespace dn ON (dc.relnamespace=dn.oid AND dn.nspname='pg_catalog') "
           + " WHERE c.relkind in ('r','p','v','f','m') and a.attnum > 0 AND NOT a.attisdropped ";

    if (schemaPattern != null && !schemaPattern.isEmpty()) {
      sql += " AND n.nspname LIKE " + escapeQuotes(schemaPattern);
    }
    if (tableNamePattern != null && !tableNamePattern.isEmpty()) {
      sql += " AND c.relname LIKE " + escapeQuotes(tableNamePattern);
    }
    if (connection.haveMinimumServerVersion(ServerVersion.v8_4)) {
      sql += ") c WHERE true ";
    }
    if (columnNamePattern != null && !columnNamePattern.isEmpty()) {
      sql += " AND attname LIKE " + escapeQuotes(columnNamePattern);
    }
    sql += " ORDER BY nspname,c.relname,attnum ";

    Statement stmt = connection.createStatement();
    ResultSet rs = stmt.executeQuery(sql);
    while (rs.next()) {
      byte[] @Nullable [] tuple = new byte[numberOfFields][];
      int typeOid = (int) rs.getLong("atttypid");
      int typeMod = rs.getInt("atttypmod");

      tuple[0] = null; // Catalog name, not supported
      tuple[1] = rs.getBytes("nspname"); // Schema
      tuple[2] = rs.getBytes("relname"); // Table name
      tuple[3] = rs.getBytes("attname"); // Column name

      String typtype = rs.getString("typtype");
      int sqlType;
      if ("c".equals(typtype)) {
        sqlType = Types.STRUCT;
      } else if ("d".equals(typtype)) {
        sqlType = Types.DISTINCT;
      } else if ("e".equals(typtype)) {
        sqlType = Types.VARCHAR;
      } else {
        sqlType = connection.getTypeInfo().getSQLType(typeOid);
      }

      tuple[4] = connection.encodeString(Integer.toString(sqlType));
      String pgType = connection.getTypeInfo().getPGType(typeOid);
      tuple[5] = connection.encodeString(pgType); // Type name
      tuple[7] = null; // Buffer length

      String defval = rs.getString("adsrc");

      if (defval != null) {
        if ("int4".equals(pgType)) {
          if (defval.contains("nextval(")) {
            tuple[5] = connection.encodeString("serial"); // Type name == serial
          }
        } else if ("int8".equals(pgType)) {
          if (defval.contains("nextval(")) {
            tuple[5] = connection.encodeString("bigserial"); // Type name == bigserial
          }
        }
      }
      String identity = rs.getString("attidentity");

      int baseTypeOid = (int) rs.getLong("typbasetype");

      int decimalDigits;
      int columnSize;

      /* this is really a DOMAIN type not sure where DISTINCT came from */
      if ( sqlType == Types.DISTINCT ) {
        /*
        From the docs if typtypmod is -1
         */
        int typtypmod = rs.getInt("typtypmod");
        decimalDigits = connection.getTypeInfo().getScale(baseTypeOid, typeMod);
        /*
        From the postgres docs:
        Domains use typtypmod to record the typmod to be applied to their
        base type (-1 if base type does not use a typmod). -1 if this type is not a domain.
        if it is -1 then get the precision from the basetype. This doesn't help if the basetype is
        a domain, but for actual types this will return the correct value.
         */
        if ( typtypmod == -1 ) {
          columnSize = connection.getTypeInfo().getPrecision(baseTypeOid, typeMod);
        } else if (baseTypeOid == Oid.NUMERIC ) {
          decimalDigits = connection.getTypeInfo().getScale(baseTypeOid, typtypmod);
          columnSize = connection.getTypeInfo().getPrecision(baseTypeOid, typtypmod);
        } else {
          columnSize = typtypmod;
        }
      } else {
        decimalDigits = connection.getTypeInfo().getScale(typeOid, typeMod);
        columnSize = connection.getTypeInfo().getPrecision(typeOid, typeMod);
        if (columnSize == 0) {
          columnSize = connection.getTypeInfo().getDisplaySize(typeOid, typeMod);
        }
      }
      tuple[6] = connection.encodeString(Integer.toString(columnSize));
      // Give null for an unset scale on Decimal and Numeric columns
      if (((sqlType == Types.NUMERIC) || (sqlType == Types.DECIMAL)) && (typeMod == -1)) {
        tuple[8] = null;
      } else {
        tuple[8] = connection.encodeString(Integer.toString(decimalDigits));
      }

      // Everything is base 10 unless we override later.
      tuple[9] = connection.encodeString("10");

      if ("bit".equals(pgType) || "varbit".equals(pgType)) {
        tuple[9] = connection.encodeString("2");
      }

      tuple[10] = connection.encodeString(Integer.toString(rs.getBoolean("attnotnull")
          ? java.sql.DatabaseMetaData.columnNoNulls : java.sql.DatabaseMetaData.columnNullable)); // Nullable
      tuple[11] = rs.getBytes("description"); // Description (if any)
      tuple[12] = rs.getBytes("adsrc"); // Column default
      tuple[13] = null; // sql data type (unused)
      tuple[14] = null; // sql datetime sub (unused)
      tuple[15] = tuple[6]; // char octet length
      tuple[16] = connection.encodeString(String.valueOf(rs.getInt("attnum"))); // ordinal position
      // Is nullable
      tuple[17] = connection.encodeString(rs.getBoolean("attnotnull") ? "NO" : "YES");

      tuple[18] = null; // SCOPE_CATLOG
      tuple[19] = null; // SCOPE_SCHEMA
      tuple[20] = null; // SCOPE_TABLE
      tuple[21] = baseTypeOid == 0
                  ? null
                  : connection.encodeString(Integer.toString(connection.getTypeInfo().getSQLType(baseTypeOid))); // SOURCE_DATA_TYPE

      String autoinc = "NO";
      if (defval != null && defval.contains("nextval(") || identity != null) {
        autoinc = "YES";
      }
      tuple[22] = connection.encodeString(autoinc);
      // there is no way to tell if the value was actually autogenerated.
      tuple[23] = connection.encodeString("");

      v.add(new Tuple(tuple));
    }
    rs.close();
    stmt.close();

    return ((BaseStatement) createMetaDataStatement()).createDriverResultSet(f, v);
  }

  @Override
  public ResultSet getColumnPrivileges(@Nullable String catalog, @Nullable String schema,
      String table, @Nullable String columnNamePattern) throws SQLException {
    Field[] f = new Field[8];
    List<Tuple> v = new ArrayList<Tuple>();

    f[0] = new Field("TABLE_CAT", Oid.VARCHAR);
    f[1] = new Field("TABLE_SCHEM", Oid.VARCHAR);
    f[2] = new Field("TABLE_NAME", Oid.VARCHAR);
    f[3] = new Field("COLUMN_NAME", Oid.VARCHAR);
    f[4] = new Field("GRANTOR", Oid.VARCHAR);
    f[5] = new Field("GRANTEE", Oid.VARCHAR);
    f[6] = new Field("PRIVILEGE", Oid.VARCHAR);
    f[7] = new Field("IS_GRANTABLE", Oid.VARCHAR);

    String sql;
    sql = "SELECT n.nspname,c.relname,r.rolname,c.relacl, "
          + (connection.haveMinimumServerVersion(ServerVersion.v8_4) ? "a.attacl, " : "")
          + " a.attname "
          + " FROM pg_catalog.pg_namespace n, pg_catalog.pg_class c, "
          + " pg_catalog.pg_roles r, pg_catalog.pg_attribute a "
          + " WHERE c.relnamespace = n.oid "
          + " AND c.relowner = r.oid "
          + " AND c.oid = a.attrelid "
          + " AND c.relkind = 'r' "
          + " AND a.attnum > 0 AND NOT a.attisdropped ";

    if (schema != null && !schema.isEmpty()) {
      sql += " AND n.nspname = " + escapeQuotes(schema);
    }
    if (table != null && !table.isEmpty()) {
      sql += " AND c.relname = " + escapeQuotes(table);
    }
    if (columnNamePattern != null && !columnNamePattern.isEmpty()) {
      sql += " AND a.attname LIKE " + escapeQuotes(columnNamePattern);
    }
    sql += " ORDER BY attname ";

    Statement stmt = connection.createStatement();
    ResultSet rs = stmt.executeQuery(sql);
    while (rs.next()) {
      byte[] schemaName = rs.getBytes("nspname");
      byte[] tableName = rs.getBytes("relname");
      byte[] column = rs.getBytes("attname");
      String owner = castNonNull(rs.getString("rolname"));
      String relAcl = rs.getString("relacl");

      // For instance: SELECT -> user1 -> list of [grantor, grantable]
      Map<String, Map<String, List<@Nullable String[]>>> permissions = parseACL(relAcl, owner);

      if (connection.haveMinimumServerVersion(ServerVersion.v8_4)) {
        String acl = rs.getString("attacl");
        Map<String, Map<String, List<@Nullable String[]>>> relPermissions = parseACL(acl, owner);
        permissions.putAll(relPermissions);
      }
      @KeyFor("permissions") String[] permNames = permissions.keySet().toArray(new String[0]);
      Arrays.sort(permNames);
      for (String permName : permNames) {
        byte[] privilege = connection.encodeString(permName);
        Map<String, List<@Nullable String[]>> grantees = permissions.get(permName);
        for (Map.Entry<String, List<@Nullable String[]>> userToGrantable : grantees.entrySet()) {
          List<@Nullable String[]> grantor = userToGrantable.getValue();
          String grantee = userToGrantable.getKey();
          for (@Nullable String[] grants : grantor) {
            String grantable = owner.equals(grantee) ? "YES" : grants[1];
            byte[] @Nullable [] tuple = new byte[8][];
            tuple[0] = null;
            tuple[1] = schemaName;
            tuple[2] = tableName;
            tuple[3] = column;
            tuple[4] = connection.encodeString(grants[0]);
            tuple[5] = connection.encodeString(grantee);
            tuple[6] = privilege;
            tuple[7] = connection.encodeString(grantable);
            v.add(new Tuple(tuple));
          }
        }
      }
    }
    rs.close();
    stmt.close();

    return ((BaseStatement) createMetaDataStatement()).createDriverResultSet(f, v);
  }

  @Override
  public ResultSet getTablePrivileges(@Nullable String catalog, @Nullable String schemaPattern,
      @Nullable String tableNamePattern) throws SQLException {
    Field[] f = new Field[7];
    List<Tuple> v = new ArrayList<Tuple>();

    f[0] = new Field("TABLE_CAT", Oid.VARCHAR);
    f[1] = new Field("TABLE_SCHEM", Oid.VARCHAR);
    f[2] = new Field("TABLE_NAME", Oid.VARCHAR);
    f[3] = new Field("GRANTOR", Oid.VARCHAR);
    f[4] = new Field("GRANTEE", Oid.VARCHAR);
    f[5] = new Field("PRIVILEGE", Oid.VARCHAR);
    f[6] = new Field("IS_GRANTABLE", Oid.VARCHAR);

    String sql;
    sql = "SELECT n.nspname,c.relname,r.rolname,c.relacl "
          + " FROM pg_catalog.pg_namespace n, pg_catalog.pg_class c, pg_catalog.pg_roles r "
          + " WHERE c.relnamespace = n.oid "
          + " AND c.relowner = r.oid "
          + " AND c.relkind IN ('r','p') ";

    if (schemaPattern != null && !schemaPattern.isEmpty()) {
      sql += " AND n.nspname LIKE " + escapeQuotes(schemaPattern);
    }

    if (tableNamePattern != null && !tableNamePattern.isEmpty()) {
      sql += " AND c.relname LIKE " + escapeQuotes(tableNamePattern);
    }
    sql += " ORDER BY nspname, relname ";

    Statement stmt = connection.createStatement();
    ResultSet rs = stmt.executeQuery(sql);
    while (rs.next()) {
      byte[] schema = rs.getBytes("nspname");
      byte[] table = rs.getBytes("relname");
      String owner = castNonNull(rs.getString("rolname"));
      String acl = rs.getString("relacl");
      Map<String, Map<String, List<@Nullable String[]>>> permissions = parseACL(acl, owner);
      @KeyFor("permissions") String[] permNames = permissions.keySet().toArray(new String[0]);
      Arrays.sort(permNames);
      for (String permName : permNames) {
        byte[] privilege = connection.encodeString(permName);
        Map<String, List<@Nullable String[]>> grantees = permissions.get(permName);
        for (Map.Entry<String, List<@Nullable String[]>> userToGrantable : grantees.entrySet()) {
          List<@Nullable String[]> grants = userToGrantable.getValue();
          String granteeUser = userToGrantable.getKey();
          for (@Nullable String[] grantTuple : grants) {
            // report the owner as grantor if it's missing
            String grantor = grantTuple[0] == null ? owner : grantTuple[0];
            // owner always has grant privileges
            String grantable = owner.equals(granteeUser) ? "YES" : grantTuple[1];
            byte[] @Nullable [] tuple = new byte[7][];
            tuple[0] = null;
            tuple[1] = schema;
            tuple[2] = table;
            tuple[3] = connection.encodeString(grantor);
            tuple[4] = connection.encodeString(granteeUser);
            tuple[5] = privilege;
            tuple[6] = connection.encodeString(grantable);
            v.add(new Tuple(tuple));
          }
        }
      }
    }
    rs.close();
    stmt.close();

    return ((BaseStatement) createMetaDataStatement()).createDriverResultSet(f, v);
  }

  /**
   * Parse an String of ACLs into a List of ACLs.
   */
  private static List<String> parseACLArray(String aclString) {
    List<String> acls = new ArrayList<String>();
    if (aclString == null || aclString.isEmpty()) {
      return acls;
    }
    boolean inQuotes = false;
    // start at 1 because of leading "{"
    int beginIndex = 1;
    char prevChar = ' ';
    for (int i = beginIndex; i < aclString.length(); i++) {

      char c = aclString.charAt(i);
      if (c == '"' && prevChar != '\\') {
        inQuotes = !inQuotes;
      } else if (c == ',' && !inQuotes) {
        acls.add(aclString.substring(beginIndex, i));
        beginIndex = i + 1;
      }
      prevChar = c;
    }
    // add last element removing the trailing "}"
    acls.add(aclString.substring(beginIndex, aclString.length() - 1));

    // Strip out enclosing quotes, if any.
    for (int i = 0; i < acls.size(); i++) {
      String acl = acls.get(i);
      if (acl.startsWith("\"") && acl.endsWith("\"")) {
        acl = acl.substring(1, acl.length() - 1);
        acls.set(i, acl);
      }
    }
    return acls;
  }

  /**
   * Add the user described by the given acl to the Lists of users with the privileges described by
   * the acl.
   */
  private static void addACLPrivileges(String acl,
      Map<String, Map<String, List<@Nullable String[]>>> privileges) {
    int equalIndex = acl.lastIndexOf("=");
    int slashIndex = acl.lastIndexOf("/");
    if (equalIndex == -1) {
      return;
    }

    String user = acl.substring(0, equalIndex);
    String grantor = null;
    if (user.isEmpty()) {
      user = "PUBLIC";
    }
    String privs;
    if (slashIndex != -1) {
      privs = acl.substring(equalIndex + 1, slashIndex);
      grantor = acl.substring(slashIndex + 1, acl.length());
    } else {
      privs = acl.substring(equalIndex + 1, acl.length());
    }

    for (int i = 0; i < privs.length(); i++) {
      char c = privs.charAt(i);
      if (c != '*') {
        String sqlpriv;
        String grantable;
        if (i < privs.length() - 1 && privs.charAt(i + 1) == '*') {
          grantable = "YES";
        } else {
          grantable = "NO";
        }
        switch (c) {
          case 'a':
            sqlpriv = "INSERT";
            break;
          case 'r':
          case 'p':
            sqlpriv = "SELECT";
            break;
          case 'w':
            sqlpriv = "UPDATE";
            break;
          case 'd':
            sqlpriv = "DELETE";
            break;
          case 'D':
            sqlpriv = "TRUNCATE";
            break;
          case 'R':
            sqlpriv = "RULE";
            break;
          case 'x':
            sqlpriv = "REFERENCES";
            break;
          case 't':
            sqlpriv = "TRIGGER";
            break;
          // the following can't be granted to a table, but
          // we'll keep them for completeness.
          case 'X':
            sqlpriv = "EXECUTE";
            break;
          case 'U':
            sqlpriv = "USAGE";
            break;
          case 'C':
            sqlpriv = "CREATE";
            break;
          case 'T':
            sqlpriv = "CREATE TEMP";
            break;
          default:
            sqlpriv = "UNKNOWN";
        }

        Map<String, List<@Nullable String[]>> usersWithPermission = privileges.get(sqlpriv);
        //noinspection Java8MapApi
        if (usersWithPermission == null) {
          usersWithPermission = new HashMap<String, List<@Nullable String[]>>();
          privileges.put(sqlpriv, usersWithPermission);
        }

        List<@Nullable String[]> permissionByGrantor = usersWithPermission.get(user);
        //noinspection Java8MapApi
        if (permissionByGrantor == null) {
          permissionByGrantor = new ArrayList<@Nullable String[]>();
          usersWithPermission.put(user, permissionByGrantor);
        }

        @Nullable String[] grant = {grantor, grantable};
        permissionByGrantor.add(grant);
      }
    }
  }

  /**
   * Take the a String representing an array of ACLs and return a Map mapping the SQL permission
   * name to a List of usernames who have that permission.
   * For instance: {@code SELECT -> user1 -> list of [grantor, grantable]}
   *
   * @param aclArray ACL array
   * @param owner owner
   * @return a Map mapping the SQL permission name
   */
  public Map<String, Map<String, List<@Nullable String[]>>> parseACL(@Nullable String aclArray,
      String owner) {
    if (aclArray == null) {
      // arwdxt -- 8.2 Removed the separate RULE permission
      // arwdDxt -- 8.4 Added a separate TRUNCATE permission
      String perms = connection.haveMinimumServerVersion(ServerVersion.v8_4) ? "arwdDxt" : "arwdxt";

      aclArray = "{" + owner + "=" + perms + "/" + owner + "}";
    }

    List<String> acls = parseACLArray(aclArray);
    Map<String, Map<String, List<@Nullable String[]>>> privileges =
        new HashMap<String, Map<String, List<@Nullable String[]>>>();
    for (String acl : acls) {
      addACLPrivileges(acl, privileges);
    }
    return privileges;
  }

  public ResultSet getBestRowIdentifier(
      @Nullable String catalog, @Nullable String schema, String table,
      int scope, boolean nullable) throws SQLException {
    Field[] f = new Field[8];
    List<Tuple> v = new ArrayList<Tuple>(); // The new ResultSet tuple stuff

    f[0] = new Field("SCOPE", Oid.INT2);
    f[1] = new Field("COLUMN_NAME", Oid.VARCHAR);
    f[2] = new Field("DATA_TYPE", Oid.INT2);
    f[3] = new Field("TYPE_NAME", Oid.VARCHAR);
    f[4] = new Field("COLUMN_SIZE", Oid.INT4);
    f[5] = new Field("BUFFER_LENGTH", Oid.INT4);
    f[6] = new Field("DECIMAL_DIGITS", Oid.INT2);
    f[7] = new Field("PSEUDO_COLUMN", Oid.INT2);

    /*
     * At the moment this simply returns a table's primary key, if there is one. I believe other
     * unique indexes, ctid, and oid should also be considered. -KJ
     */

    String sql;
    sql = "SELECT a.attname, a.atttypid, atttypmod "
          + "FROM pg_catalog.pg_class ct "
          + "  JOIN pg_catalog.pg_attribute a ON (ct.oid = a.attrelid) "
          + "  JOIN pg_catalog.pg_namespace n ON (ct.relnamespace = n.oid) "
          + "  JOIN (SELECT i.indexrelid, i.indrelid, i.indisprimary, "
          + "             information_schema._pg_expandarray(i.indkey) AS keys "
          + "        FROM pg_catalog.pg_index i) i "
          + "    ON (a.attnum = (i.keys).x AND a.attrelid = i.indrelid) "
          + "WHERE true ";

    if (schema != null && !schema.isEmpty()) {
      sql += " AND n.nspname = " + escapeQuotes(schema);
    }

    sql += " AND ct.relname = " + escapeQuotes(table)
        + " AND i.indisprimary "
        + " ORDER BY a.attnum ";

    Statement stmt = connection.createStatement();
    ResultSet rs = stmt.executeQuery(sql);
    while (rs.next()) {
      byte[] @Nullable [] tuple = new byte[8][];
      int typeOid = (int) rs.getLong("atttypid");
      int typeMod = rs.getInt("atttypmod");
      int decimalDigits = connection.getTypeInfo().getScale(typeOid, typeMod);
      int columnSize = connection.getTypeInfo().getPrecision(typeOid, typeMod);
      if (columnSize == 0) {
        columnSize = connection.getTypeInfo().getDisplaySize(typeOid, typeMod);
      }
      tuple[0] = connection.encodeString(Integer.toString(scope));
      tuple[1] = rs.getBytes("attname");
      tuple[2] =
          connection.encodeString(Integer.toString(connection.getTypeInfo().getSQLType(typeOid)));
      tuple[3] = connection.encodeString(connection.getTypeInfo().getPGType(typeOid));
      tuple[4] = connection.encodeString(Integer.toString(columnSize));
      tuple[5] = null; // unused
      tuple[6] = connection.encodeString(Integer.toString(decimalDigits));
      tuple[7] =
          connection.encodeString(Integer.toString(java.sql.DatabaseMetaData.bestRowNotPseudo));
      v.add(new Tuple(tuple));
    }
    rs.close();
    stmt.close();

    return ((BaseStatement) createMetaDataStatement()).createDriverResultSet(f, v);
  }

  public ResultSet getVersionColumns(
      @Nullable String catalog, @Nullable String schema, String table)
      throws SQLException {
    Field[] f = new Field[8];
    List<Tuple> v = new ArrayList<Tuple>(); // The new ResultSet tuple stuff

    f[0] = new Field("SCOPE", Oid.INT2);
    f[1] = new Field("COLUMN_NAME", Oid.VARCHAR);
    f[2] = new Field("DATA_TYPE", Oid.INT2);
    f[3] = new Field("TYPE_NAME", Oid.VARCHAR);
    f[4] = new Field("COLUMN_SIZE", Oid.INT4);
    f[5] = new Field("BUFFER_LENGTH", Oid.INT4);
    f[6] = new Field("DECIMAL_DIGITS", Oid.INT2);
    f[7] = new Field("PSEUDO_COLUMN", Oid.INT2);

    byte[] @Nullable [] tuple = new byte[8][];

    /*
     * Postgresql does not have any column types that are automatically updated like some databases'
     * timestamp type. We can't tell what rules or triggers might be doing, so we are left with the
     * system columns that change on an update. An update may change all of the following system
     * columns: ctid, xmax, xmin, cmax, and cmin. Depending on if we are in a transaction and
     * whether we roll it back or not the only guaranteed change is to ctid. -KJ
     */

    tuple[0] = null;
    tuple[1] = connection.encodeString("ctid");
    tuple[2] =
        connection.encodeString(Integer.toString(connection.getTypeInfo().getSQLType("tid")));
    tuple[3] = connection.encodeString("tid");
    tuple[4] = null;
    tuple[5] = null;
    tuple[6] = null;
    tuple[7] =
        connection.encodeString(Integer.toString(java.sql.DatabaseMetaData.versionColumnPseudo));
    v.add(new Tuple(tuple));

    /*
     * Perhaps we should check that the given catalog.schema.table actually exists. -KJ
     */
    return ((BaseStatement) createMetaDataStatement()).createDriverResultSet(f, v);
  }

  public ResultSet getPrimaryKeys(@Nullable String catalog, @Nullable String schema, String table)
      throws SQLException {
    String sql;
    sql = "SELECT NULL AS TABLE_CAT, n.nspname AS TABLE_SCHEM, "
          + "  ct.relname AS TABLE_NAME, a.attname AS COLUMN_NAME, "
          + "  (information_schema._pg_expandarray(i.indkey)).n AS KEY_SEQ, ci.relname AS PK_NAME, "
          + "  information_schema._pg_expandarray(i.indkey) AS KEYS, a.attnum AS A_ATTNUM "
          + "FROM pg_catalog.pg_class ct "
          + "  JOIN pg_catalog.pg_attribute a ON (ct.oid = a.attrelid) "
          + "  JOIN pg_catalog.pg_namespace n ON (ct.relnamespace = n.oid) "
          + "  JOIN pg_catalog.pg_index i ON ( a.attrelid = i.indrelid) "
          + "  JOIN pg_catalog.pg_class ci ON (ci.oid = i.indexrelid) "
          + "WHERE true ";

    if (schema != null && !schema.isEmpty()) {
      sql += " AND n.nspname = " + escapeQuotes(schema);
    }

    if (table != null && !table.isEmpty()) {
      sql += " AND ct.relname = " + escapeQuotes(table);
    }

    sql += " AND i.indisprimary ";
    sql = "SELECT "
            + "       result.TABLE_CAT, "
            + "       result.TABLE_SCHEM, "
            + "       result.TABLE_NAME, "
            + "       result.COLUMN_NAME, "
            + "       result.KEY_SEQ, "
            + "       result.PK_NAME "
            + "FROM "
            + "     (" + sql + " ) result"
            + " where "
            + " result.A_ATTNUM = (result.KEYS).x ";
    sql += " ORDER BY result.table_name, result.pk_name, result.key_seq";

    return createMetaDataStatement().executeQuery(sql);
  }

  /**
   * @param primaryCatalog primary catalog
   * @param primarySchema primary schema
   * @param primaryTable if provided will get the keys exported by this table
   * @param foreignCatalog foreign catalog
   * @param foreignSchema foreign schema
   * @param foreignTable if provided will get the keys imported by this table
   * @return ResultSet
   * @throws SQLException if something wrong happens
   */
  protected ResultSet getImportedExportedKeys(
      @Nullable String primaryCatalog, @Nullable String primarySchema, @Nullable String primaryTable,
      @Nullable String foreignCatalog, @Nullable String foreignSchema, @Nullable String foreignTable)
          throws SQLException {

    /*
     * The addition of the pg_constraint in 7.3 table should have really helped us out here, but it
     * comes up just a bit short. - The conkey, confkey columns aren't really useful without
     * contrib/array unless we want to issues separate queries. - Unique indexes that can support
     * foreign keys are not necessarily added to pg_constraint. Also multiple unique indexes
     * covering the same keys can be created which make it difficult to determine the PK_NAME field.
     */

    String sql =
        "SELECT NULL::text AS PKTABLE_CAT, pkn.nspname AS PKTABLE_SCHEM, pkc.relname AS PKTABLE_NAME, pka.attname AS PKCOLUMN_NAME, "
            + "NULL::text AS FKTABLE_CAT, fkn.nspname AS FKTABLE_SCHEM, fkc.relname AS FKTABLE_NAME, fka.attname AS FKCOLUMN_NAME, "
            + "pos.n AS KEY_SEQ, "
            + "CASE con.confupdtype "
            + " WHEN 'c' THEN " + DatabaseMetaData.importedKeyCascade
            + " WHEN 'n' THEN " + DatabaseMetaData.importedKeySetNull
            + " WHEN 'd' THEN " + DatabaseMetaData.importedKeySetDefault
            + " WHEN 'r' THEN " + DatabaseMetaData.importedKeyRestrict
            + " WHEN 'p' THEN " + DatabaseMetaData.importedKeyRestrict
            + " WHEN 'a' THEN " + DatabaseMetaData.importedKeyNoAction
            + " ELSE NULL END AS UPDATE_RULE, "
            + "CASE con.confdeltype "
            + " WHEN 'c' THEN " + DatabaseMetaData.importedKeyCascade
            + " WHEN 'n' THEN " + DatabaseMetaData.importedKeySetNull
            + " WHEN 'd' THEN " + DatabaseMetaData.importedKeySetDefault
            + " WHEN 'r' THEN " + DatabaseMetaData.importedKeyRestrict
            + " WHEN 'p' THEN " + DatabaseMetaData.importedKeyRestrict
            + " WHEN 'a' THEN " + DatabaseMetaData.importedKeyNoAction
            + " ELSE NULL END AS DELETE_RULE, "
            + "con.conname AS FK_NAME, pkic.relname AS PK_NAME, "
            + "CASE "
            + " WHEN con.condeferrable AND con.condeferred THEN "
            + DatabaseMetaData.importedKeyInitiallyDeferred
            + " WHEN con.condeferrable THEN " + DatabaseMetaData.importedKeyInitiallyImmediate
            + " ELSE " + DatabaseMetaData.importedKeyNotDeferrable
            + " END AS DEFERRABILITY "
            + " FROM "
            + " pg_catalog.pg_namespace pkn, pg_catalog.pg_class pkc, pg_catalog.pg_attribute pka, "
            + " pg_catalog.pg_namespace fkn, pg_catalog.pg_class fkc, pg_catalog.pg_attribute fka, "
            + " pg_catalog.pg_constraint con, "
            + " pg_catalog.generate_series(1, " + getMaxIndexKeys() + ") pos(n), "
            + " pg_catalog.pg_class pkic";
    // Starting in Postgres 9.0, pg_constraint was augmented with the conindid column, which
    // contains the oid of the index supporting the constraint. This makes it unnecessary to do a
    // further join on pg_depend.
    if (!connection.haveMinimumServerVersion(ServerVersion.v9_0)) {
      sql += ", pg_catalog.pg_depend dep ";
    }
    sql +=
        " WHERE pkn.oid = pkc.relnamespace AND pkc.oid = pka.attrelid AND pka.attnum = con.confkey[pos.n] AND con.confrelid = pkc.oid "
            + " AND fkn.oid = fkc.relnamespace AND fkc.oid = fka.attrelid AND fka.attnum = con.conkey[pos.n] AND con.conrelid = fkc.oid "
            + " AND con.contype = 'f' AND pkic.relkind = 'i' ";
    if (!connection.haveMinimumServerVersion(ServerVersion.v9_0)) {
      sql += " AND con.oid = dep.objid AND pkic.oid = dep.refobjid AND dep.classid = 'pg_constraint'::regclass::oid AND dep.refclassid = 'pg_class'::regclass::oid ";
    } else {
      sql += " AND pkic.oid = con.conindid ";
    }

    if (primarySchema != null && !primarySchema.isEmpty()) {
      sql += " AND pkn.nspname = " + escapeQuotes(primarySchema);
    }
    if (foreignSchema != null && !foreignSchema.isEmpty()) {
      sql += " AND fkn.nspname = " + escapeQuotes(foreignSchema);
    }
    if (primaryTable != null && !primaryTable.isEmpty()) {
      sql += " AND pkc.relname = " + escapeQuotes(primaryTable);
    }
    if (foreignTable != null && !foreignTable.isEmpty()) {
      sql += " AND fkc.relname = " + escapeQuotes(foreignTable);
    }

    if (primaryTable != null) {
      sql += " ORDER BY fkn.nspname,fkc.relname,con.conname,pos.n";
    } else {
      sql += " ORDER BY pkn.nspname,pkc.relname, con.conname,pos.n";
    }

    return createMetaDataStatement().executeQuery(sql);
  }

  public ResultSet getImportedKeys(@Nullable String catalog, @Nullable String schema, String table)
      throws SQLException {
    return getImportedExportedKeys(null, null, null, catalog, schema, table);
  }

  public ResultSet getExportedKeys(@Nullable String catalog, @Nullable String schema, String table)
      throws SQLException {
    return getImportedExportedKeys(catalog, schema, table, null, null, null);
  }

  public ResultSet getCrossReference(
      @Nullable String primaryCatalog, @Nullable String primarySchema, String primaryTable,
      @Nullable String foreignCatalog, @Nullable String foreignSchema, String foreignTable)
          throws SQLException {
    return getImportedExportedKeys(primaryCatalog, primarySchema, primaryTable, foreignCatalog,
        foreignSchema, foreignTable);
  }

  public ResultSet getTypeInfo() throws SQLException {

    Field[] f = new Field[18];
    List<Tuple> v = new ArrayList<Tuple>(); // The new ResultSet tuple stuff

    f[0] = new Field("TYPE_NAME", Oid.VARCHAR);
    f[1] = new Field("DATA_TYPE", Oid.INT2);
    f[2] = new Field("PRECISION", Oid.INT4);
    f[3] = new Field("LITERAL_PREFIX", Oid.VARCHAR);
    f[4] = new Field("LITERAL_SUFFIX", Oid.VARCHAR);
    f[5] = new Field("CREATE_PARAMS", Oid.VARCHAR);
    f[6] = new Field("NULLABLE", Oid.INT2);
    f[7] = new Field("CASE_SENSITIVE", Oid.BOOL);
    f[8] = new Field("SEARCHABLE", Oid.INT2);
    f[9] = new Field("UNSIGNED_ATTRIBUTE", Oid.BOOL);
    f[10] = new Field("FIXED_PREC_SCALE", Oid.BOOL);
    f[11] = new Field("AUTO_INCREMENT", Oid.BOOL);
    f[12] = new Field("LOCAL_TYPE_NAME", Oid.VARCHAR);
    f[13] = new Field("MINIMUM_SCALE", Oid.INT2);
    f[14] = new Field("MAXIMUM_SCALE", Oid.INT2);
    f[15] = new Field("SQL_DATA_TYPE", Oid.INT4);
    f[16] = new Field("SQL_DATETIME_SUB", Oid.INT4);
    f[17] = new Field("NUM_PREC_RADIX", Oid.INT4);

    String sql;
    sql = "SELECT t.typname,t.oid FROM pg_catalog.pg_type t"
        + " JOIN pg_catalog.pg_namespace n ON (t.typnamespace = n.oid) "
        + " WHERE n.nspname  != 'pg_toast'"
        + " AND "
        + " (t.typrelid = 0 OR (SELECT c.relkind = 'c' FROM pg_catalog.pg_class c WHERE c.oid = t.typrelid))";

    if (connection.getHideUnprivilegedObjects() && connection.haveMinimumServerVersion(ServerVersion.v9_2)) {
      sql += " AND has_type_privilege(t.oid, 'USAGE')";
    }

    try (Statement stmt = connection.createStatement()) {
      try (ResultSet rs = stmt.executeQuery(sql)) {
        // cache some results, this will keep memory usage down, and speed
        // things up a little.
        byte[] bZero = connection.encodeString("0");
        byte[] b10 = connection.encodeString("10");
        byte[] bf = connection.encodeString("f");
        byte[] bt = connection.encodeString("t");
        byte[] bliteral = connection.encodeString("'");
        byte[] bNullable =
            connection.encodeString(Integer.toString(java.sql.DatabaseMetaData.typeNullable));
        byte[] bSearchable =
            connection.encodeString(Integer.toString(java.sql.DatabaseMetaData.typeSearchable));

        TypeInfo ti = connection.getTypeInfo();
        if (ti instanceof TypeInfoCache) {
          ((TypeInfoCache) ti).cacheSQLTypes();
        }

        while (rs.next()) {
          byte[] @Nullable [] tuple = new byte[19][];
          String typname = castNonNull(rs.getString(1));
          int typeOid = (int) rs.getLong(2);

          tuple[0] = connection.encodeString(typname);
          int sqlType = connection.getTypeInfo().getSQLType(typname);
          tuple[1] =
              connection.encodeString(Integer.toString(sqlType));

          /* this is just for sorting below, the result set never sees this */
          tuple[18] = BigInteger.valueOf(sqlType).toByteArray();

          tuple[2] = connection
              .encodeString(Integer.toString(connection.getTypeInfo().getMaximumPrecision(typeOid)));

          // Using requiresQuoting(oid) would might trigger select statements that might fail with NPE
          // if oid in question is being dropped.
          // requiresQuotingSqlType is not bulletproof, however, it solves the most visible NPE.
          if (connection.getTypeInfo().requiresQuotingSqlType(sqlType)) {
            tuple[3] = bliteral;
            tuple[4] = bliteral;
          }

          // add pseudo-type serial, bigserial
          if (typname.equals("int4")) {
            byte[] @Nullable [] tuple1 = tuple.clone();

            tuple1[0] = connection.encodeString("serial");
            tuple1[11] = bt;
            v.add(new Tuple(tuple1));
          } else if (typname.equals("int8")) {
            byte[] @Nullable [] tuple1 = tuple.clone();

            // Using requiresQuoting(oid) would might trigger select statements that might fail with NPE
            // if oid in question is being dropped.
            // requiresQuotingSqlType is not bulletproof, however, it solves the most visible NPE.
            if (connection.getTypeInfo().requiresQuotingSqlType(sqlType)) {
              tuple[3] = bliteral;
              tuple[4] = bliteral;
            }

            tuple[6] = bNullable; // all types can be null
            tuple[7] = connection.getTypeInfo().isCaseSensitive(typeOid) ? bt : bf;
            tuple[8] = bSearchable; // any thing can be used in the WHERE clause
            tuple[9] = connection.getTypeInfo().isSigned(typeOid) ? bf : bt;
            tuple[10] = bf; // false for now - must handle money
            tuple[11] = bf; // false - it isn't autoincrement
            tuple[13] = bZero; // min scale is zero
            // only numeric can supports a scale.
            tuple[14] = (typeOid == Oid.NUMERIC) ? connection.encodeString("1000") : bZero;

            // 12 - LOCAL_TYPE_NAME is null
            // 15 & 16 are unused so we return null
            tuple[17] = b10; // everything is base 10
            v.add(new Tuple(tuple));

<<<<<<< HEAD

          }
        }
=======
    Collections.sort(v, new Comparator<Tuple>() {
      @Override
      public int compare(Tuple o1, Tuple o2) {
        int i1 = ByteConverter.bytesToInt(o1.get(18));
        int i2 = ByteConverter.bytesToInt(o2.get(18));
        return Integer.compare(i1, i2);
>>>>>>> d7d0bcf0
      }

      Collections.sort(v, new Comparator<Tuple>() {
        @Override
        public int compare(Tuple o1, Tuple o2) {
          int i1 = ByteConverter.bytesToInt(o1.get(18));
          int i2 = ByteConverter.bytesToInt(o2.get(18));
          return Integer.compare(i1, i2);
        }
      });
      return ((BaseStatement) createMetaDataStatement()).createDriverResultSet(f, v);
    }
  }

  public ResultSet getIndexInfo(
      @Nullable String catalog, @Nullable String schema, String tableName,
      boolean unique, boolean approximate) throws SQLException {
    /*
     * This is a complicated function because we have three possible situations: <= 7.2 no schemas,
     * single column functional index 7.3 schemas, single column functional index >= 7.4 schemas,
     * multi-column expressional index >= 8.3 supports ASC/DESC column info >= 9.0 no longer renames
     * index columns on a table column rename, so we must look at the table attribute names
     *
     * with the single column functional index we need an extra join to the table's pg_attribute
     * data to get the column the function operates on.
     */
    String sql;
    if (connection.haveMinimumServerVersion(ServerVersion.v8_3)) {
      sql = "SELECT NULL AS TABLE_CAT, n.nspname AS TABLE_SCHEM, "
            + "  ct.relname AS TABLE_NAME, NOT i.indisunique AS NON_UNIQUE, "
            + "  NULL AS INDEX_QUALIFIER, ci.relname AS INDEX_NAME, "
            + "  CASE i.indisclustered "
            + "    WHEN true THEN " + java.sql.DatabaseMetaData.tableIndexClustered
            + "    ELSE CASE am.amname "
            + "      WHEN 'hash' THEN " + java.sql.DatabaseMetaData.tableIndexHashed
            + "      ELSE " + java.sql.DatabaseMetaData.tableIndexOther
            + "    END "
            + "  END AS TYPE, "
            + "  (information_schema._pg_expandarray(i.indkey)).n AS ORDINAL_POSITION, "
            + "  ci.reltuples AS CARDINALITY, "
            + "  ci.relpages AS PAGES, "
            + "  pg_catalog.pg_get_expr(i.indpred, i.indrelid) AS FILTER_CONDITION, "
            + "  ci.oid AS CI_OID, "
            + "  i.indoption AS I_INDOPTION, "
            + (connection.haveMinimumServerVersion(ServerVersion.v9_6) ? "  am.amname AS AM_NAME " : "  am.amcanorder AS AM_CANORDER ")
            + "FROM pg_catalog.pg_class ct "
            + "  JOIN pg_catalog.pg_namespace n ON (ct.relnamespace = n.oid) "
            + "  JOIN pg_catalog.pg_index i ON (ct.oid = i.indrelid) "
            + "  JOIN pg_catalog.pg_class ci ON (ci.oid = i.indexrelid) "
            + "  JOIN pg_catalog.pg_am am ON (ci.relam = am.oid) "
            + "WHERE true ";

      if (schema != null && !schema.isEmpty()) {
        sql += " AND n.nspname = " + escapeQuotes(schema);
      }

      sql += " AND ct.relname = " + escapeQuotes(tableName);

      if (unique) {
        sql += " AND i.indisunique ";
      }

      sql = "SELECT "
                + "    tmp.TABLE_CAT, "
                + "    tmp.TABLE_SCHEM, "
                + "    tmp.TABLE_NAME, "
                + "    tmp.NON_UNIQUE, "
                + "    tmp.INDEX_QUALIFIER, "
                + "    tmp.INDEX_NAME, "
                + "    tmp.TYPE, "
                + "    tmp.ORDINAL_POSITION, "
                + "    trim(both '\"' from pg_catalog.pg_get_indexdef(tmp.CI_OID, tmp.ORDINAL_POSITION, false)) AS COLUMN_NAME, "
                + (connection.haveMinimumServerVersion(ServerVersion.v9_6)
                        ? "  CASE tmp.AM_NAME "
                        + "    WHEN 'btree' THEN CASE tmp.I_INDOPTION[tmp.ORDINAL_POSITION - 1] & 1 "
                        + "      WHEN 1 THEN 'D' "
                        + "      ELSE 'A' "
                        + "    END "
                        + "    ELSE NULL "
                        + "  END AS ASC_OR_DESC, "
                        : "  CASE tmp.AM_CANORDER "
                        + "    WHEN true THEN CASE tmp.I_INDOPTION[tmp.ORDINAL_POSITION - 1] & 1 "
                        + "      WHEN 1 THEN 'D' "
                        + "      ELSE 'A' "
                        + "    END "
                        + "    ELSE NULL "
                        + "  END AS ASC_OR_DESC, ")
                + "    tmp.CARDINALITY, "
                + "    tmp.PAGES, "
                + "    tmp.FILTER_CONDITION "
                + "FROM ("
                + sql
                + ") AS tmp";
    } else {
      String select;
      String from;
      String where;

      select = "SELECT NULL AS TABLE_CAT, n.nspname AS TABLE_SCHEM, ";
      from = " FROM pg_catalog.pg_namespace n, pg_catalog.pg_class ct, pg_catalog.pg_class ci, "
             + " pg_catalog.pg_attribute a, pg_catalog.pg_am am ";
      where = " AND n.oid = ct.relnamespace ";
      from += ", pg_catalog.pg_index i ";

      if (schema != null && !schema.isEmpty()) {
        where += " AND n.nspname = " + escapeQuotes(schema);
      }

      sql = select
            + " ct.relname AS TABLE_NAME, NOT i.indisunique AS NON_UNIQUE, NULL AS INDEX_QUALIFIER, ci.relname AS INDEX_NAME, "
            + " CASE i.indisclustered "
            + " WHEN true THEN " + java.sql.DatabaseMetaData.tableIndexClustered
            + " ELSE CASE am.amname "
            + " WHEN 'hash' THEN " + java.sql.DatabaseMetaData.tableIndexHashed
            + " ELSE " + java.sql.DatabaseMetaData.tableIndexOther
            + " END "
            + " END AS TYPE, "
            + " a.attnum AS ORDINAL_POSITION, "
            + " CASE WHEN i.indexprs IS NULL THEN a.attname "
            + " ELSE pg_catalog.pg_get_indexdef(ci.oid,a.attnum,false) END AS COLUMN_NAME, "
            + " NULL AS ASC_OR_DESC, "
            + " ci.reltuples AS CARDINALITY, "
            + " ci.relpages AS PAGES, "
            + " pg_catalog.pg_get_expr(i.indpred, i.indrelid) AS FILTER_CONDITION "
            + from
            + " WHERE ct.oid=i.indrelid AND ci.oid=i.indexrelid AND a.attrelid=ci.oid AND ci.relam=am.oid "
            + where;

      sql += " AND ct.relname = " + escapeQuotes(tableName);

      if (unique) {
        sql += " AND i.indisunique ";
      }
    }

    sql += " ORDER BY NON_UNIQUE, TYPE, INDEX_NAME, ORDINAL_POSITION ";

    return createMetaDataStatement().executeQuery(sql);
  }

  // ** JDBC 2 Extensions **

  public boolean supportsResultSetType(int type) throws SQLException {
    // The only type we don't support
    return type != ResultSet.TYPE_SCROLL_SENSITIVE;
  }

  public boolean supportsResultSetConcurrency(int type, int concurrency) throws SQLException {
    // These combinations are not supported!
    if (type == ResultSet.TYPE_SCROLL_SENSITIVE) {
      return false;
    }

    // We do support Updateable ResultSets
    if (concurrency == ResultSet.CONCUR_UPDATABLE) {
      return true;
    }

    // Everything else we do
    return true;
  }

  /* lots of unsupported stuff... */
  public boolean ownUpdatesAreVisible(int type) throws SQLException {
    return true;
  }

  public boolean ownDeletesAreVisible(int type) throws SQLException {
    return true;
  }

  public boolean ownInsertsAreVisible(int type) throws SQLException {
    // indicates that
    return true;
  }

  public boolean othersUpdatesAreVisible(int type) throws SQLException {
    return false;
  }

  public boolean othersDeletesAreVisible(int i) throws SQLException {
    return false;
  }

  public boolean othersInsertsAreVisible(int type) throws SQLException {
    return false;
  }

  public boolean updatesAreDetected(int type) throws SQLException {
    return false;
  }

  public boolean deletesAreDetected(int i) throws SQLException {
    return false;
  }

  public boolean insertsAreDetected(int type) throws SQLException {
    return false;
  }

  public boolean supportsBatchUpdates() throws SQLException {
    return true;
  }

  public ResultSet getUDTs(@Nullable String catalog, @Nullable String schemaPattern,
      @Nullable String typeNamePattern, int @Nullable [] types) throws SQLException {
    String sql = "select "
        + "null as type_cat, n.nspname as type_schem, t.typname as type_name,  null as class_name, "
        + "CASE WHEN t.typtype='c' then " + java.sql.Types.STRUCT + " else "
        + java.sql.Types.DISTINCT
        + " end as data_type, pg_catalog.obj_description(t.oid, 'pg_type')  "
        + "as remarks, CASE WHEN t.typtype = 'd' then  (select CASE";

    StringBuilder sqlwhen = new StringBuilder();
    for (Iterator<String> i = connection.getTypeInfo().getPGTypeNamesWithSQLTypes(); i.hasNext(); ) {
      String pgType = i.next();
      int sqlType = connection.getTypeInfo().getSQLType(pgType);
      sqlwhen.append(" when typname = ").append(escapeQuotes(pgType)).append(" then ").append(sqlType);
    }
    sql += sqlwhen.toString();

    sql += " else " + java.sql.Types.OTHER + " end from pg_type where oid=t.typbasetype) "
        + "else null end as base_type "
        + "from pg_catalog.pg_type t, pg_catalog.pg_namespace n where t.typnamespace = n.oid and n.nspname != 'pg_catalog' and n.nspname != 'pg_toast'";

    StringBuilder toAdd = new StringBuilder();
    if (types != null) {
      toAdd.append(" and (false ");
      for (int type : types) {
        switch (type) {
          case Types.STRUCT:
            toAdd.append(" or t.typtype = 'c'");
            break;
          case Types.DISTINCT:
            toAdd.append(" or t.typtype = 'd'");
            break;
        }
      }
      toAdd.append(" ) ");
    } else {
      toAdd.append(" and t.typtype IN ('c','d') ");
    }
    // spec says that if typeNamePattern is a fully qualified name
    // then the schema and catalog are ignored

    if (typeNamePattern != null) {
      // search for qualifier
      int firstQualifier = typeNamePattern.indexOf('.');
      int secondQualifier = typeNamePattern.lastIndexOf('.');

      if (firstQualifier != -1) {
        // if one of them is -1 they both will be
        if (firstQualifier != secondQualifier) {
          // we have a catalog.schema.typename, ignore catalog
          schemaPattern = typeNamePattern.substring(firstQualifier + 1, secondQualifier);
        } else {
          // we just have a schema.typename
          schemaPattern = typeNamePattern.substring(0, firstQualifier);
        }
        // strip out just the typeName
        typeNamePattern = typeNamePattern.substring(secondQualifier + 1);
      }
      toAdd.append(" and t.typname like ").append(escapeQuotes(typeNamePattern));
    }

    // schemaPattern may have been modified above
    if (schemaPattern != null) {
      toAdd.append(" and n.nspname like ").append(escapeQuotes(schemaPattern));
    }
    sql += toAdd.toString();

    if (connection.getHideUnprivilegedObjects()
        && connection.haveMinimumServerVersion(ServerVersion.v9_2)) {
      sql += " AND has_type_privilege(t.oid, 'USAGE')";
    }

    sql += " order by data_type, type_schem, type_name";
    return createMetaDataStatement().executeQuery(sql);
  }

  @Override
  public Connection getConnection() throws SQLException {
    return connection;
  }

  protected Statement createMetaDataStatement() throws SQLException {
    return connection.createStatement(ResultSet.TYPE_SCROLL_INSENSITIVE,
        ResultSet.CONCUR_READ_ONLY);
  }

  public long getMaxLogicalLobSize() throws SQLException {
    return 0;
  }

  public boolean supportsRefCursors() throws SQLException {
    return true;
  }

  @Override
  public RowIdLifetime getRowIdLifetime() throws SQLException {
    throw org.postgresql.Driver.notImplemented(this.getClass(), "getRowIdLifetime()");
  }

  @Override
  public boolean supportsStoredFunctionsUsingCallSyntax() throws SQLException {
    return true;
  }

  @Override
  public boolean autoCommitFailureClosesAllResultSets() throws SQLException {
    return false;
  }

  @Override
  public ResultSet getClientInfoProperties() throws SQLException {
    Field[] f = new Field[4];
    f[0] = new Field("NAME", Oid.VARCHAR);
    f[1] = new Field("MAX_LEN", Oid.INT4);
    f[2] = new Field("DEFAULT_VALUE", Oid.VARCHAR);
    f[3] = new Field("DESCRIPTION", Oid.VARCHAR);

    List<Tuple> v = new ArrayList<Tuple>();

    if (connection.haveMinimumServerVersion(ServerVersion.v9_0)) {
      byte[] @Nullable [] tuple = new byte[4][];
      tuple[0] = connection.encodeString("ApplicationName");
      tuple[1] = connection.encodeString(Integer.toString(getMaxNameLength()));
      tuple[2] = connection.encodeString("");
      tuple[3] = connection
          .encodeString("The name of the application currently utilizing the connection.");
      v.add(new Tuple(tuple));
    }

    return ((BaseStatement) createMetaDataStatement()).createDriverResultSet(f, v);
  }

  public boolean isWrapperFor(Class<?> iface) throws SQLException {
    return iface.isAssignableFrom(getClass());
  }

  public <T> T unwrap(Class<T> iface) throws SQLException {
    if (iface.isAssignableFrom(getClass())) {
      return iface.cast(this);
    }
    throw new SQLException("Cannot unwrap to " + iface.getName());
  }

  public ResultSet getFunctions(@Nullable String catalog, @Nullable String schemaPattern,
      @Nullable String functionNamePattern)
      throws SQLException {

    // The pg_get_function_result only exists 8.4 or later
    boolean pgFuncResultExists = connection.haveMinimumServerVersion(ServerVersion.v8_4);

    // Use query that support pg_get_function_result to get function result, else unknown is defaulted
    String funcTypeSql = DatabaseMetaData.functionResultUnknown + " ";
    if (pgFuncResultExists) {
      funcTypeSql = " CASE "
              + "   WHEN (format_type(p.prorettype, null) = 'unknown') THEN " + DatabaseMetaData.functionResultUnknown
              + "   WHEN "
              + "     (substring(pg_get_function_result(p.oid) from 0 for 6) = 'TABLE') OR "
              + "     (substring(pg_get_function_result(p.oid) from 0 for 6) = 'SETOF') THEN " + DatabaseMetaData.functionReturnsTable
              + "   ELSE " + DatabaseMetaData.functionNoTable
              + " END ";
    }

    // Build query and result
    String sql;
    sql = "SELECT current_database() AS FUNCTION_CAT, n.nspname AS FUNCTION_SCHEM, p.proname AS FUNCTION_NAME, "
        + " d.description AS REMARKS, "
        + funcTypeSql + " AS FUNCTION_TYPE, "
        + " p.proname || '_' || p.oid AS SPECIFIC_NAME "
        + "FROM pg_catalog.pg_proc p "
        + "INNER JOIN pg_catalog.pg_namespace n ON p.pronamespace=n.oid "
        + "LEFT JOIN pg_catalog.pg_description d ON p.oid=d.objoid "
        + "WHERE true  ";

    if (connection.haveMinimumServerVersion(ServerVersion.v11)) {
      sql += " AND p.prokind='f'";
    }
    /*
    if the user provides a schema then search inside the schema for it
     */
    if (schemaPattern != null && !schemaPattern.isEmpty()) {
      sql += " AND n.nspname LIKE " + escapeQuotes(schemaPattern);
    } else {
      /* if no schema is provided then limit the search inside the search_path */
      sql += "and pg_function_is_visible(p.oid)";
    }
    if (functionNamePattern != null && !functionNamePattern.isEmpty()) {
      sql += " AND p.proname LIKE " + escapeQuotes(functionNamePattern);
    }
    if (connection.getHideUnprivilegedObjects()) {
      sql += " AND has_function_privilege(p.oid,'EXECUTE')";
    }
    sql += " ORDER BY FUNCTION_SCHEM, FUNCTION_NAME, p.oid::text ";

    return createMetaDataStatement().executeQuery(sql);
  }

  public ResultSet getFunctionColumns(@Nullable String catalog, @Nullable String schemaPattern,
      @Nullable String functionNamePattern, @Nullable String columnNamePattern)
      throws SQLException {
    int columns = 17;

    Field[] f = new Field[columns];
    List<Tuple> v = new ArrayList<Tuple>();

    f[0] = new Field("FUNCTION_CAT", Oid.VARCHAR);
    f[1] = new Field("FUNCTION_SCHEM", Oid.VARCHAR);
    f[2] = new Field("FUNCTION_NAME", Oid.VARCHAR);
    f[3] = new Field("COLUMN_NAME", Oid.VARCHAR);
    f[4] = new Field("COLUMN_TYPE", Oid.INT2);
    f[5] = new Field("DATA_TYPE", Oid.INT2);
    f[6] = new Field("TYPE_NAME", Oid.VARCHAR);
    f[7] = new Field("PRECISION", Oid.INT2);
    f[8] = new Field("LENGTH", Oid.INT4);
    f[9] = new Field("SCALE", Oid.INT2);
    f[10] = new Field("RADIX", Oid.INT2);
    f[11] = new Field("NULLABLE", Oid.INT2);
    f[12] = new Field("REMARKS", Oid.VARCHAR);
    f[13] = new Field("CHAR_OCTET_LENGTH", Oid.INT4);
    f[14] = new Field("ORDINAL_POSITION", Oid.INT4);
    f[15] = new Field("IS_NULLABLE", Oid.VARCHAR);
    f[16] = new Field("SPECIFIC_NAME", Oid.VARCHAR);

    String sql;
    sql = "SELECT n.nspname,p.proname,p.prorettype,p.proargtypes, t.typtype,t.typrelid, "
        + " p.proargnames, p.proargmodes, p.proallargtypes, p.oid "
        + " FROM pg_catalog.pg_proc p, pg_catalog.pg_namespace n, pg_catalog.pg_type t "
        + " WHERE p.pronamespace=n.oid AND p.prorettype=t.oid ";
    if (schemaPattern != null && !schemaPattern.isEmpty()) {
      sql += " AND n.nspname LIKE " + escapeQuotes(schemaPattern);
    }
    if (functionNamePattern != null && !functionNamePattern.isEmpty()) {
      sql += " AND p.proname LIKE " + escapeQuotes(functionNamePattern);
    }
    sql += " ORDER BY n.nspname, p.proname, p.oid::text ";

    byte[] isnullableUnknown = new byte[0];

    Statement stmt = connection.createStatement();
    ResultSet rs = stmt.executeQuery(sql);
    while (rs.next()) {
      byte[] schema = rs.getBytes("nspname");
      byte[] functionName = rs.getBytes("proname");
      byte[] specificName =
          connection.encodeString(rs.getString("proname") + "_" + rs.getString("oid"));
      int returnType = (int) rs.getLong("prorettype");
      String returnTypeType = rs.getString("typtype");
      int returnTypeRelid = (int) rs.getLong("typrelid");

      String strArgTypes = castNonNull(rs.getString("proargtypes"));
      StringTokenizer st = new StringTokenizer(strArgTypes);
      List<Long> argTypes = new ArrayList<Long>();
      while (st.hasMoreTokens()) {
        argTypes.add(Long.valueOf(st.nextToken()));
      }

      String[] argNames = null;
      Array argNamesArray = rs.getArray("proargnames");
      if (argNamesArray != null) {
        argNames = (String[]) argNamesArray.getArray();
      }

      String[] argModes = null;
      Array argModesArray = rs.getArray("proargmodes");
      if (argModesArray != null) {
        argModes = (String[]) argModesArray.getArray();
      }

      int numArgs = argTypes.size();

      Long[] allArgTypes = null;
      Array allArgTypesArray = rs.getArray("proallargtypes");
      if (allArgTypesArray != null) {
        allArgTypes = (Long[]) allArgTypesArray.getArray();
        numArgs = allArgTypes.length;
      }

      // decide if we are returning a single column result.
      if ("b".equals(returnTypeType) || "d".equals(returnTypeType) || "e".equals(returnTypeType)
          || ("p".equals(returnTypeType) && argModesArray == null)) {
        byte[] @Nullable [] tuple = new byte[columns][];
        tuple[0] = null;
        tuple[1] = schema;
        tuple[2] = functionName;
        tuple[3] = connection.encodeString("returnValue");
        tuple[4] = connection
            .encodeString(Integer.toString(java.sql.DatabaseMetaData.functionReturn));
        tuple[5] = connection
            .encodeString(Integer.toString(connection.getTypeInfo().getSQLType(returnType)));
        tuple[6] = connection.encodeString(connection.getTypeInfo().getPGType(returnType));
        tuple[7] = null;
        tuple[8] = null;
        tuple[9] = null;
        tuple[10] = null;
        tuple[11] = connection
            .encodeString(Integer.toString(java.sql.DatabaseMetaData.functionNullableUnknown));
        tuple[12] = null;
        tuple[14] = connection.encodeString(Integer.toString(0));
        tuple[15] = isnullableUnknown;
        tuple[16] = specificName;

        v.add(new Tuple(tuple));
      }

      // Add a row for each argument.
      for (int i = 0; i < numArgs; i++) {
        byte[] @Nullable [] tuple = new byte[columns][];
        tuple[0] = null;
        tuple[1] = schema;
        tuple[2] = functionName;

        if (argNames != null) {
          tuple[3] = connection.encodeString(argNames[i]);
        } else {
          tuple[3] = connection.encodeString("$" + (i + 1));
        }

        int columnMode = DatabaseMetaData.functionColumnIn;
        if (argModes != null && argModes[i] != null) {
          if (argModes[i].equals("o")) {
            columnMode = DatabaseMetaData.functionColumnOut;
          } else if (argModes[i].equals("b")) {
            columnMode = DatabaseMetaData.functionColumnInOut;
          } else if (argModes[i].equals("t")) {
            columnMode = DatabaseMetaData.functionReturn;
          }
        }

        tuple[4] = connection.encodeString(Integer.toString(columnMode));

        int argOid;
        if (allArgTypes != null) {
          argOid = allArgTypes[i].intValue();
        } else {
          argOid = argTypes.get(i).intValue();
        }

        tuple[5] =
            connection.encodeString(Integer.toString(connection.getTypeInfo().getSQLType(argOid)));
        tuple[6] = connection.encodeString(connection.getTypeInfo().getPGType(argOid));
        tuple[7] = null;
        tuple[8] = null;
        tuple[9] = null;
        tuple[10] = null;
        tuple[11] =
            connection.encodeString(Integer.toString(DatabaseMetaData.functionNullableUnknown));
        tuple[12] = null;
        tuple[14] = connection.encodeString(Integer.toString(i + 1));
        tuple[15] = isnullableUnknown;
        tuple[16] = specificName;

        v.add(new Tuple(tuple));
      }

      // if we are returning a multi-column result.
      if ("c".equals(returnTypeType) || ("p".equals(returnTypeType) && argModesArray != null)) {
        String columnsql = "SELECT a.attname,a.atttypid FROM pg_catalog.pg_attribute a "
            + " WHERE a.attrelid = " + returnTypeRelid
            + " AND NOT a.attisdropped AND a.attnum > 0 ORDER BY a.attnum ";
        Statement columnstmt = connection.createStatement();
        ResultSet columnrs = columnstmt.executeQuery(columnsql);
        while (columnrs.next()) {
          int columnTypeOid = (int) columnrs.getLong("atttypid");
          byte[] @Nullable [] tuple = new byte[columns][];
          tuple[0] = null;
          tuple[1] = schema;
          tuple[2] = functionName;
          tuple[3] = columnrs.getBytes("attname");
          tuple[4] = connection
              .encodeString(Integer.toString(java.sql.DatabaseMetaData.functionColumnResult));
          tuple[5] = connection
              .encodeString(Integer.toString(connection.getTypeInfo().getSQLType(columnTypeOid)));
          tuple[6] = connection.encodeString(connection.getTypeInfo().getPGType(columnTypeOid));
          tuple[7] = null;
          tuple[8] = null;
          tuple[9] = null;
          tuple[10] = null;
          tuple[11] = connection
              .encodeString(Integer.toString(java.sql.DatabaseMetaData.functionNullableUnknown));
          tuple[12] = null;
          tuple[14] = connection.encodeString(Integer.toString(0));
          tuple[15] = isnullableUnknown;
          tuple[16] = specificName;

          v.add(new Tuple(tuple));
        }
        columnrs.close();
        columnstmt.close();
      }
    }
    rs.close();
    stmt.close();

    return ((BaseStatement) createMetaDataStatement()).createDriverResultSet(f, v);
  }

  public ResultSet getPseudoColumns(@Nullable String catalog, @Nullable String schemaPattern,
      @Nullable String tableNamePattern, @Nullable String columnNamePattern)
      throws SQLException {
    throw org.postgresql.Driver.notImplemented(this.getClass(),
        "getPseudoColumns(String, String, String, String)");
  }

  public boolean generatedKeyAlwaysReturned() throws SQLException {
    return true;
  }

  public boolean supportsSavepoints() throws SQLException {
    return true;
  }

  public boolean supportsNamedParameters() throws SQLException {
    return false;
  }

  public boolean supportsMultipleOpenResults() throws SQLException {
    return false;
  }

  public boolean supportsGetGeneratedKeys() throws SQLException {
    // We don't support returning generated keys by column index,
    // but that should be a rarer case than the ones we do support.
    //
    return true;
  }

  public ResultSet getSuperTypes(@Nullable String catalog, @Nullable String schemaPattern,
      @Nullable String typeNamePattern)
      throws SQLException {
    throw org.postgresql.Driver.notImplemented(this.getClass(),
        "getSuperTypes(String,String,String)");
  }

  public ResultSet getSuperTables(@Nullable String catalog, @Nullable String schemaPattern,
      @Nullable String tableNamePattern)
      throws SQLException {
    throw org.postgresql.Driver.notImplemented(this.getClass(),
        "getSuperTables(String,String,String,String)");
  }

  public ResultSet getAttributes(@Nullable String catalog, @Nullable String schemaPattern,
      @Nullable String typeNamePattern, @Nullable String attributeNamePattern) throws SQLException {
    throw org.postgresql.Driver.notImplemented(this.getClass(),
        "getAttributes(String,String,String,String)");
  }

  public boolean supportsResultSetHoldability(int holdability) throws SQLException {
    return true;
  }

  public int getResultSetHoldability() throws SQLException {
    return ResultSet.HOLD_CURSORS_OVER_COMMIT;
  }

  @Override
  public int getDatabaseMajorVersion() throws SQLException {
    return connection.getServerMajorVersion();
  }

  @Override
  public int getDatabaseMinorVersion() throws SQLException {
    return connection.getServerMinorVersion();
  }

  @Override
  public int getJDBCMajorVersion() {
    return org.postgresql.util.DriverInfo.JDBC_MAJOR_VERSION;
  }

  @Override
  public int getJDBCMinorVersion() {
    return org.postgresql.util.DriverInfo.JDBC_MINOR_VERSION;
  }

  public int getSQLStateType() throws SQLException {
    return sqlStateSQL;
  }

  public boolean locatorsUpdateCopy() throws SQLException {
    /*
     * Currently LOB's aren't updateable at all, so it doesn't matter what we return. We don't throw
     * the notImplemented Exception because the 1.5 JDK's CachedRowSet calls this method regardless
     * of whether large objects are used.
     */
    return true;
  }

  public boolean supportsStatementPooling() throws SQLException {
    return false;
  }
}<|MERGE_RESOLUTION|>--- conflicted
+++ resolved
@@ -2392,18 +2392,8 @@
             tuple[17] = b10; // everything is base 10
             v.add(new Tuple(tuple));
 
-<<<<<<< HEAD
-
           }
         }
-=======
-    Collections.sort(v, new Comparator<Tuple>() {
-      @Override
-      public int compare(Tuple o1, Tuple o2) {
-        int i1 = ByteConverter.bytesToInt(o1.get(18));
-        int i2 = ByteConverter.bytesToInt(o2.get(18));
-        return Integer.compare(i1, i2);
->>>>>>> d7d0bcf0
       }
 
       Collections.sort(v, new Comparator<Tuple>() {
