/*
 * Copyright (c) 2004, PostgreSQL Global Development Group
 * See the LICENSE file in the project root for more information.
 */

package org.postgresql.jdbc;

import org.postgresql.core.BaseStatement;
import org.postgresql.core.Field;
import org.postgresql.core.Oid;
import org.postgresql.core.ServerVersion;
<<<<<<< HEAD
import org.postgresql.core.Tuple;
=======
import org.postgresql.core.TypeInfo;
import org.postgresql.util.ByteConverter;
>>>>>>> cc31c13f
import org.postgresql.util.GT;
import org.postgresql.util.JdbcBlackHole;
import org.postgresql.util.PSQLException;
import org.postgresql.util.PSQLState;

import java.math.BigInteger;
import java.sql.Array;
import java.sql.Connection;
import java.sql.DatabaseMetaData;
import java.sql.ResultSet;
import java.sql.RowIdLifetime;
import java.sql.SQLException;
import java.sql.Statement;
import java.sql.Types;
import java.util.ArrayList;
import java.util.Arrays;
import java.util.Collections;
import java.util.Comparator;
import java.util.HashMap;
import java.util.Iterator;
import java.util.List;
import java.util.Map;
import java.util.StringTokenizer;

public class PgDatabaseMetaData implements DatabaseMetaData {

  public PgDatabaseMetaData(PgConnection conn) {
    this.connection = conn;
  }

  private String keywords;

  protected final PgConnection connection; // The connection association

  private int nameDataLength = 0; // length for name datatype
  private int indexMaxKeys = 0; // maximum number of keys in an index.

  protected int getMaxIndexKeys() throws SQLException {
    if (indexMaxKeys == 0) {
      String sql;
      sql = "SELECT setting FROM pg_catalog.pg_settings WHERE name='max_index_keys'";

      Statement stmt = connection.createStatement();
      ResultSet rs = null;
      try {
        rs = stmt.executeQuery(sql);
        if (!rs.next()) {
          stmt.close();
          throw new PSQLException(
              GT.tr(
                  "Unable to determine a value for MaxIndexKeys due to missing system catalog data."),
              PSQLState.UNEXPECTED_ERROR);
        }
        indexMaxKeys = rs.getInt(1);
      } finally {
        JdbcBlackHole.close(rs);
        JdbcBlackHole.close(stmt);
      }
    }
    return indexMaxKeys;
  }

  protected int getMaxNameLength() throws SQLException {
    if (nameDataLength == 0) {
      String sql;
      sql = "SELECT t.typlen FROM pg_catalog.pg_type t, pg_catalog.pg_namespace n "
            + "WHERE t.typnamespace=n.oid AND t.typname='name' AND n.nspname='pg_catalog'";

      Statement stmt = connection.createStatement();
      ResultSet rs = null;
      try {
        rs = stmt.executeQuery(sql);
        if (!rs.next()) {
          throw new PSQLException(GT.tr("Unable to find name datatype in the system catalogs."),
              PSQLState.UNEXPECTED_ERROR);
        }
        nameDataLength = rs.getInt("typlen");
      } finally {
        JdbcBlackHole.close(rs);
        JdbcBlackHole.close(stmt);
      }
    }
    return nameDataLength - 1;
  }

  public boolean allProceduresAreCallable() throws SQLException {
    return true; // For now...
  }

  public boolean allTablesAreSelectable() throws SQLException {
    return true; // For now...
  }

  public String getURL() throws SQLException {
    return connection.getURL();
  }

  public String getUserName() throws SQLException {
    return connection.getUserName();
  }

  public boolean isReadOnly() throws SQLException {
    return connection.isReadOnly();
  }

  public boolean nullsAreSortedHigh() throws SQLException {
    return true;
  }

  public boolean nullsAreSortedLow() throws SQLException {
    return false;
  }

  public boolean nullsAreSortedAtStart() throws SQLException {
    return false;
  }

  public boolean nullsAreSortedAtEnd() throws SQLException {
    return false;
  }

  /**
   * Retrieves the name of this database product. We hope that it is PostgreSQL, so we return that
   * explicitly.
   *
   * @return "PostgreSQL"
   */
  @Override
  public String getDatabaseProductName() throws SQLException {
    return "PostgreSQL";
  }

  @Override
  public String getDatabaseProductVersion() throws SQLException {
    return connection.getDBVersionNumber();
  }

  @Override
  public String getDriverName() {
    return org.postgresql.util.DriverInfo.DRIVER_NAME;
  }

  @Override
  public String getDriverVersion() {
    return org.postgresql.util.DriverInfo.DRIVER_VERSION;
  }

  @Override
  public int getDriverMajorVersion() {
    return org.postgresql.util.DriverInfo.MAJOR_VERSION;
  }

  @Override
  public int getDriverMinorVersion() {
    return org.postgresql.util.DriverInfo.MINOR_VERSION;
  }

  /**
   * Does the database store tables in a local file? No - it stores them in a file on the server.
   *
   * @return true if so
   * @throws SQLException if a database access error occurs
   */
  public boolean usesLocalFiles() throws SQLException {
    return false;
  }

  /**
   * Does the database use a file for each table? Well, not really, since it doesn't use local files.
   *
   * @return true if so
   * @throws SQLException if a database access error occurs
   */
  public boolean usesLocalFilePerTable() throws SQLException {
    return false;
  }

  /**
   * Does the database treat mixed case unquoted SQL identifiers as case sensitive and as a result
   * store them in mixed case? A JDBC-Compliant driver will always return false.
   *
   * @return true if so
   * @throws SQLException if a database access error occurs
   */
  public boolean supportsMixedCaseIdentifiers() throws SQLException {
    return false;
  }

  public boolean storesUpperCaseIdentifiers() throws SQLException {
    return false;
  }

  public boolean storesLowerCaseIdentifiers() throws SQLException {
    return true;
  }

  public boolean storesMixedCaseIdentifiers() throws SQLException {
    return false;
  }

  /**
   * Does the database treat mixed case quoted SQL identifiers as case sensitive and as a result
   * store them in mixed case? A JDBC compliant driver will always return true.
   *
   * @return true if so
   * @throws SQLException if a database access error occurs
   */
  public boolean supportsMixedCaseQuotedIdentifiers() throws SQLException {
    return true;
  }

  public boolean storesUpperCaseQuotedIdentifiers() throws SQLException {
    return false;
  }

  public boolean storesLowerCaseQuotedIdentifiers() throws SQLException {
    return false;
  }

  public boolean storesMixedCaseQuotedIdentifiers() throws SQLException {
    return false;
  }

  /**
   * What is the string used to quote SQL identifiers? This returns a space if identifier quoting
   * isn't supported. A JDBC Compliant driver will always use a double quote character.
   *
   * @return the quoting string
   * @throws SQLException if a database access error occurs
   */
  public String getIdentifierQuoteString() throws SQLException {
    return "\"";
  }

  /**
   * {@inheritDoc}
   *
   * <p>From PostgreSQL 9.0+ return the keywords from pg_catalog.pg_get_keywords()</p>
   *
   * @return a comma separated list of keywords we use
   * @throws SQLException if a database access error occurs
   */
  @Override
  public String getSQLKeywords() throws SQLException {
    connection.checkClosed();
    if (keywords == null) {
      if (connection.haveMinimumServerVersion(ServerVersion.v9_0)) {
        // Exclude SQL:2003 keywords (https://github.com/ronsavage/SQL/blob/master/sql-2003-2.bnf)
        // from the returned list, ugly but required by jdbc spec.
        String sql = "select string_agg(word, ',') from pg_catalog.pg_get_keywords() "
            + "where word <> ALL ('{a,abs,absolute,action,ada,add,admin,after,all,allocate,alter,"
            + "always,and,any,are,array,as,asc,asensitive,assertion,assignment,asymmetric,at,atomic,"
            + "attribute,attributes,authorization,avg,before,begin,bernoulli,between,bigint,binary,"
            + "blob,boolean,both,breadth,by,c,call,called,cardinality,cascade,cascaded,case,cast,"
            + "catalog,catalog_name,ceil,ceiling,chain,char,char_length,character,character_length,"
            + "character_set_catalog,character_set_name,character_set_schema,characteristics,"
            + "characters,check,checked,class_origin,clob,close,coalesce,cobol,code_units,collate,"
            + "collation,collation_catalog,collation_name,collation_schema,collect,column,"
            + "column_name,command_function,command_function_code,commit,committed,condition,"
            + "condition_number,connect,connection_name,constraint,constraint_catalog,constraint_name,"
            + "constraint_schema,constraints,constructors,contains,continue,convert,corr,"
            + "corresponding,count,covar_pop,covar_samp,create,cross,cube,cume_dist,current,"
            + "current_collation,current_date,current_default_transform_group,current_path,"
            + "current_role,current_time,current_timestamp,current_transform_group_for_type,current_user,"
            + "cursor,cursor_name,cycle,data,date,datetime_interval_code,datetime_interval_precision,"
            + "day,deallocate,dec,decimal,declare,default,defaults,deferrable,deferred,defined,definer,"
            + "degree,delete,dense_rank,depth,deref,derived,desc,describe,descriptor,deterministic,"
            + "diagnostics,disconnect,dispatch,distinct,domain,double,drop,dynamic,dynamic_function,"
            + "dynamic_function_code,each,element,else,end,end-exec,equals,escape,every,except,"
            + "exception,exclude,excluding,exec,execute,exists,exp,external,extract,false,fetch,filter,"
            + "final,first,float,floor,following,for,foreign,fortran,found,free,from,full,function,"
            + "fusion,g,general,get,global,go,goto,grant,granted,group,grouping,having,hierarchy,hold,"
            + "hour,identity,immediate,implementation,in,including,increment,indicator,initially,"
            + "inner,inout,input,insensitive,insert,instance,instantiable,int,integer,intersect,"
            + "intersection,interval,into,invoker,is,isolation,join,k,key,key_member,key_type,language,"
            + "large,last,lateral,leading,left,length,level,like,ln,local,localtime,localtimestamp,"
            + "locator,lower,m,map,match,matched,max,maxvalue,member,merge,message_length,"
            + "message_octet_length,message_text,method,min,minute,minvalue,mod,modifies,module,month,"
            + "more,multiset,mumps,name,names,national,natural,nchar,nclob,nesting,new,next,no,none,"
            + "normalize,normalized,not,\"null\",nullable,nullif,nulls,number,numeric,object,"
            + "octet_length,octets,of,old,on,only,open,option,options,or,order,ordering,ordinality,"
            + "others,out,outer,output,over,overlaps,overlay,overriding,pad,parameter,parameter_mode,"
            + "parameter_name,parameter_ordinal_position,parameter_specific_catalog,"
            + "parameter_specific_name,parameter_specific_schema,partial,partition,pascal,path,"
            + "percent_rank,percentile_cont,percentile_disc,placing,pli,position,power,preceding,"
            + "precision,prepare,preserve,primary,prior,privileges,procedure,public,range,rank,read,"
            + "reads,real,recursive,ref,references,referencing,regr_avgx,regr_avgy,regr_count,"
            + "regr_intercept,regr_r2,regr_slope,regr_sxx,regr_sxy,regr_syy,relative,release,"
            + "repeatable,restart,result,return,returned_cardinality,returned_length,"
            + "returned_octet_length,returned_sqlstate,returns,revoke,right,role,rollback,rollup,"
            + "routine,routine_catalog,routine_name,routine_schema,row,row_count,row_number,rows,"
            + "savepoint,scale,schema,schema_name,scope_catalog,scope_name,scope_schema,scroll,"
            + "search,second,section,security,select,self,sensitive,sequence,serializable,server_name,"
            + "session,session_user,set,sets,similar,simple,size,smallint,some,source,space,specific,"
            + "specific_name,specifictype,sql,sqlexception,sqlstate,sqlwarning,sqrt,start,state,"
            + "statement,static,stddev_pop,stddev_samp,structure,style,subclass_origin,submultiset,"
            + "substring,sum,symmetric,system,system_user,table,table_name,tablesample,temporary,then,"
            + "ties,time,timestamp,timezone_hour,timezone_minute,to,top_level_count,trailing,"
            + "transaction,transaction_active,transactions_committed,transactions_rolled_back,"
            + "transform,transforms,translate,translation,treat,trigger,trigger_catalog,trigger_name,"
            + "trigger_schema,trim,true,type,uescape,unbounded,uncommitted,under,union,unique,unknown,"
            + "unnamed,unnest,update,upper,usage,user,user_defined_type_catalog,user_defined_type_code,"
            + "user_defined_type_name,user_defined_type_schema,using,value,values,var_pop,var_samp,"
            + "varchar,varying,view,when,whenever,where,width_bucket,window,with,within,without,work,"
            + "write,year,zone}'::text[])";

        Statement stmt = null;
        ResultSet rs = null;
        try {
          stmt = connection.createStatement();
          rs = stmt.executeQuery(sql);
          if (!rs.next()) {
            throw new PSQLException(GT.tr("Unable to find keywords in the system catalogs."),
                PSQLState.UNEXPECTED_ERROR);
          }
          keywords = rs.getString(1);
        } finally {
          JdbcBlackHole.close(rs);
          JdbcBlackHole.close(stmt);
        }
      } else {
        // Static list from PG8.2 src/backend/parser/keywords.c with SQL:2003 excluded.
        keywords = "abort,access,aggregate,also,analyse,analyze,backward,bit,cache,checkpoint,class,"
            + "cluster,comment,concurrently,connection,conversion,copy,csv,database,delimiter,"
            + "delimiters,disable,do,enable,encoding,encrypted,exclusive,explain,force,forward,freeze,"
            + "greatest,handler,header,if,ilike,immutable,implicit,index,indexes,inherit,inherits,"
            + "instead,isnull,least,limit,listen,load,location,lock,mode,move,nothing,notify,notnull,"
            + "nowait,off,offset,oids,operator,owned,owner,password,prepared,procedural,quote,reassign,"
            + "recheck,reindex,rename,replace,reset,restrict,returning,rule,setof,share,show,stable,"
            + "statistics,stdin,stdout,storage,strict,sysid,tablespace,temp,template,truncate,trusted,"
            + "unencrypted,unlisten,until,vacuum,valid,validator,verbose,volatile";
      }
    }
    return keywords;
  }

  public String getNumericFunctions() throws SQLException {
    return EscapedFunctions.ABS + ',' + EscapedFunctions.ACOS + ',' + EscapedFunctions.ASIN + ','
        + EscapedFunctions.ATAN + ',' + EscapedFunctions.ATAN2 + ',' + EscapedFunctions.CEILING
        + ',' + EscapedFunctions.COS + ',' + EscapedFunctions.COT + ',' + EscapedFunctions.DEGREES
        + ',' + EscapedFunctions.EXP + ',' + EscapedFunctions.FLOOR + ',' + EscapedFunctions.LOG
        + ',' + EscapedFunctions.LOG10 + ',' + EscapedFunctions.MOD + ',' + EscapedFunctions.PI
        + ',' + EscapedFunctions.POWER + ',' + EscapedFunctions.RADIANS + ','
        + EscapedFunctions.ROUND + ',' + EscapedFunctions.SIGN + ',' + EscapedFunctions.SIN + ','
        + EscapedFunctions.SQRT + ',' + EscapedFunctions.TAN + ',' + EscapedFunctions.TRUNCATE;

  }

  public String getStringFunctions() throws SQLException {
    String funcs = EscapedFunctions.ASCII + ',' + EscapedFunctions.CHAR + ','
        + EscapedFunctions.CONCAT + ',' + EscapedFunctions.LCASE + ',' + EscapedFunctions.LEFT + ','
        + EscapedFunctions.LENGTH + ',' + EscapedFunctions.LTRIM + ',' + EscapedFunctions.REPEAT
        + ',' + EscapedFunctions.RTRIM + ',' + EscapedFunctions.SPACE + ','
        + EscapedFunctions.SUBSTRING + ',' + EscapedFunctions.UCASE;

    // Currently these don't work correctly with parameterized
    // arguments, so leave them out. They reorder the arguments
    // when rewriting the query, but no translation layer is provided,
    // so a setObject(N, obj) will not go to the correct parameter.
    // ','+EscapedFunctions.INSERT+','+EscapedFunctions.LOCATE+
    // ','+EscapedFunctions.RIGHT+

    funcs += ',' + EscapedFunctions.REPLACE;

    return funcs;
  }

  public String getSystemFunctions() throws SQLException {
    return EscapedFunctions.DATABASE + ',' + EscapedFunctions.IFNULL + ',' + EscapedFunctions.USER;
  }

  public String getTimeDateFunctions() throws SQLException {
    String timeDateFuncs = EscapedFunctions.CURDATE + ',' + EscapedFunctions.CURTIME + ','
        + EscapedFunctions.DAYNAME + ',' + EscapedFunctions.DAYOFMONTH + ','
        + EscapedFunctions.DAYOFWEEK + ',' + EscapedFunctions.DAYOFYEAR + ','
        + EscapedFunctions.HOUR + ',' + EscapedFunctions.MINUTE + ',' + EscapedFunctions.MONTH + ','
        + EscapedFunctions.MONTHNAME + ',' + EscapedFunctions.NOW + ',' + EscapedFunctions.QUARTER
        + ',' + EscapedFunctions.SECOND + ',' + EscapedFunctions.WEEK + ',' + EscapedFunctions.YEAR;

    timeDateFuncs += ',' + EscapedFunctions.TIMESTAMPADD;

    // +','+EscapedFunctions.TIMESTAMPDIFF;

    return timeDateFuncs;
  }

  public String getSearchStringEscape() throws SQLException {
    // This method originally returned "\\\\" assuming that it
    // would be fed directly into pg's input parser so it would
    // need two backslashes. This isn't how it's supposed to be
    // used though. If passed as a PreparedStatement parameter
    // or fed to a DatabaseMetaData method then double backslashes
    // are incorrect. If you're feeding something directly into
    // a query you are responsible for correctly escaping it.
    // With 8.2+ this escaping is a little trickier because you
    // must know the setting of standard_conforming_strings, but
    // that's not our problem.

    return "\\";
  }

  /**
   * {@inheritDoc}
   *
   * <p>Postgresql allows any high-bit character to be used in an unquoted identifier, so we can't
   * possibly list them all.</p>
   *
   * <p>From the file src/backend/parser/scan.l, an identifier is ident_start [A-Za-z\200-\377_]
   * ident_cont [A-Za-z\200-\377_0-9\$] identifier {ident_start}{ident_cont}*</p>
   *
   * @return a string containing the extra characters
   * @throws SQLException if a database access error occurs
   */
  public String getExtraNameCharacters() throws SQLException {
    return "";
  }

  /**
   * {@inheritDoc}
   *
   * @return true if connected to PostgreSQL 6.1+
   */
  public boolean supportsAlterTableWithAddColumn() throws SQLException {
    return true;
  }

  /**
   * {@inheritDoc}
   *
   * @return true if connected to PostgreSQL 7.3+
   */
  public boolean supportsAlterTableWithDropColumn() throws SQLException {
    return true;
  }

  public boolean supportsColumnAliasing() throws SQLException {
    return true;
  }

  public boolean nullPlusNonNullIsNull() throws SQLException {
    return true;
  }

  public boolean supportsConvert() throws SQLException {
    return false;
  }

  public boolean supportsConvert(int fromType, int toType) throws SQLException {
    return false;
  }

  public boolean supportsTableCorrelationNames() throws SQLException {
    return true;
  }

  public boolean supportsDifferentTableCorrelationNames() throws SQLException {
    return false;
  }

  public boolean supportsExpressionsInOrderBy() throws SQLException {
    return true;
  }

  /**
   * {@inheritDoc}
   *
   * @return true if connected to PostgreSQL 6.4+
   */
  public boolean supportsOrderByUnrelated() throws SQLException {
    return true;
  }

  public boolean supportsGroupBy() throws SQLException {
    return true;
  }

  /**
   * {@inheritDoc}
   *
   * @return true if connected to PostgreSQL 6.4+
   */
  public boolean supportsGroupByUnrelated() throws SQLException {
    return true;
  }

  /*
   * {@inheritDoc}
   *
   * @return true if connected to PostgreSQL 6.4+
   */
  public boolean supportsGroupByBeyondSelect() throws SQLException {
    return true;
  }

  /*
   * {@inheritDoc}
   *
   * @return true if connected to PostgreSQL 7.1+
   */
  public boolean supportsLikeEscapeClause() throws SQLException {
    return true;
  }

  public boolean supportsMultipleResultSets() throws SQLException {
    return true;
  }

  public boolean supportsMultipleTransactions() throws SQLException {
    return true;
  }

  public boolean supportsNonNullableColumns() throws SQLException {
    return true;
  }

  /**
   * {@inheritDoc}
   *
   * <p>This grammar is defined at:
   * <a href="http://www.microsoft.com/msdn/sdk/platforms/doc/odbc/src/intropr.htm">
   *     http://www.microsoft.com/msdn/sdk/platforms/doc/odbc/src/intropr.htm</a></p>
   *
   * <p>In Appendix C. From this description, we seem to support the ODBC minimal (Level 0) grammar.</p>
   *
   * @return true
   */
  public boolean supportsMinimumSQLGrammar() throws SQLException {
    return true;
  }

  /**
   * Does this driver support the Core ODBC SQL grammar. We need SQL-92 conformance for this.
   *
   * @return false
   * @throws SQLException if a database access error occurs
   */
  public boolean supportsCoreSQLGrammar() throws SQLException {
    return false;
  }

  /**
   * Does this driver support the Extended (Level 2) ODBC SQL grammar. We don't conform to the Core
   * (Level 1), so we can't conform to the Extended SQL Grammar.
   *
   * @return false
   * @throws SQLException if a database access error occurs
   */
  public boolean supportsExtendedSQLGrammar() throws SQLException {
    return false;
  }

  /**
   * Does this driver support the ANSI-92 entry level SQL grammar? All JDBC Compliant drivers must
   * return true. We currently report false until 'schema' support is added. Then this should be
   * changed to return true, since we will be mostly compliant (probably more compliant than many
   * other databases) And since this is a requirement for all JDBC drivers we need to get to the
   * point where we can return true.
   *
   * @return true if connected to PostgreSQL 7.3+
   * @throws SQLException if a database access error occurs
   */
  public boolean supportsANSI92EntryLevelSQL() throws SQLException {
    return true;
  }

  /**
   * {@inheritDoc}
   *
   * @return false
   */
  public boolean supportsANSI92IntermediateSQL() throws SQLException {
    return false;
  }

  /**
   * {@inheritDoc}
   *
   * @return false
   */
  public boolean supportsANSI92FullSQL() throws SQLException {
    return false;
  }

  /*
   * Is the SQL Integrity Enhancement Facility supported? Our best guess is that this means support
   * for constraints
   *
   * @return true
   *
   * @exception SQLException if a database access error occurs
   */
  public boolean supportsIntegrityEnhancementFacility() throws SQLException {
    return true;
  }

  /**
   * {@inheritDoc}
   *
   * @return true if connected to PostgreSQL 7.1+
   */
  public boolean supportsOuterJoins() throws SQLException {
    return true;
  }

  /**
   * {@inheritDoc}
   *
   * @return true if connected to PostgreSQL 7.1+
   */
  public boolean supportsFullOuterJoins() throws SQLException {
    return true;
  }

  /**
   * {@inheritDoc}
   *
   * @return true if connected to PostgreSQL 7.1+
   */
  public boolean supportsLimitedOuterJoins() throws SQLException {
    return true;
  }

  /**
   * {@inheritDoc}
   * <p>PostgreSQL doesn't have schemas, but when it does, we'll use the term "schema".</p>
   *
   * @return {@code "schema"}
   */
  public String getSchemaTerm() throws SQLException {
    return "schema";
  }

  /**
   * {@inheritDoc}
   *
   * @return {@code "function"}
   */
  public String getProcedureTerm() throws SQLException {
    return "function";
  }

  /**
   * {@inheritDoc}
   *
   * @return {@code "database"}
   */
  public String getCatalogTerm() throws SQLException {
    return "database";
  }

  public boolean isCatalogAtStart() throws SQLException {
    return true;
  }

  public String getCatalogSeparator() throws SQLException {
    return ".";
  }

  /**
   * {@inheritDoc}
   *
   * @return true if connected to PostgreSQL 7.3+
   */
  public boolean supportsSchemasInDataManipulation() throws SQLException {
    return true;
  }

  /**
   * {@inheritDoc}
   *
   * @return true if connected to PostgreSQL 7.3+
   */
  public boolean supportsSchemasInProcedureCalls() throws SQLException {
    return true;
  }

  /**
   * {@inheritDoc}
   *
   * @return true if connected to PostgreSQL 7.3+
   */
  public boolean supportsSchemasInTableDefinitions() throws SQLException {
    return true;
  }

  /**
   * {@inheritDoc}
   *
   * @return true if connected to PostgreSQL 7.3+
   */
  public boolean supportsSchemasInIndexDefinitions() throws SQLException {
    return true;
  }

  /**
   * {@inheritDoc}
   *
   * @return true if connected to PostgreSQL 7.3+
   */
  public boolean supportsSchemasInPrivilegeDefinitions() throws SQLException {
    return true;
  }

  public boolean supportsCatalogsInDataManipulation() throws SQLException {
    return false;
  }

  public boolean supportsCatalogsInProcedureCalls() throws SQLException {
    return false;
  }

  public boolean supportsCatalogsInTableDefinitions() throws SQLException {
    return false;
  }

  public boolean supportsCatalogsInIndexDefinitions() throws SQLException {
    return false;
  }

  public boolean supportsCatalogsInPrivilegeDefinitions() throws SQLException {
    return false;
  }

  /**
   * We support cursors for gets only it seems. I dont see a method to get a positioned delete.
   *
   * @return false
   * @throws SQLException if a database access error occurs
   */
  public boolean supportsPositionedDelete() throws SQLException {
    return false; // For now...
  }

  public boolean supportsPositionedUpdate() throws SQLException {
    return false; // For now...
  }

  /**
   * {@inheritDoc}
   *
   * @return true if connected to PostgreSQL 6.5+
   */
  public boolean supportsSelectForUpdate() throws SQLException {
    return true;
  }

  public boolean supportsStoredProcedures() throws SQLException {
    return true;
  }

  public boolean supportsSubqueriesInComparisons() throws SQLException {
    return true;
  }

  public boolean supportsSubqueriesInExists() throws SQLException {
    return true;
  }

  public boolean supportsSubqueriesInIns() throws SQLException {
    return true;
  }

  public boolean supportsSubqueriesInQuantifieds() throws SQLException {
    return true;
  }

  /**
   * {@inheritDoc}
   *
   * @return true if connected to PostgreSQL 7.1+
   */
  public boolean supportsCorrelatedSubqueries() throws SQLException {
    return true;
  }

  /**
   * {@inheritDoc}
   *
   * @return true if connected to PostgreSQL 6.3+
   */
  public boolean supportsUnion() throws SQLException {
    return true; // since 6.3
  }

  /**
   * {@inheritDoc}
   *
   * @return true if connected to PostgreSQL 7.1+
   */
  public boolean supportsUnionAll() throws SQLException {
    return true;
  }

  /**
   * {@inheritDoc} In PostgreSQL, Cursors are only open within transactions.
   */
  public boolean supportsOpenCursorsAcrossCommit() throws SQLException {
    return false;
  }

  public boolean supportsOpenCursorsAcrossRollback() throws SQLException {
    return false;
  }

  /**
   * {@inheritDoc}
   * <p>Can statements remain open across commits? They may, but this driver cannot guarantee that. In
   * further reflection. we are talking a Statement object here, so the answer is yes, since the
   * Statement is only a vehicle to ExecSQL()</p>
   *
   * @return true
   */
  public boolean supportsOpenStatementsAcrossCommit() throws SQLException {
    return true;
  }

  /**
   * {@inheritDoc}
   * <p>Can statements remain open across rollbacks? They may, but this driver cannot guarantee that.
   * In further contemplation, we are talking a Statement object here, so the answer is yes, since
   * the Statement is only a vehicle to ExecSQL() in Connection</p>
   *
   * @return true
   */
  public boolean supportsOpenStatementsAcrossRollback() throws SQLException {
    return true;
  }

  public int getMaxCharLiteralLength() throws SQLException {
    return 0; // no limit
  }

  public int getMaxBinaryLiteralLength() throws SQLException {
    return 0; // no limit
  }

  public int getMaxColumnNameLength() throws SQLException {
    return getMaxNameLength();
  }

  public int getMaxColumnsInGroupBy() throws SQLException {
    return 0; // no limit
  }

  public int getMaxColumnsInIndex() throws SQLException {
    return getMaxIndexKeys();
  }

  public int getMaxColumnsInOrderBy() throws SQLException {
    return 0; // no limit
  }

  public int getMaxColumnsInSelect() throws SQLException {
    return 0; // no limit
  }

  /**
   * {@inheritDoc} What is the maximum number of columns in a table? From the CREATE TABLE reference
   * page...
   *
   * <p>"The new class is created as a heap with no initial data. A class can have no more than 1600
   * attributes (realistically, this is limited by the fact that tuple sizes must be less than 8192
   * bytes)..."</p>
   *
   * @return the max columns
   * @throws SQLException if a database access error occurs
   */
  public int getMaxColumnsInTable() throws SQLException {
    return 1600;
  }

  /**
   * {@inheritDoc} How many active connection can we have at a time to this database? Well, since it
   * depends on postmaster, which just does a listen() followed by an accept() and fork(), its
   * basically very high. Unless the system runs out of processes, it can be 65535 (the number of
   * aux. ports on a TCP/IP system). I will return 8192 since that is what even the largest system
   * can realistically handle,
   *
   * @return the maximum number of connections
   * @throws SQLException if a database access error occurs
   */
  public int getMaxConnections() throws SQLException {
    return 8192;
  }

  public int getMaxCursorNameLength() throws SQLException {
    return getMaxNameLength();
  }

  public int getMaxIndexLength() throws SQLException {
    return 0; // no limit (larger than an int anyway)
  }

  public int getMaxSchemaNameLength() throws SQLException {
    return getMaxNameLength();
  }

  public int getMaxProcedureNameLength() throws SQLException {
    return getMaxNameLength();
  }

  public int getMaxCatalogNameLength() throws SQLException {
    return getMaxNameLength();
  }

  public int getMaxRowSize() throws SQLException {
    return 1073741824; // 1 GB
  }

  public boolean doesMaxRowSizeIncludeBlobs() throws SQLException {
    return false;
  }

  public int getMaxStatementLength() throws SQLException {
    return 0; // actually whatever fits in size_t
  }

  public int getMaxStatements() throws SQLException {
    return 0;
  }

  public int getMaxTableNameLength() throws SQLException {
    return getMaxNameLength();
  }

  public int getMaxTablesInSelect() throws SQLException {
    return 0; // no limit
  }

  public int getMaxUserNameLength() throws SQLException {
    return getMaxNameLength();
  }

  public int getDefaultTransactionIsolation() throws SQLException {
    return Connection.TRANSACTION_READ_COMMITTED;
  }

  public boolean supportsTransactions() throws SQLException {
    return true;
  }

  /**
   * {@inheritDoc}
   * <p>We only support TRANSACTION_SERIALIZABLE and TRANSACTION_READ_COMMITTED before 8.0; from 8.0
   * READ_UNCOMMITTED and REPEATABLE_READ are accepted aliases for READ_COMMITTED.</p>
   */
  public boolean supportsTransactionIsolationLevel(int level) throws SQLException {
    switch (level) {
      case Connection.TRANSACTION_READ_UNCOMMITTED:
      case Connection.TRANSACTION_READ_COMMITTED:
      case Connection.TRANSACTION_REPEATABLE_READ:
      case Connection.TRANSACTION_SERIALIZABLE:
        return true;
      default:
        return false;
    }
  }

  public boolean supportsDataDefinitionAndDataManipulationTransactions() throws SQLException {
    return true;
  }

  public boolean supportsDataManipulationTransactionsOnly() throws SQLException {
    return false;
  }

  /**
   * <p>Does a data definition statement within a transaction force the transaction to commit? It seems
   * to mean something like:</p>
   *
   * <pre>
   * CREATE TABLE T (A INT);
   * INSERT INTO T (A) VALUES (2);
   * BEGIN;
   * UPDATE T SET A = A + 1;
   * CREATE TABLE X (A INT);
   * SELECT A FROM T INTO X;
   * COMMIT;
   * </pre>
   *
   * <p>Does the CREATE TABLE call cause a commit? The answer is no.</p>
   *
   * @return true if so
   * @throws SQLException if a database access error occurs
   */
  public boolean dataDefinitionCausesTransactionCommit() throws SQLException {
    return false;
  }

  public boolean dataDefinitionIgnoredInTransactions() throws SQLException {
    return false;
  }

  /**
   * Turn the provided value into a valid string literal for direct inclusion into a query. This
   * includes the single quotes needed around it.
   *
   * @param s input value
   *
   * @return string literal for direct inclusion into a query
   * @throws SQLException if something wrong happens
   */
  protected String escapeQuotes(String s) throws SQLException {
    StringBuilder sb = new StringBuilder();
    if (!connection.getStandardConformingStrings()) {
      sb.append("E");
    }
    sb.append("'");
    sb.append(connection.escapeString(s));
    sb.append("'");
    return sb.toString();
  }

  public ResultSet getProcedures(String catalog, String schemaPattern, String procedureNamePattern)
      throws SQLException {
    String sql;
    sql = "SELECT NULL AS PROCEDURE_CAT, n.nspname AS PROCEDURE_SCHEM, p.proname AS PROCEDURE_NAME, "
          + "NULL, NULL, NULL, d.description AS REMARKS, "
          + DatabaseMetaData.procedureReturnsResult + " AS PROCEDURE_TYPE, "
          + " p.proname || '_' || p.oid AS SPECIFIC_NAME "
          + " FROM pg_catalog.pg_namespace n, pg_catalog.pg_proc p "
          + " LEFT JOIN pg_catalog.pg_description d ON (p.oid=d.objoid) "
          + " LEFT JOIN pg_catalog.pg_class c ON (d.classoid=c.oid AND c.relname='pg_proc') "
          + " LEFT JOIN pg_catalog.pg_namespace pn ON (c.relnamespace=pn.oid AND pn.nspname='pg_catalog') "
          + " WHERE p.pronamespace=n.oid ";
    if (schemaPattern != null && !schemaPattern.isEmpty()) {
      sql += " AND n.nspname LIKE " + escapeQuotes(schemaPattern);
    } else {
      /* limit to current schema if no schema given */
      sql += "and pg_function_is_visible(p.oid)";
    }
    if (procedureNamePattern != null && !procedureNamePattern.isEmpty()) {
      sql += " AND p.proname LIKE " + escapeQuotes(procedureNamePattern);
    }
    if (connection.getHideUnprivilegedObjects()) {
      sql += " AND has_function_privilege(p.oid,'EXECUTE')";
    }
    sql += " ORDER BY PROCEDURE_SCHEM, PROCEDURE_NAME, p.oid::text ";

    return createMetaDataStatement().executeQuery(sql);
  }

  public ResultSet getProcedureColumns(String catalog, String schemaPattern,
      String procedureNamePattern, String columnNamePattern) throws SQLException {
    int columns = 20;

    Field[] f = new Field[columns];
    List<Tuple> v = new ArrayList<Tuple>(); // The new ResultSet tuple stuff

    f[0] = new Field("PROCEDURE_CAT", Oid.VARCHAR);
    f[1] = new Field("PROCEDURE_SCHEM", Oid.VARCHAR);
    f[2] = new Field("PROCEDURE_NAME", Oid.VARCHAR);
    f[3] = new Field("COLUMN_NAME", Oid.VARCHAR);
    f[4] = new Field("COLUMN_TYPE", Oid.INT2);
    f[5] = new Field("DATA_TYPE", Oid.INT2);
    f[6] = new Field("TYPE_NAME", Oid.VARCHAR);
    f[7] = new Field("PRECISION", Oid.INT4);
    f[8] = new Field("LENGTH", Oid.INT4);
    f[9] = new Field("SCALE", Oid.INT2);
    f[10] = new Field("RADIX", Oid.INT2);
    f[11] = new Field("NULLABLE", Oid.INT2);
    f[12] = new Field("REMARKS", Oid.VARCHAR);
    f[13] = new Field("COLUMN_DEF", Oid.VARCHAR);
    f[14] = new Field("SQL_DATA_TYPE", Oid.INT4);
    f[15] = new Field("SQL_DATETIME_SUB", Oid.INT4);
    f[16] = new Field("CHAR_OCTET_LENGTH", Oid.INT4);
    f[17] = new Field("ORDINAL_POSITION", Oid.INT4);
    f[18] = new Field("IS_NULLABLE", Oid.VARCHAR);
    f[19] = new Field("SPECIFIC_NAME", Oid.VARCHAR);

    String sql;
    sql = "SELECT n.nspname,p.proname,p.prorettype,p.proargtypes, t.typtype,t.typrelid, "
          + " p.proargnames, p.proargmodes, p.proallargtypes, p.oid "
          + " FROM pg_catalog.pg_proc p, pg_catalog.pg_namespace n, pg_catalog.pg_type t "
          + " WHERE p.pronamespace=n.oid AND p.prorettype=t.oid ";
    if (schemaPattern != null && !schemaPattern.isEmpty()) {
      sql += " AND n.nspname LIKE " + escapeQuotes(schemaPattern);
    }
    if (procedureNamePattern != null && !procedureNamePattern.isEmpty()) {
      sql += " AND p.proname LIKE " + escapeQuotes(procedureNamePattern);
    }
    sql += " ORDER BY n.nspname, p.proname, p.oid::text ";

    byte[] isnullableUnknown = new byte[0];

    Statement stmt = connection.createStatement();
    ResultSet rs = stmt.executeQuery(sql);
    while (rs.next()) {
      byte[] schema = rs.getBytes("nspname");
      byte[] procedureName = rs.getBytes("proname");
      byte[] specificName =
                connection.encodeString(rs.getString("proname") + "_" + rs.getString("oid"));
      int returnType = (int) rs.getLong("prorettype");
      String returnTypeType = rs.getString("typtype");
      int returnTypeRelid = (int) rs.getLong("typrelid");

      String strArgTypes = rs.getString("proargtypes");
      StringTokenizer st = new StringTokenizer(strArgTypes);
      List<Long> argTypes = new ArrayList<Long>();
      while (st.hasMoreTokens()) {
        argTypes.add(Long.valueOf(st.nextToken()));
      }

      String[] argNames = null;
      Array argNamesArray = rs.getArray("proargnames");
      if (argNamesArray != null) {
        argNames = (String[]) argNamesArray.getArray();
      }

      String[] argModes = null;
      Array argModesArray = rs.getArray("proargmodes");
      if (argModesArray != null) {
        argModes = (String[]) argModesArray.getArray();
      }

      int numArgs = argTypes.size();

      Long[] allArgTypes = null;
      Array allArgTypesArray = rs.getArray("proallargtypes");
      if (allArgTypesArray != null) {
        allArgTypes = (Long[]) allArgTypesArray.getArray();
        numArgs = allArgTypes.length;
      }

      // decide if we are returning a single column result.
      if (returnTypeType.equals("b") || returnTypeType.equals("d") || returnTypeType.equals("e")
          || (returnTypeType.equals("p") && argModesArray == null)) {
        byte[][] tuple = new byte[columns][];
        tuple[0] = null;
        tuple[1] = schema;
        tuple[2] = procedureName;
        tuple[3] = connection.encodeString("returnValue");
        tuple[4] = connection
            .encodeString(Integer.toString(java.sql.DatabaseMetaData.procedureColumnReturn));
        tuple[5] = connection
            .encodeString(Integer.toString(connection.getTypeInfo().getSQLType(returnType)));
        tuple[6] = connection.encodeString(connection.getTypeInfo().getPGType(returnType));
        tuple[7] = null;
        tuple[8] = null;
        tuple[9] = null;
        tuple[10] = null;
        tuple[11] = connection
            .encodeString(Integer.toString(java.sql.DatabaseMetaData.procedureNullableUnknown));
        tuple[12] = null;
        tuple[17] = connection.encodeString(Integer.toString(0));
        tuple[18] = isnullableUnknown;
        tuple[19] = specificName;

        v.add(new Tuple(tuple));
      }

      // Add a row for each argument.
      for (int i = 0; i < numArgs; i++) {
        byte[][] tuple = new byte[columns][];
        tuple[0] = null;
        tuple[1] = schema;
        tuple[2] = procedureName;

        if (argNames != null) {
          tuple[3] = connection.encodeString(argNames[i]);
        } else {
          tuple[3] = connection.encodeString("$" + (i + 1));
        }

        int columnMode = DatabaseMetaData.procedureColumnIn;
        if (argModes != null && argModes[i].equals("o")) {
          columnMode = DatabaseMetaData.procedureColumnOut;
        } else if (argModes != null && argModes[i].equals("b")) {
          columnMode = DatabaseMetaData.procedureColumnInOut;
        } else if (argModes != null && argModes[i].equals("t")) {
          columnMode = DatabaseMetaData.procedureColumnReturn;
        }

        tuple[4] = connection.encodeString(Integer.toString(columnMode));

        int argOid;
        if (allArgTypes != null) {
          argOid = allArgTypes[i].intValue();
        } else {
          argOid = argTypes.get(i).intValue();
        }

        tuple[5] =
            connection.encodeString(Integer.toString(connection.getTypeInfo().getSQLType(argOid)));
        tuple[6] = connection.encodeString(connection.getTypeInfo().getPGType(argOid));
        tuple[7] = null;
        tuple[8] = null;
        tuple[9] = null;
        tuple[10] = null;
        tuple[11] =
            connection.encodeString(Integer.toString(DatabaseMetaData.procedureNullableUnknown));
        tuple[12] = null;
        tuple[17] = connection.encodeString(Integer.toString(i + 1));
        tuple[18] = isnullableUnknown;
        tuple[19] = specificName;

        v.add(new Tuple(tuple));
      }

      // if we are returning a multi-column result.
      if (returnTypeType.equals("c") || (returnTypeType.equals("p") && argModesArray != null)) {
        String columnsql = "SELECT a.attname,a.atttypid FROM pg_catalog.pg_attribute a "
                           + " WHERE a.attrelid = " + returnTypeRelid
                           + " AND NOT a.attisdropped AND a.attnum > 0 ORDER BY a.attnum ";
        Statement columnstmt = connection.createStatement();
        ResultSet columnrs = columnstmt.executeQuery(columnsql);
        while (columnrs.next()) {
          int columnTypeOid = (int) columnrs.getLong("atttypid");
          byte[][] tuple = new byte[columns][];
          tuple[0] = null;
          tuple[1] = schema;
          tuple[2] = procedureName;
          tuple[3] = columnrs.getBytes("attname");
          tuple[4] = connection
              .encodeString(Integer.toString(java.sql.DatabaseMetaData.procedureColumnResult));
          tuple[5] = connection
              .encodeString(Integer.toString(connection.getTypeInfo().getSQLType(columnTypeOid)));
          tuple[6] = connection.encodeString(connection.getTypeInfo().getPGType(columnTypeOid));
          tuple[7] = null;
          tuple[8] = null;
          tuple[9] = null;
          tuple[10] = null;
          tuple[11] = connection
              .encodeString(Integer.toString(java.sql.DatabaseMetaData.procedureNullableUnknown));
          tuple[12] = null;
          tuple[17] = connection.encodeString(Integer.toString(0));
          tuple[18] = isnullableUnknown;
          tuple[19] = specificName;

          v.add(new Tuple(tuple));
        }
        columnrs.close();
        columnstmt.close();
      }
    }
    rs.close();
    stmt.close();

    return ((BaseStatement) createMetaDataStatement()).createDriverResultSet(f, v);
  }

  @Override
  public ResultSet getTables(String catalog, String schemaPattern, String tableNamePattern,
                             String[] types) throws SQLException {
    String select;
    String orderby;
    String useSchemas = "SCHEMAS";
    select = "SELECT NULL AS TABLE_CAT, n.nspname AS TABLE_SCHEM, c.relname AS TABLE_NAME, "
             + " CASE n.nspname ~ '^pg_' OR n.nspname = 'information_schema' "
             + " WHEN true THEN CASE "
             + " WHEN n.nspname = 'pg_catalog' OR n.nspname = 'information_schema' THEN CASE c.relkind "
             + "  WHEN 'r' THEN 'SYSTEM TABLE' "
             + "  WHEN 'v' THEN 'SYSTEM VIEW' "
             + "  WHEN 'i' THEN 'SYSTEM INDEX' "
             + "  ELSE NULL "
             + "  END "
             + " WHEN n.nspname = 'pg_toast' THEN CASE c.relkind "
             + "  WHEN 'r' THEN 'SYSTEM TOAST TABLE' "
             + "  WHEN 'i' THEN 'SYSTEM TOAST INDEX' "
             + "  ELSE NULL "
             + "  END "
             + " ELSE CASE c.relkind "
             + "  WHEN 'r' THEN 'TEMPORARY TABLE' "
             + "  WHEN 'p' THEN 'TEMPORARY TABLE' "
             + "  WHEN 'i' THEN 'TEMPORARY INDEX' "
             + "  WHEN 'S' THEN 'TEMPORARY SEQUENCE' "
             + "  WHEN 'v' THEN 'TEMPORARY VIEW' "
             + "  ELSE NULL "
             + "  END "
             + " END "
             + " WHEN false THEN CASE c.relkind "
             + " WHEN 'r' THEN 'TABLE' "
             + " WHEN 'p' THEN 'TABLE' "
             + " WHEN 'i' THEN 'INDEX' "
             + " WHEN 'S' THEN 'SEQUENCE' "
             + " WHEN 'v' THEN 'VIEW' "
             + " WHEN 'c' THEN 'TYPE' "
             + " WHEN 'f' THEN 'FOREIGN TABLE' "
             + " WHEN 'm' THEN 'MATERIALIZED VIEW' "
             + " ELSE NULL "
             + " END "
             + " ELSE NULL "
             + " END "
             + " AS TABLE_TYPE, d.description AS REMARKS, "
             + " '' as TYPE_CAT, '' as TYPE_SCHEM, '' as TYPE_NAME, "
             + "'' AS SELF_REFERENCING_COL_NAME, '' AS REF_GENERATION "
             + " FROM pg_catalog.pg_namespace n, pg_catalog.pg_class c "
             + " LEFT JOIN pg_catalog.pg_description d ON (c.oid = d.objoid AND d.objsubid = 0) "
             + " LEFT JOIN pg_catalog.pg_class dc ON (d.classoid=dc.oid AND dc.relname='pg_class') "
             + " LEFT JOIN pg_catalog.pg_namespace dn ON (dn.oid=dc.relnamespace AND dn.nspname='pg_catalog') "
             + " WHERE c.relnamespace = n.oid ";

    if (schemaPattern != null && !schemaPattern.isEmpty()) {
      select += " AND n.nspname LIKE " + escapeQuotes(schemaPattern);
    }
    if (connection.getHideUnprivilegedObjects()) {
      select += " AND has_table_privilege(c.oid, "
        + " 'SELECT, INSERT, UPDATE, DELETE, RULE, REFERENCES, TRIGGER')";
    }
    orderby = " ORDER BY TABLE_TYPE,TABLE_SCHEM,TABLE_NAME ";

    if (tableNamePattern != null && !tableNamePattern.isEmpty()) {
      select += " AND c.relname LIKE " + escapeQuotes(tableNamePattern);
    }
    if (types != null) {
      select += " AND (false ";
      StringBuilder orclause = new StringBuilder();
      for (String type : types) {
        Map<String, String> clauses = tableTypeClauses.get(type);
        if (clauses != null) {
          String clause = clauses.get(useSchemas);
          orclause.append(" OR ( ").append(clause).append(" ) ");
        }
      }
      select += orclause.toString() + ") ";
    }
    String sql = select + orderby;

    return createMetaDataStatement().executeQuery(sql);
  }

  private static final Map<String, Map<String, String>> tableTypeClauses;

  static {
    tableTypeClauses = new HashMap<String, Map<String, String>>();
    Map<String, String> ht = new HashMap<String, String>();
    tableTypeClauses.put("TABLE", ht);
    ht.put("SCHEMAS",
        "c.relkind IN ('r','p') AND n.nspname !~ '^pg_' AND n.nspname <> 'information_schema'");
    ht.put("NOSCHEMAS", "c.relkind IN ('r','p') AND c.relname !~ '^pg_'");
    ht = new HashMap<String, String>();
    tableTypeClauses.put("VIEW", ht);
    ht.put("SCHEMAS",
        "c.relkind = 'v' AND n.nspname <> 'pg_catalog' AND n.nspname <> 'information_schema'");
    ht.put("NOSCHEMAS", "c.relkind = 'v' AND c.relname !~ '^pg_'");
    ht = new HashMap<String, String>();
    tableTypeClauses.put("INDEX", ht);
    ht.put("SCHEMAS",
        "c.relkind = 'i' AND n.nspname !~ '^pg_' AND n.nspname <> 'information_schema'");
    ht.put("NOSCHEMAS", "c.relkind = 'i' AND c.relname !~ '^pg_'");
    ht = new HashMap<String, String>();
    tableTypeClauses.put("SEQUENCE", ht);
    ht.put("SCHEMAS", "c.relkind = 'S'");
    ht.put("NOSCHEMAS", "c.relkind = 'S'");
    ht = new HashMap<String, String>();
    tableTypeClauses.put("TYPE", ht);
    ht.put("SCHEMAS",
        "c.relkind = 'c' AND n.nspname !~ '^pg_' AND n.nspname <> 'information_schema'");
    ht.put("NOSCHEMAS", "c.relkind = 'c' AND c.relname !~ '^pg_'");
    ht = new HashMap<String, String>();
    tableTypeClauses.put("SYSTEM TABLE", ht);
    ht.put("SCHEMAS",
        "c.relkind = 'r' AND (n.nspname = 'pg_catalog' OR n.nspname = 'information_schema')");
    ht.put("NOSCHEMAS",
        "c.relkind = 'r' AND c.relname ~ '^pg_' AND c.relname !~ '^pg_toast_' AND c.relname !~ '^pg_temp_'");
    ht = new HashMap<String, String>();
    tableTypeClauses.put("SYSTEM TOAST TABLE", ht);
    ht.put("SCHEMAS", "c.relkind = 'r' AND n.nspname = 'pg_toast'");
    ht.put("NOSCHEMAS", "c.relkind = 'r' AND c.relname ~ '^pg_toast_'");
    ht = new HashMap<String, String>();
    tableTypeClauses.put("SYSTEM TOAST INDEX", ht);
    ht.put("SCHEMAS", "c.relkind = 'i' AND n.nspname = 'pg_toast'");
    ht.put("NOSCHEMAS", "c.relkind = 'i' AND c.relname ~ '^pg_toast_'");
    ht = new HashMap<String, String>();
    tableTypeClauses.put("SYSTEM VIEW", ht);
    ht.put("SCHEMAS",
        "c.relkind = 'v' AND (n.nspname = 'pg_catalog' OR n.nspname = 'information_schema') ");
    ht.put("NOSCHEMAS", "c.relkind = 'v' AND c.relname ~ '^pg_'");
    ht = new HashMap<String, String>();
    tableTypeClauses.put("SYSTEM INDEX", ht);
    ht.put("SCHEMAS",
        "c.relkind = 'i' AND (n.nspname = 'pg_catalog' OR n.nspname = 'information_schema') ");
    ht.put("NOSCHEMAS",
        "c.relkind = 'v' AND c.relname ~ '^pg_' AND c.relname !~ '^pg_toast_' AND c.relname !~ '^pg_temp_'");
    ht = new HashMap<String, String>();
    tableTypeClauses.put("TEMPORARY TABLE", ht);
    ht.put("SCHEMAS", "c.relkind IN ('r','p') AND n.nspname ~ '^pg_temp_' ");
    ht.put("NOSCHEMAS", "c.relkind IN ('r','p') AND c.relname ~ '^pg_temp_' ");
    ht = new HashMap<String, String>();
    tableTypeClauses.put("TEMPORARY INDEX", ht);
    ht.put("SCHEMAS", "c.relkind = 'i' AND n.nspname ~ '^pg_temp_' ");
    ht.put("NOSCHEMAS", "c.relkind = 'i' AND c.relname ~ '^pg_temp_' ");
    ht = new HashMap<String, String>();
    tableTypeClauses.put("TEMPORARY VIEW", ht);
    ht.put("SCHEMAS", "c.relkind = 'v' AND n.nspname ~ '^pg_temp_' ");
    ht.put("NOSCHEMAS", "c.relkind = 'v' AND c.relname ~ '^pg_temp_' ");
    ht = new HashMap<String, String>();
    tableTypeClauses.put("TEMPORARY SEQUENCE", ht);
    ht.put("SCHEMAS", "c.relkind = 'S' AND n.nspname ~ '^pg_temp_' ");
    ht.put("NOSCHEMAS", "c.relkind = 'S' AND c.relname ~ '^pg_temp_' ");
    ht = new HashMap<String, String>();
    tableTypeClauses.put("FOREIGN TABLE", ht);
    ht.put("SCHEMAS", "c.relkind = 'f'");
    ht.put("NOSCHEMAS", "c.relkind = 'f'");
    ht = new HashMap<String, String>();
    tableTypeClauses.put("MATERIALIZED VIEW", ht);
    ht.put("SCHEMAS", "c.relkind = 'm'");
    ht.put("NOSCHEMAS", "c.relkind = 'm'");
  }

  @Override
  public ResultSet getSchemas() throws SQLException {
    return getSchemas(null, null);
  }

  @Override
  public ResultSet getSchemas(String catalog, String schemaPattern) throws SQLException {
    String sql;
    sql = "SELECT nspname AS TABLE_SCHEM, NULL AS TABLE_CATALOG FROM pg_catalog.pg_namespace "
          + " WHERE nspname <> 'pg_toast' AND (nspname !~ '^pg_temp_' "
          + " OR nspname = (pg_catalog.current_schemas(true))[1]) AND (nspname !~ '^pg_toast_temp_' "
          + " OR nspname = replace((pg_catalog.current_schemas(true))[1], 'pg_temp_', 'pg_toast_temp_')) ";
    if (schemaPattern != null && !schemaPattern.isEmpty()) {
      sql += " AND nspname LIKE " + escapeQuotes(schemaPattern);
    }
    if (connection.getHideUnprivilegedObjects()) {
      sql += " AND has_schema_privilege(nspname, 'USAGE, CREATE')";
    }
    sql += " ORDER BY TABLE_SCHEM";

    return createMetaDataStatement().executeQuery(sql);
  }

  /**
   * PostgreSQL does not support multiple catalogs from a single connection, so to reduce confusion
   * we only return the current catalog. {@inheritDoc}
   */
  @Override
  public ResultSet getCatalogs() throws SQLException {
    Field[] f = new Field[1];
    List<Tuple> v = new ArrayList<Tuple>();
    f[0] = new Field("TABLE_CAT", Oid.VARCHAR);
    byte[][] tuple = new byte[1][];
    tuple[0] = connection.encodeString(connection.getCatalog());
    v.add(new Tuple(tuple));

    return ((BaseStatement) createMetaDataStatement()).createDriverResultSet(f, v);
  }

  @Override
  public ResultSet getTableTypes() throws SQLException {
    String[] types = tableTypeClauses.keySet().toArray(new String[0]);
    Arrays.sort(types);

    Field[] f = new Field[1];
    List<Tuple> v = new ArrayList<Tuple>();
    f[0] = new Field("TABLE_TYPE", Oid.VARCHAR);
    for (String type : types) {
      byte[][] tuple = new byte[1][];
      tuple[0] = connection.encodeString(type);
      v.add(new Tuple(tuple));
    }

    return ((BaseStatement) createMetaDataStatement()).createDriverResultSet(f, v);
  }

  public ResultSet getColumns(String catalog, String schemaPattern, String tableNamePattern,
                              String columnNamePattern) throws SQLException {

<<<<<<< HEAD
    int numberOfFields = 23; // JDBC4
    List<Tuple> v = new ArrayList<Tuple>(); // The new ResultSet tuple stuff
=======
    int numberOfFields = 24; // JDBC4
    List<byte[][]> v = new ArrayList<byte[][]>(); // The new ResultSet tuple stuff
>>>>>>> cc31c13f
    Field[] f = new Field[numberOfFields]; // The field descriptors for the new ResultSet

    f[0] = new Field("TABLE_CAT", Oid.VARCHAR);
    f[1] = new Field("TABLE_SCHEM", Oid.VARCHAR);
    f[2] = new Field("TABLE_NAME", Oid.VARCHAR);
    f[3] = new Field("COLUMN_NAME", Oid.VARCHAR);
    f[4] = new Field("DATA_TYPE", Oid.INT2);
    f[5] = new Field("TYPE_NAME", Oid.VARCHAR);
    f[6] = new Field("COLUMN_SIZE", Oid.INT4);
    f[7] = new Field("BUFFER_LENGTH", Oid.VARCHAR);
    f[8] = new Field("DECIMAL_DIGITS", Oid.INT4);
    f[9] = new Field("NUM_PREC_RADIX", Oid.INT4);
    f[10] = new Field("NULLABLE", Oid.INT4);
    f[11] = new Field("REMARKS", Oid.VARCHAR);
    f[12] = new Field("COLUMN_DEF", Oid.VARCHAR);
    f[13] = new Field("SQL_DATA_TYPE", Oid.INT4);
    f[14] = new Field("SQL_DATETIME_SUB", Oid.INT4);
    f[15] = new Field("CHAR_OCTET_LENGTH", Oid.VARCHAR);
    f[16] = new Field("ORDINAL_POSITION", Oid.INT4);
    f[17] = new Field("IS_NULLABLE", Oid.VARCHAR);
    f[18] = new Field("SCOPE_CATALOG", Oid.VARCHAR);
    f[19] = new Field("SCOPE_SCHEMA", Oid.VARCHAR);
    f[20] = new Field("SCOPE_TABLE", Oid.VARCHAR);
    f[21] = new Field("SOURCE_DATA_TYPE", Oid.INT2);
    f[22] = new Field("IS_AUTOINCREMENT", Oid.VARCHAR);
    f[23] = new Field( "IS_GENERATEDCOLUMN", Oid.VARCHAR);

    String sql;
    // a.attnum isn't decremented when preceding columns are dropped,
    // so the only way to calculate the correct column number is with
    // window functions, new in 8.4.
    //
    // We want to push as much predicate information below the window
    // function as possible (schema/table names), but must leave
    // column name outside so we correctly count the other columns.
    //
    if (connection.haveMinimumServerVersion(ServerVersion.v8_4)) {
      sql = "SELECT * FROM (";
    } else {
      sql = "";
    }

    sql += "SELECT n.nspname,c.relname,a.attname,a.atttypid,a.attnotnull "
           + "OR (t.typtype = 'd' AND t.typnotnull) AS attnotnull,a.atttypmod,a.attlen,t.typtypmod,";

    if (connection.haveMinimumServerVersion(ServerVersion.v8_4)) {
      sql += "row_number() OVER (PARTITION BY a.attrelid ORDER BY a.attnum) AS attnum, ";
    } else {
      sql += "a.attnum,";
    }

    if (connection.haveMinimumServerVersion(ServerVersion.v10)) {
      sql += "nullif(a.attidentity, '') as attidentity,";
    } else {
      sql += "null as attidentity,";
    }
    sql += "pg_catalog.pg_get_expr(def.adbin, def.adrelid) AS adsrc,dsc.description,t.typbasetype,t.typtype "
           + " FROM pg_catalog.pg_namespace n "
           + " JOIN pg_catalog.pg_class c ON (c.relnamespace = n.oid) "
           + " JOIN pg_catalog.pg_attribute a ON (a.attrelid=c.oid) "
           + " JOIN pg_catalog.pg_type t ON (a.atttypid = t.oid) "
           + " LEFT JOIN pg_catalog.pg_attrdef def ON (a.attrelid=def.adrelid AND a.attnum = def.adnum) "
           + " LEFT JOIN pg_catalog.pg_description dsc ON (c.oid=dsc.objoid AND a.attnum = dsc.objsubid) "
           + " LEFT JOIN pg_catalog.pg_class dc ON (dc.oid=dsc.classoid AND dc.relname='pg_class') "
           + " LEFT JOIN pg_catalog.pg_namespace dn ON (dc.relnamespace=dn.oid AND dn.nspname='pg_catalog') "
           + " WHERE c.relkind in ('r','p','v','f','m') and a.attnum > 0 AND NOT a.attisdropped ";

    if (schemaPattern != null && !schemaPattern.isEmpty()) {
      sql += " AND n.nspname LIKE " + escapeQuotes(schemaPattern);
    }
    if (tableNamePattern != null && !tableNamePattern.isEmpty()) {
      sql += " AND c.relname LIKE " + escapeQuotes(tableNamePattern);
    }
    if (connection.haveMinimumServerVersion(ServerVersion.v8_4)) {
      sql += ") c WHERE true ";
    }
    if (columnNamePattern != null && !columnNamePattern.isEmpty()) {
      sql += " AND attname LIKE " + escapeQuotes(columnNamePattern);
    }
    sql += " ORDER BY nspname,c.relname,attnum ";

    Statement stmt = connection.createStatement();
    ResultSet rs = stmt.executeQuery(sql);
    while (rs.next()) {
      byte[][] tuple = new byte[numberOfFields][];
      int typeOid = (int) rs.getLong("atttypid");
      int typeMod = rs.getInt("atttypmod");

      tuple[0] = null; // Catalog name, not supported
      tuple[1] = rs.getBytes("nspname"); // Schema
      tuple[2] = rs.getBytes("relname"); // Table name
      tuple[3] = rs.getBytes("attname"); // Column name

      String typtype = rs.getString("typtype");
      int sqlType;
      if ("c".equals(typtype)) {
        sqlType = Types.STRUCT;
      } else if ("d".equals(typtype)) {
        sqlType = Types.DISTINCT;
      } else if ("e".equals(typtype)) {
        sqlType = Types.VARCHAR;
      } else {
        sqlType = connection.getTypeInfo().getSQLType(typeOid);
      }

      tuple[4] = connection.encodeString(Integer.toString(sqlType));
      String pgType = connection.getTypeInfo().getPGType(typeOid);
      tuple[5] = connection.encodeString(pgType); // Type name
      tuple[7] = null; // Buffer length

      String defval = rs.getString("adsrc");

      if (defval != null) {
        if (pgType.equals("int4")) {
          if (defval.contains("nextval(")) {
            tuple[5] = connection.encodeString("serial"); // Type name == serial
          }
        } else if (pgType.equals("int8")) {
          if (defval.contains("nextval(")) {
            tuple[5] = connection.encodeString("bigserial"); // Type name == bigserial
          }
        }
      }
      String identity = rs.getString("attidentity");

      int baseTypeOid = (int) rs.getLong("typbasetype");

      int decimalDigits;
      int columnSize;

      /* this is really a DOMAIN type not sure where DISTINCT came from */
      if ( sqlType == Types.DISTINCT ) {
        /*
        From the docs if typtypmod is -1
         */
        int typtypmod = rs.getInt("typtypmod");
        decimalDigits = connection.getTypeInfo().getScale(baseTypeOid, typeMod);
        /*
        From the postgres docs:
        Domains use typtypmod to record the typmod to be applied to their
        base type (-1 if base type does not use a typmod). -1 if this type is not a domain.
        if it is -1 then get the precision from the basetype. This doesn't help if the basetype is
        a domain, but for actual types this will return the correct value.
         */
        if ( typtypmod == -1 ) {
          columnSize = connection.getTypeInfo().getPrecision(baseTypeOid, typeMod);
        } else if (baseTypeOid == Oid.NUMERIC ) {
          decimalDigits = connection.getTypeInfo().getScale(baseTypeOid, typtypmod);
          columnSize = connection.getTypeInfo().getPrecision(baseTypeOid, typtypmod);
        } else {
          columnSize = typtypmod;
        }
      } else {
        decimalDigits = connection.getTypeInfo().getScale(typeOid, typeMod);
        columnSize = connection.getTypeInfo().getPrecision(typeOid, typeMod);
        if (columnSize == 0) {
          columnSize = connection.getTypeInfo().getDisplaySize(typeOid, typeMod);
        }
      }
      tuple[6] = connection.encodeString(Integer.toString(columnSize));
      tuple[8] = connection.encodeString(Integer.toString(decimalDigits));

      // Everything is base 10 unless we override later.
      tuple[9] = connection.encodeString("10");

      if (pgType.equals("bit") || pgType.equals("varbit")) {
        tuple[9] = connection.encodeString("2");
      }

      tuple[10] = connection.encodeString(Integer.toString(rs.getBoolean("attnotnull")
          ? java.sql.DatabaseMetaData.columnNoNulls : java.sql.DatabaseMetaData.columnNullable)); // Nullable
      tuple[11] = rs.getBytes("description"); // Description (if any)
      tuple[12] = rs.getBytes("adsrc"); // Column default
      tuple[13] = null; // sql data type (unused)
      tuple[14] = null; // sql datetime sub (unused)
      tuple[15] = tuple[6]; // char octet length
      tuple[16] = connection.encodeString(String.valueOf(rs.getInt("attnum"))); // ordinal position
      // Is nullable
      tuple[17] = connection.encodeString(rs.getBoolean("attnotnull") ? "NO" : "YES");

      tuple[18] = null; // SCOPE_CATLOG
      tuple[19] = null; // SCOPE_SCHEMA
      tuple[20] = null; // SCOPE_TABLE
      tuple[21] = baseTypeOid == 0
                  ? null
                  : connection.encodeString(Integer.toString(connection.getTypeInfo().getSQLType(baseTypeOid))); // SOURCE_DATA_TYPE

      String autoinc = "NO";
      if (defval != null && defval.contains("nextval(") || identity != null) {
        autoinc = "YES";
      }
      tuple[22] = connection.encodeString(autoinc);
      // there is no way to tell if the value was actually autogenerated.
      tuple[23] = connection.encodeString("");

      v.add(new Tuple(tuple));
    }
    rs.close();
    stmt.close();

    return ((BaseStatement) createMetaDataStatement()).createDriverResultSet(f, v);
  }

  @Override
  public ResultSet getColumnPrivileges(String catalog, String schema, String table,
      String columnNamePattern) throws SQLException {
    Field[] f = new Field[8];
    List<Tuple> v = new ArrayList<Tuple>();

    f[0] = new Field("TABLE_CAT", Oid.VARCHAR);
    f[1] = new Field("TABLE_SCHEM", Oid.VARCHAR);
    f[2] = new Field("TABLE_NAME", Oid.VARCHAR);
    f[3] = new Field("COLUMN_NAME", Oid.VARCHAR);
    f[4] = new Field("GRANTOR", Oid.VARCHAR);
    f[5] = new Field("GRANTEE", Oid.VARCHAR);
    f[6] = new Field("PRIVILEGE", Oid.VARCHAR);
    f[7] = new Field("IS_GRANTABLE", Oid.VARCHAR);

    String sql;
    sql = "SELECT n.nspname,c.relname,r.rolname,c.relacl, "
          + (connection.haveMinimumServerVersion(ServerVersion.v8_4) ? "a.attacl, " : "")
          + " a.attname "
          + " FROM pg_catalog.pg_namespace n, pg_catalog.pg_class c, "
          + " pg_catalog.pg_roles r, pg_catalog.pg_attribute a "
          + " WHERE c.relnamespace = n.oid "
          + " AND c.relowner = r.oid "
          + " AND c.oid = a.attrelid "
          + " AND c.relkind = 'r' "
          + " AND a.attnum > 0 AND NOT a.attisdropped ";

    if (schema != null && !schema.isEmpty()) {
      sql += " AND n.nspname = " + escapeQuotes(schema);
    }
    if (table != null && !table.isEmpty()) {
      sql += " AND c.relname = " + escapeQuotes(table);
    }
    if (columnNamePattern != null && !columnNamePattern.isEmpty()) {
      sql += " AND a.attname LIKE " + escapeQuotes(columnNamePattern);
    }
    sql += " ORDER BY attname ";

    Statement stmt = connection.createStatement();
    ResultSet rs = stmt.executeQuery(sql);
    while (rs.next()) {
      byte[] schemaName = rs.getBytes("nspname");
      byte[] tableName = rs.getBytes("relname");
      byte[] column = rs.getBytes("attname");
      String owner = rs.getString("rolname");
      String relAcl = rs.getString("relacl");

      // For instance: SELECT -> user1 -> list of [grantor, grantable]
      Map<String, Map<String, List<String[]>>> permissions = parseACL(relAcl, owner);

      if (connection.haveMinimumServerVersion(ServerVersion.v8_4)) {
        String acl = rs.getString("attacl");
        Map<String, Map<String, List<String[]>>> relPermissions = parseACL(acl, owner);
        permissions.putAll(relPermissions);
      }
      String[] permNames = permissions.keySet().toArray(new String[0]);
      Arrays.sort(permNames);
      for (String permName : permNames) {
        byte[] privilege = connection.encodeString(permName);
        Map<String, List<String[]>> grantees = permissions.get(permName);
        for (Map.Entry<String, List<String[]>> userToGrantable : grantees.entrySet()) {
          List<String[]> grantor = userToGrantable.getValue();
          String grantee = userToGrantable.getKey();
          for (String[] grants : grantor) {
            String grantable = owner.equals(grantee) ? "YES" : grants[1];
            byte[][] tuple = new byte[8][];
            tuple[0] = null;
            tuple[1] = schemaName;
            tuple[2] = tableName;
            tuple[3] = column;
            tuple[4] = connection.encodeString(grants[0]);
            tuple[5] = connection.encodeString(grantee);
            tuple[6] = privilege;
            tuple[7] = connection.encodeString(grantable);
            v.add(new Tuple(tuple));
          }
        }
      }
    }
    rs.close();
    stmt.close();

    return ((BaseStatement) createMetaDataStatement()).createDriverResultSet(f, v);
  }

  @Override
  public ResultSet getTablePrivileges(String catalog, String schemaPattern,
      String tableNamePattern) throws SQLException {
    Field[] f = new Field[7];
    List<Tuple> v = new ArrayList<Tuple>();

    f[0] = new Field("TABLE_CAT", Oid.VARCHAR);
    f[1] = new Field("TABLE_SCHEM", Oid.VARCHAR);
    f[2] = new Field("TABLE_NAME", Oid.VARCHAR);
    f[3] = new Field("GRANTOR", Oid.VARCHAR);
    f[4] = new Field("GRANTEE", Oid.VARCHAR);
    f[5] = new Field("PRIVILEGE", Oid.VARCHAR);
    f[6] = new Field("IS_GRANTABLE", Oid.VARCHAR);

    String sql;
    sql = "SELECT n.nspname,c.relname,r.rolname,c.relacl "
          + " FROM pg_catalog.pg_namespace n, pg_catalog.pg_class c, pg_catalog.pg_roles r "
          + " WHERE c.relnamespace = n.oid "
          + " AND c.relowner = r.oid "
          + " AND c.relkind IN ('r','p') ";

    if (schemaPattern != null && !schemaPattern.isEmpty()) {
      sql += " AND n.nspname LIKE " + escapeQuotes(schemaPattern);
    }

    if (tableNamePattern != null && !tableNamePattern.isEmpty()) {
      sql += " AND c.relname LIKE " + escapeQuotes(tableNamePattern);
    }
    sql += " ORDER BY nspname, relname ";

    Statement stmt = connection.createStatement();
    ResultSet rs = stmt.executeQuery(sql);
    while (rs.next()) {
      byte[] schema = rs.getBytes("nspname");
      byte[] table = rs.getBytes("relname");
      String owner = rs.getString("rolname");
      String acl = rs.getString("relacl");
      Map<String, Map<String, List<String[]>>> permissions = parseACL(acl, owner);
      String[] permNames = permissions.keySet().toArray(new String[0]);
      Arrays.sort(permNames);
      for (String permName : permNames) {
        byte[] privilege = connection.encodeString(permName);
        Map<String, List<String[]>> grantees = permissions.get(permName);
        for (Map.Entry<String, List<String[]>> userToGrantable : grantees.entrySet()) {
          List<String[]> grants = userToGrantable.getValue();
          String granteeUser = userToGrantable.getKey();
          for (String[] grantTuple : grants) {
            // report the owner as grantor if it's missing
            String grantor = grantTuple[0] == null ? owner : grantTuple[0];
            // owner always has grant privileges
            String grantable = owner.equals(granteeUser) ? "YES" : grantTuple[1];
            byte[][] tuple = new byte[7][];
            tuple[0] = null;
            tuple[1] = schema;
            tuple[2] = table;
            tuple[3] = connection.encodeString(grantor);
            tuple[4] = connection.encodeString(granteeUser);
            tuple[5] = privilege;
            tuple[6] = connection.encodeString(grantable);
            v.add(new Tuple(tuple));
          }
        }
      }
    }
    rs.close();
    stmt.close();

    return ((BaseStatement) createMetaDataStatement()).createDriverResultSet(f, v);
  }

  /**
   * Parse an String of ACLs into a List of ACLs.
   */
  private static List<String> parseACLArray(String aclString) {
    List<String> acls = new ArrayList<String>();
    if (aclString == null || aclString.isEmpty()) {
      return acls;
    }
    boolean inQuotes = false;
    // start at 1 because of leading "{"
    int beginIndex = 1;
    char prevChar = ' ';
    for (int i = beginIndex; i < aclString.length(); i++) {

      char c = aclString.charAt(i);
      if (c == '"' && prevChar != '\\') {
        inQuotes = !inQuotes;
      } else if (c == ',' && !inQuotes) {
        acls.add(aclString.substring(beginIndex, i));
        beginIndex = i + 1;
      }
      prevChar = c;
    }
    // add last element removing the trailing "}"
    acls.add(aclString.substring(beginIndex, aclString.length() - 1));

    // Strip out enclosing quotes, if any.
    for (int i = 0; i < acls.size(); i++) {
      String acl = acls.get(i);
      if (acl.startsWith("\"") && acl.endsWith("\"")) {
        acl = acl.substring(1, acl.length() - 1);
        acls.set(i, acl);
      }
    }
    return acls;
  }

  /**
   * Add the user described by the given acl to the Lists of users with the privileges described by
   * the acl.
   */
  private static void addACLPrivileges(String acl, Map<String, Map<String, List<String[]>>> privileges) {
    int equalIndex = acl.lastIndexOf("=");
    int slashIndex = acl.lastIndexOf("/");
    if (equalIndex == -1) {
      return;
    }

    String user = acl.substring(0, equalIndex);
    String grantor = null;
    if (user.isEmpty()) {
      user = "PUBLIC";
    }
    String privs;
    if (slashIndex != -1) {
      privs = acl.substring(equalIndex + 1, slashIndex);
      grantor = acl.substring(slashIndex + 1, acl.length());
    } else {
      privs = acl.substring(equalIndex + 1, acl.length());
    }

    for (int i = 0; i < privs.length(); i++) {
      char c = privs.charAt(i);
      if (c != '*') {
        String sqlpriv;
        String grantable;
        if (i < privs.length() - 1 && privs.charAt(i + 1) == '*') {
          grantable = "YES";
        } else {
          grantable = "NO";
        }
        switch (c) {
          case 'a':
            sqlpriv = "INSERT";
            break;
          case 'r':
          case 'p':
            sqlpriv = "SELECT";
            break;
          case 'w':
            sqlpriv = "UPDATE";
            break;
          case 'd':
            sqlpriv = "DELETE";
            break;
          case 'D':
            sqlpriv = "TRUNCATE";
            break;
          case 'R':
            sqlpriv = "RULE";
            break;
          case 'x':
            sqlpriv = "REFERENCES";
            break;
          case 't':
            sqlpriv = "TRIGGER";
            break;
          // the following can't be granted to a table, but
          // we'll keep them for completeness.
          case 'X':
            sqlpriv = "EXECUTE";
            break;
          case 'U':
            sqlpriv = "USAGE";
            break;
          case 'C':
            sqlpriv = "CREATE";
            break;
          case 'T':
            sqlpriv = "CREATE TEMP";
            break;
          default:
            sqlpriv = "UNKNOWN";
        }

        Map<String, List<String[]>> usersWithPermission = privileges.get(sqlpriv);
        String[] grant = {grantor, grantable};

        if (usersWithPermission == null) {
          usersWithPermission = new HashMap<String, List<String[]>>();
          List<String[]> permissionByGrantor = new ArrayList<String[]>();
          permissionByGrantor.add(grant);
          usersWithPermission.put(user, permissionByGrantor);
          privileges.put(sqlpriv, usersWithPermission);
        } else {
          List<String[]> permissionByGrantor = usersWithPermission.get(user);
          if (permissionByGrantor == null) {
            permissionByGrantor = new ArrayList<String[]>();
            permissionByGrantor.add(grant);
            usersWithPermission.put(user, permissionByGrantor);
          } else {
            permissionByGrantor.add(grant);
          }
        }
      }
    }
  }

  /**
   * Take the a String representing an array of ACLs and return a Map mapping the SQL permission
   * name to a List of usernames who have that permission.
   * For instance: {@code SELECT -> user1 -> list of [grantor, grantable]}
   *
   * @param aclArray ACL array
   * @param owner owner
   * @return a Map mapping the SQL permission name
   */
  public Map<String, Map<String, List<String[]>>> parseACL(String aclArray, String owner) {
    if (aclArray == null) {
      // arwdxt -- 8.2 Removed the separate RULE permission
      // arwdDxt -- 8.4 Added a separate TRUNCATE permission
      String perms = connection.haveMinimumServerVersion(ServerVersion.v8_4) ? "arwdDxt" : "arwdxt";

      aclArray = "{" + owner + "=" + perms + "/" + owner + "}";
    }

    List<String> acls = parseACLArray(aclArray);
    Map<String, Map<String, List<String[]>>> privileges =
        new HashMap<String, Map<String, List<String[]>>>();
    for (String acl : acls) {
      addACLPrivileges(acl, privileges);
    }
    return privileges;
  }

  public ResultSet getBestRowIdentifier(String catalog, String schema, String table,
      int scope, boolean nullable) throws SQLException {
    Field[] f = new Field[8];
    List<Tuple> v = new ArrayList<Tuple>(); // The new ResultSet tuple stuff

    f[0] = new Field("SCOPE", Oid.INT2);
    f[1] = new Field("COLUMN_NAME", Oid.VARCHAR);
    f[2] = new Field("DATA_TYPE", Oid.INT2);
    f[3] = new Field("TYPE_NAME", Oid.VARCHAR);
    f[4] = new Field("COLUMN_SIZE", Oid.INT4);
    f[5] = new Field("BUFFER_LENGTH", Oid.INT4);
    f[6] = new Field("DECIMAL_DIGITS", Oid.INT2);
    f[7] = new Field("PSEUDO_COLUMN", Oid.INT2);

    /*
     * At the moment this simply returns a table's primary key, if there is one. I believe other
     * unique indexes, ctid, and oid should also be considered. -KJ
     */

    String sql;
    sql = "SELECT a.attname, a.atttypid, atttypmod "
          + "FROM pg_catalog.pg_class ct "
          + "  JOIN pg_catalog.pg_attribute a ON (ct.oid = a.attrelid) "
          + "  JOIN pg_catalog.pg_namespace n ON (ct.relnamespace = n.oid) "
          + "  JOIN (SELECT i.indexrelid, i.indrelid, i.indisprimary, "
          + "             information_schema._pg_expandarray(i.indkey) AS keys "
          + "        FROM pg_catalog.pg_index i) i "
          + "    ON (a.attnum = (i.keys).x AND a.attrelid = i.indrelid) "
          + "WHERE true ";

    if (schema != null && !schema.isEmpty()) {
      sql += " AND n.nspname = " + escapeQuotes(schema);
    }

    sql += " AND ct.relname = " + escapeQuotes(table)
        + " AND i.indisprimary "
        + " ORDER BY a.attnum ";

    Statement stmt = connection.createStatement();
    ResultSet rs = stmt.executeQuery(sql);
    while (rs.next()) {
      byte[][] tuple = new byte[8][];
      int typeOid = (int) rs.getLong("atttypid");
      int typeMod = rs.getInt("atttypmod");
      int decimalDigits = connection.getTypeInfo().getScale(typeOid, typeMod);
      int columnSize = connection.getTypeInfo().getPrecision(typeOid, typeMod);
      if (columnSize == 0) {
        columnSize = connection.getTypeInfo().getDisplaySize(typeOid, typeMod);
      }
      tuple[0] = connection.encodeString(Integer.toString(scope));
      tuple[1] = rs.getBytes("attname");
      tuple[2] =
          connection.encodeString(Integer.toString(connection.getTypeInfo().getSQLType(typeOid)));
      tuple[3] = connection.encodeString(connection.getTypeInfo().getPGType(typeOid));
      tuple[4] = connection.encodeString(Integer.toString(columnSize));
      tuple[5] = null; // unused
      tuple[6] = connection.encodeString(Integer.toString(decimalDigits));
      tuple[7] =
          connection.encodeString(Integer.toString(java.sql.DatabaseMetaData.bestRowNotPseudo));
      v.add(new Tuple(tuple));
    }
    rs.close();
    stmt.close();

    return ((BaseStatement) createMetaDataStatement()).createDriverResultSet(f, v);
  }

  public ResultSet getVersionColumns(String catalog, String schema, String table)
      throws SQLException {
    Field[] f = new Field[8];
    List<Tuple> v = new ArrayList<Tuple>(); // The new ResultSet tuple stuff

    f[0] = new Field("SCOPE", Oid.INT2);
    f[1] = new Field("COLUMN_NAME", Oid.VARCHAR);
    f[2] = new Field("DATA_TYPE", Oid.INT2);
    f[3] = new Field("TYPE_NAME", Oid.VARCHAR);
    f[4] = new Field("COLUMN_SIZE", Oid.INT4);
    f[5] = new Field("BUFFER_LENGTH", Oid.INT4);
    f[6] = new Field("DECIMAL_DIGITS", Oid.INT2);
    f[7] = new Field("PSEUDO_COLUMN", Oid.INT2);

    byte[][] tuple = new byte[8][];

    /*
     * Postgresql does not have any column types that are automatically updated like some databases'
     * timestamp type. We can't tell what rules or triggers might be doing, so we are left with the
     * system columns that change on an update. An update may change all of the following system
     * columns: ctid, xmax, xmin, cmax, and cmin. Depending on if we are in a transaction and
     * whether we roll it back or not the only guaranteed change is to ctid. -KJ
     */

    tuple[0] = null;
    tuple[1] = connection.encodeString("ctid");
    tuple[2] =
        connection.encodeString(Integer.toString(connection.getTypeInfo().getSQLType("tid")));
    tuple[3] = connection.encodeString("tid");
    tuple[4] = null;
    tuple[5] = null;
    tuple[6] = null;
    tuple[7] =
        connection.encodeString(Integer.toString(java.sql.DatabaseMetaData.versionColumnPseudo));
    v.add(new Tuple(tuple));

    /*
     * Perhaps we should check that the given catalog.schema.table actually exists. -KJ
     */
    return ((BaseStatement) createMetaDataStatement()).createDriverResultSet(f, v);
  }

  public ResultSet getPrimaryKeys(String catalog, String schema, String table)
      throws SQLException {
    String sql;
    sql = "SELECT NULL AS TABLE_CAT, n.nspname AS TABLE_SCHEM, "
          + "  ct.relname AS TABLE_NAME, a.attname AS COLUMN_NAME, "
          + "  (information_schema._pg_expandarray(i.indkey)).n AS KEY_SEQ, ci.relname AS PK_NAME, "
          + "  information_schema._pg_expandarray(i.indkey) AS KEYS, a.attnum AS A_ATTNUM "
          + "FROM pg_catalog.pg_class ct "
          + "  JOIN pg_catalog.pg_attribute a ON (ct.oid = a.attrelid) "
          + "  JOIN pg_catalog.pg_namespace n ON (ct.relnamespace = n.oid) "
          + "  JOIN pg_catalog.pg_index i ON ( a.attrelid = i.indrelid) "
          + "  JOIN pg_catalog.pg_class ci ON (ci.oid = i.indexrelid) "
          + "WHERE true ";

    if (schema != null && !schema.isEmpty()) {
      sql += " AND n.nspname = " + escapeQuotes(schema);
    }

    if (table != null && !table.isEmpty()) {
      sql += " AND ct.relname = " + escapeQuotes(table);
    }

    sql += " AND i.indisprimary ";
    sql = "SELECT "
            + "       result.TABLE_CAT, "
            + "       result.TABLE_SCHEM, "
            + "       result.TABLE_NAME, "
            + "       result.COLUMN_NAME, "
            + "       result.KEY_SEQ, "
            + "       result.PK_NAME "
            + "FROM "
            + "     (" + sql + " ) result"
            + " where "
            + " result.A_ATTNUM = (result.KEYS).x ";
    sql += " ORDER BY result.table_name, result.pk_name, result.key_seq";

    return createMetaDataStatement().executeQuery(sql);
  }

  /**
   * @param primaryCatalog primary catalog
   * @param primarySchema primary schema
   * @param primaryTable if provided will get the keys exported by this table
   * @param foreignCatalog foreign catalog
   * @param foreignSchema foreign schema
   * @param foreignTable if provided will get the keys imported by this table
   * @return ResultSet
   * @throws SQLException if something wrong happens
   */
  protected ResultSet getImportedExportedKeys(String primaryCatalog, String primarySchema,
      String primaryTable, String foreignCatalog, String foreignSchema, String foreignTable)
          throws SQLException {

    /*
     * The addition of the pg_constraint in 7.3 table should have really helped us out here, but it
     * comes up just a bit short. - The conkey, confkey columns aren't really useful without
     * contrib/array unless we want to issues separate queries. - Unique indexes that can support
     * foreign keys are not necessarily added to pg_constraint. Also multiple unique indexes
     * covering the same keys can be created which make it difficult to determine the PK_NAME field.
     */

    String sql =
        "SELECT NULL::text AS PKTABLE_CAT, pkn.nspname AS PKTABLE_SCHEM, pkc.relname AS PKTABLE_NAME, pka.attname AS PKCOLUMN_NAME, "
            + "NULL::text AS FKTABLE_CAT, fkn.nspname AS FKTABLE_SCHEM, fkc.relname AS FKTABLE_NAME, fka.attname AS FKCOLUMN_NAME, "
            + "pos.n AS KEY_SEQ, "
            + "CASE con.confupdtype "
            + " WHEN 'c' THEN " + DatabaseMetaData.importedKeyCascade
            + " WHEN 'n' THEN " + DatabaseMetaData.importedKeySetNull
            + " WHEN 'd' THEN " + DatabaseMetaData.importedKeySetDefault
            + " WHEN 'r' THEN " + DatabaseMetaData.importedKeyRestrict
            + " WHEN 'p' THEN " + DatabaseMetaData.importedKeyRestrict
            + " WHEN 'a' THEN " + DatabaseMetaData.importedKeyNoAction
            + " ELSE NULL END AS UPDATE_RULE, "
            + "CASE con.confdeltype "
            + " WHEN 'c' THEN " + DatabaseMetaData.importedKeyCascade
            + " WHEN 'n' THEN " + DatabaseMetaData.importedKeySetNull
            + " WHEN 'd' THEN " + DatabaseMetaData.importedKeySetDefault
            + " WHEN 'r' THEN " + DatabaseMetaData.importedKeyRestrict
            + " WHEN 'p' THEN " + DatabaseMetaData.importedKeyRestrict
            + " WHEN 'a' THEN " + DatabaseMetaData.importedKeyNoAction
            + " ELSE NULL END AS DELETE_RULE, "
            + "con.conname AS FK_NAME, pkic.relname AS PK_NAME, "
            + "CASE "
            + " WHEN con.condeferrable AND con.condeferred THEN "
            + DatabaseMetaData.importedKeyInitiallyDeferred
            + " WHEN con.condeferrable THEN " + DatabaseMetaData.importedKeyInitiallyImmediate
            + " ELSE " + DatabaseMetaData.importedKeyNotDeferrable
            + " END AS DEFERRABILITY "
            + " FROM "
            + " pg_catalog.pg_namespace pkn, pg_catalog.pg_class pkc, pg_catalog.pg_attribute pka, "
            + " pg_catalog.pg_namespace fkn, pg_catalog.pg_class fkc, pg_catalog.pg_attribute fka, "
            + " pg_catalog.pg_constraint con, "
            + " pg_catalog.generate_series(1, " + getMaxIndexKeys() + ") pos(n), "
            + " pg_catalog.pg_class pkic";
    // Starting in Postgres 9.0, pg_constraint was augmented with the conindid column, which
    // contains the oid of the index supporting the constraint. This makes it unnecessary to do a
    // further join on pg_depend.
    if (!connection.haveMinimumServerVersion(ServerVersion.v9_0)) {
      sql += ", pg_catalog.pg_depend dep ";
    }
    sql +=
        " WHERE pkn.oid = pkc.relnamespace AND pkc.oid = pka.attrelid AND pka.attnum = con.confkey[pos.n] AND con.confrelid = pkc.oid "
            + " AND fkn.oid = fkc.relnamespace AND fkc.oid = fka.attrelid AND fka.attnum = con.conkey[pos.n] AND con.conrelid = fkc.oid "
            + " AND con.contype = 'f' AND pkic.relkind = 'i' ";
    if (!connection.haveMinimumServerVersion(ServerVersion.v9_0)) {
      sql += " AND con.oid = dep.objid AND pkic.oid = dep.refobjid AND dep.classid = 'pg_constraint'::regclass::oid AND dep.refclassid = 'pg_class'::regclass::oid ";
    } else {
      sql += " AND pkic.oid = con.conindid ";
    }

    if (primarySchema != null && !primarySchema.isEmpty()) {
      sql += " AND pkn.nspname = " + escapeQuotes(primarySchema);
    }
    if (foreignSchema != null && !foreignSchema.isEmpty()) {
      sql += " AND fkn.nspname = " + escapeQuotes(foreignSchema);
    }
    if (primaryTable != null && !primaryTable.isEmpty()) {
      sql += " AND pkc.relname = " + escapeQuotes(primaryTable);
    }
    if (foreignTable != null && !foreignTable.isEmpty()) {
      sql += " AND fkc.relname = " + escapeQuotes(foreignTable);
    }

    if (primaryTable != null) {
      sql += " ORDER BY fkn.nspname,fkc.relname,con.conname,pos.n";
    } else {
      sql += " ORDER BY pkn.nspname,pkc.relname, con.conname,pos.n";
    }

    return createMetaDataStatement().executeQuery(sql);
  }

  public ResultSet getImportedKeys(String catalog, String schema, String table)
      throws SQLException {
    return getImportedExportedKeys(null, null, null, catalog, schema, table);
  }

  public ResultSet getExportedKeys(String catalog, String schema, String table)
      throws SQLException {
    return getImportedExportedKeys(catalog, schema, table, null, null, null);
  }

  public ResultSet getCrossReference(String primaryCatalog, String primarySchema,
      String primaryTable, String foreignCatalog, String foreignSchema, String foreignTable)
          throws SQLException {
    return getImportedExportedKeys(primaryCatalog, primarySchema, primaryTable, foreignCatalog,
        foreignSchema, foreignTable);
  }

  public ResultSet getTypeInfo() throws SQLException {

    Field[] f = new Field[18];
    List<Tuple> v = new ArrayList<Tuple>(); // The new ResultSet tuple stuff

    f[0] = new Field("TYPE_NAME", Oid.VARCHAR);
    f[1] = new Field("DATA_TYPE", Oid.INT2);
    f[2] = new Field("PRECISION", Oid.INT4);
    f[3] = new Field("LITERAL_PREFIX", Oid.VARCHAR);
    f[4] = new Field("LITERAL_SUFFIX", Oid.VARCHAR);
    f[5] = new Field("CREATE_PARAMS", Oid.VARCHAR);
    f[6] = new Field("NULLABLE", Oid.INT2);
    f[7] = new Field("CASE_SENSITIVE", Oid.BOOL);
    f[8] = new Field("SEARCHABLE", Oid.INT2);
    f[9] = new Field("UNSIGNED_ATTRIBUTE", Oid.BOOL);
    f[10] = new Field("FIXED_PREC_SCALE", Oid.BOOL);
    f[11] = new Field("AUTO_INCREMENT", Oid.BOOL);
    f[12] = new Field("LOCAL_TYPE_NAME", Oid.VARCHAR);
    f[13] = new Field("MINIMUM_SCALE", Oid.INT2);
    f[14] = new Field("MAXIMUM_SCALE", Oid.INT2);
    f[15] = new Field("SQL_DATA_TYPE", Oid.INT4);
    f[16] = new Field("SQL_DATETIME_SUB", Oid.INT4);
    f[17] = new Field("NUM_PREC_RADIX", Oid.INT4);

    String sql;
    sql = "SELECT t.typname,t.oid FROM pg_catalog.pg_type t"
          + " JOIN pg_catalog.pg_namespace n ON (t.typnamespace = n.oid) "
          + " WHERE n.nspname  != 'pg_toast'"
          + " AND "
          + " (t.typrelid = 0 OR (SELECT c.relkind = 'c' FROM pg_catalog.pg_class c WHERE c.oid = t.typrelid))";

    if (connection.getHideUnprivilegedObjects() && connection.haveMinimumServerVersion(ServerVersion.v9_2)) {
      sql += " AND has_type_privilege(t.oid, 'USAGE')";
    }

    Statement stmt = connection.createStatement();
    ResultSet rs = stmt.executeQuery(sql);
    // cache some results, this will keep memory usage down, and speed
    // things up a little.
    byte[] bZero = connection.encodeString("0");
    byte[] b10 = connection.encodeString("10");
    byte[] bf = connection.encodeString("f");
    byte[] bt = connection.encodeString("t");
    byte[] bliteral = connection.encodeString("'");
    byte[] bNullable =
              connection.encodeString(Integer.toString(java.sql.DatabaseMetaData.typeNullable));
    byte[] bSearchable =
              connection.encodeString(Integer.toString(java.sql.DatabaseMetaData.typeSearchable));

    TypeInfo ti = connection.getTypeInfo();
    if (ti instanceof TypeInfoCache) {
      ((TypeInfoCache) ti).cacheSQLTypes();
    }

    while (rs.next()) {
      byte[][] tuple = new byte[19][];
      String typname = rs.getString(1);
      int typeOid = (int) rs.getLong(2);

      tuple[0] = connection.encodeString(typname);
      int sqlType = connection.getTypeInfo().getSQLType(typname);
      tuple[1] =
          connection.encodeString(Integer.toString(sqlType));

      /* this is just for sorting below, the result set never sees this */
      tuple[18] = BigInteger.valueOf(sqlType).toByteArray();

      tuple[2] = connection
          .encodeString(Integer.toString(connection.getTypeInfo().getMaximumPrecision(typeOid)));

      // Using requiresQuoting(oid) would might trigger select statements that might fail with NPE
      // if oid in question is being dropped.
      // requiresQuotingSqlType is not bulletproof, however, it solves the most visible NPE.
      if (connection.getTypeInfo().requiresQuotingSqlType(sqlType)) {
        tuple[3] = bliteral;
        tuple[4] = bliteral;
      }

      tuple[6] = bNullable; // all types can be null
      tuple[7] = connection.getTypeInfo().isCaseSensitive(typeOid) ? bt : bf;
      tuple[8] = bSearchable; // any thing can be used in the WHERE clause
      tuple[9] = connection.getTypeInfo().isSigned(typeOid) ? bf : bt;
      tuple[10] = bf; // false for now - must handle money
      tuple[11] = bf; // false - it isn't autoincrement
      tuple[13] = bZero; // min scale is zero
      // only numeric can supports a scale.
      tuple[14] = (typeOid == Oid.NUMERIC) ? connection.encodeString("1000") : bZero;

      // 12 - LOCAL_TYPE_NAME is null
      // 15 & 16 are unused so we return null
      tuple[17] = b10; // everything is base 10
      v.add(new Tuple(tuple));

      // add pseudo-type serial, bigserial
      if (typname.equals("int4")) {
        byte[][] tuple1 = tuple.clone();

        tuple1[0] = connection.encodeString("serial");
        tuple1[11] = bt;
        v.add(new Tuple(tuple1));
      } else if (typname.equals("int8")) {
        byte[][] tuple1 = tuple.clone();

        tuple1[0] = connection.encodeString("bigserial");
        tuple1[11] = bt;
        v.add(new Tuple(tuple1));
      }

    }
    rs.close();
    stmt.close();

    Collections.sort(v, new Comparator<byte[][]>() {
      @Override
      public int compare(byte[][] o1, byte[][] o2) {
        int i1 = ByteConverter.bytesToInt(o1[18]);
        int i2 = ByteConverter.bytesToInt(o2[18]);
        return (i1 < i2) ? -1 : ((i1 == i2) ? 0 : 1);
      }
    });
    return ((BaseStatement) createMetaDataStatement()).createDriverResultSet(f, v);
  }

  public ResultSet getIndexInfo(String catalog, String schema, String tableName,
      boolean unique, boolean approximate) throws SQLException {
    /*
     * This is a complicated function because we have three possible situations: <= 7.2 no schemas,
     * single column functional index 7.3 schemas, single column functional index >= 7.4 schemas,
     * multi-column expressional index >= 8.3 supports ASC/DESC column info >= 9.0 no longer renames
     * index columns on a table column rename, so we must look at the table attribute names
     *
     * with the single column functional index we need an extra join to the table's pg_attribute
     * data to get the column the function operates on.
     */
    String sql;
    if (connection.haveMinimumServerVersion(ServerVersion.v8_3)) {
      sql = "SELECT NULL AS TABLE_CAT, n.nspname AS TABLE_SCHEM, "
            + "  ct.relname AS TABLE_NAME, NOT i.indisunique AS NON_UNIQUE, "
            + "  NULL AS INDEX_QUALIFIER, ci.relname AS INDEX_NAME, "
            + "  CASE i.indisclustered "
            + "    WHEN true THEN " + java.sql.DatabaseMetaData.tableIndexClustered
            + "    ELSE CASE am.amname "
            + "      WHEN 'hash' THEN " + java.sql.DatabaseMetaData.tableIndexHashed
            + "      ELSE " + java.sql.DatabaseMetaData.tableIndexOther
            + "    END "
            + "  END AS TYPE, "
            + "  (information_schema._pg_expandarray(i.indkey)).n AS ORDINAL_POSITION, "
            + "  ci.reltuples AS CARDINALITY, "
            + "  ci.relpages AS PAGES, "
            + "  pg_catalog.pg_get_expr(i.indpred, i.indrelid) AS FILTER_CONDITION, "
            + "  ci.oid AS CI_OID, "
            + "  i.indoption AS I_INDOPTION, "
            + (connection.haveMinimumServerVersion(ServerVersion.v9_6) ? "  am.amname AS AM_NAME " : "  am.amcanorder AS AM_CANORDER ")
            + "FROM pg_catalog.pg_class ct "
            + "  JOIN pg_catalog.pg_namespace n ON (ct.relnamespace = n.oid) "
            + "  JOIN pg_catalog.pg_index i ON (ct.oid = i.indrelid) "
            + "  JOIN pg_catalog.pg_class ci ON (ci.oid = i.indexrelid) "
            + "  JOIN pg_catalog.pg_am am ON (ci.relam = am.oid) "
            + "WHERE true ";

      if (schema != null && !schema.isEmpty()) {
        sql += " AND n.nspname = " + escapeQuotes(schema);
      }

      sql += " AND ct.relname = " + escapeQuotes(tableName);

      if (unique) {
        sql += " AND i.indisunique ";
      }

      sql = "SELECT "
                + "    tmp.TABLE_CAT, "
                + "    tmp.TABLE_SCHEM, "
                + "    tmp.TABLE_NAME, "
                + "    tmp.NON_UNIQUE, "
                + "    tmp.INDEX_QUALIFIER, "
                + "    tmp.INDEX_NAME, "
                + "    tmp.TYPE, "
                + "    tmp.ORDINAL_POSITION, "
                + "    trim(both '\"' from pg_catalog.pg_get_indexdef(tmp.CI_OID, tmp.ORDINAL_POSITION, false)) AS COLUMN_NAME, "
                + (connection.haveMinimumServerVersion(ServerVersion.v9_6)
                        ? "  CASE tmp.AM_NAME "
                        + "    WHEN 'btree' THEN CASE tmp.I_INDOPTION[tmp.ORDINAL_POSITION - 1] & 1 "
                        + "      WHEN 1 THEN 'D' "
                        + "      ELSE 'A' "
                        + "    END "
                        + "    ELSE NULL "
                        + "  END AS ASC_OR_DESC, "
                        : "  CASE tmp.AM_CANORDER "
                        + "    WHEN true THEN CASE tmp.I_INDOPTION[tmp.ORDINAL_POSITION - 1] & 1 "
                        + "      WHEN 1 THEN 'D' "
                        + "      ELSE 'A' "
                        + "    END "
                        + "    ELSE NULL "
                        + "  END AS ASC_OR_DESC, ")
                + "    tmp.CARDINALITY, "
                + "    tmp.PAGES, "
                + "    tmp.FILTER_CONDITION "
                + "FROM ("
                + sql
                + ") AS tmp";
    } else {
      String select;
      String from;
      String where;

      select = "SELECT NULL AS TABLE_CAT, n.nspname AS TABLE_SCHEM, ";
      from = " FROM pg_catalog.pg_namespace n, pg_catalog.pg_class ct, pg_catalog.pg_class ci, "
             + " pg_catalog.pg_attribute a, pg_catalog.pg_am am ";
      where = " AND n.oid = ct.relnamespace ";
      from += ", pg_catalog.pg_index i ";

      if (schema != null && !schema.isEmpty()) {
        where += " AND n.nspname = " + escapeQuotes(schema);
      }

      sql = select
            + " ct.relname AS TABLE_NAME, NOT i.indisunique AS NON_UNIQUE, NULL AS INDEX_QUALIFIER, ci.relname AS INDEX_NAME, "
            + " CASE i.indisclustered "
            + " WHEN true THEN " + java.sql.DatabaseMetaData.tableIndexClustered
            + " ELSE CASE am.amname "
            + " WHEN 'hash' THEN " + java.sql.DatabaseMetaData.tableIndexHashed
            + " ELSE " + java.sql.DatabaseMetaData.tableIndexOther
            + " END "
            + " END AS TYPE, "
            + " a.attnum AS ORDINAL_POSITION, "
            + " CASE WHEN i.indexprs IS NULL THEN a.attname "
            + " ELSE pg_catalog.pg_get_indexdef(ci.oid,a.attnum,false) END AS COLUMN_NAME, "
            + " NULL AS ASC_OR_DESC, "
            + " ci.reltuples AS CARDINALITY, "
            + " ci.relpages AS PAGES, "
            + " pg_catalog.pg_get_expr(i.indpred, i.indrelid) AS FILTER_CONDITION "
            + from
            + " WHERE ct.oid=i.indrelid AND ci.oid=i.indexrelid AND a.attrelid=ci.oid AND ci.relam=am.oid "
            + where;

      sql += " AND ct.relname = " + escapeQuotes(tableName);

      if (unique) {
        sql += " AND i.indisunique ";
      }
    }

    sql += " ORDER BY NON_UNIQUE, TYPE, INDEX_NAME, ORDINAL_POSITION ";

    return createMetaDataStatement().executeQuery(sql);
  }

  // ** JDBC 2 Extensions **

  public boolean supportsResultSetType(int type) throws SQLException {
    // The only type we don't support
    return type != ResultSet.TYPE_SCROLL_SENSITIVE;
  }

  public boolean supportsResultSetConcurrency(int type, int concurrency) throws SQLException {
    // These combinations are not supported!
    if (type == ResultSet.TYPE_SCROLL_SENSITIVE) {
      return false;
    }

    // We do support Updateable ResultSets
    if (concurrency == ResultSet.CONCUR_UPDATABLE) {
      return true;
    }

    // Everything else we do
    return true;
  }

  /* lots of unsupported stuff... */
  public boolean ownUpdatesAreVisible(int type) throws SQLException {
    return true;
  }

  public boolean ownDeletesAreVisible(int type) throws SQLException {
    return true;
  }

  public boolean ownInsertsAreVisible(int type) throws SQLException {
    // indicates that
    return true;
  }

  public boolean othersUpdatesAreVisible(int type) throws SQLException {
    return false;
  }

  public boolean othersDeletesAreVisible(int i) throws SQLException {
    return false;
  }

  public boolean othersInsertsAreVisible(int type) throws SQLException {
    return false;
  }

  public boolean updatesAreDetected(int type) throws SQLException {
    return false;
  }

  public boolean deletesAreDetected(int i) throws SQLException {
    return false;
  }

  public boolean insertsAreDetected(int type) throws SQLException {
    return false;
  }

  public boolean supportsBatchUpdates() throws SQLException {
    return true;
  }

  public ResultSet getUDTs(String catalog, String schemaPattern, String typeNamePattern,
      int[] types) throws SQLException {
    String sql = "select "
        + "null as type_cat, n.nspname as type_schem, t.typname as type_name,  null as class_name, "
        + "CASE WHEN t.typtype='c' then " + java.sql.Types.STRUCT + " else "
        + java.sql.Types.DISTINCT
        + " end as data_type, pg_catalog.obj_description(t.oid, 'pg_type')  "
        + "as remarks, CASE WHEN t.typtype = 'd' then  (select CASE";

    StringBuilder sqlwhen = new StringBuilder();
    for (Iterator<String> i = connection.getTypeInfo().getPGTypeNamesWithSQLTypes(); i.hasNext(); ) {
      String pgType = i.next();
      int sqlType = connection.getTypeInfo().getSQLType(pgType);
      sqlwhen.append(" when typname = ").append(escapeQuotes(pgType)).append(" then ").append(sqlType);
    }
    sql += sqlwhen.toString();

    sql += " else " + java.sql.Types.OTHER + " end from pg_type where oid=t.typbasetype) "
        + "else null end as base_type "
        + "from pg_catalog.pg_type t, pg_catalog.pg_namespace n where t.typnamespace = n.oid and n.nspname != 'pg_catalog' and n.nspname != 'pg_toast'";

    StringBuilder toAdd = new StringBuilder();
    if (types != null) {
      toAdd.append(" and (false ");
      for (int type : types) {
        switch (type) {
          case Types.STRUCT:
            toAdd.append(" or t.typtype = 'c'");
            break;
          case Types.DISTINCT:
            toAdd.append(" or t.typtype = 'd'");
            break;
        }
      }
      toAdd.append(" ) ");
    } else {
      toAdd.append(" and t.typtype IN ('c','d') ");
    }
    // spec says that if typeNamePattern is a fully qualified name
    // then the schema and catalog are ignored

    if (typeNamePattern != null) {
      // search for qualifier
      int firstQualifier = typeNamePattern.indexOf('.');
      int secondQualifier = typeNamePattern.lastIndexOf('.');

      if (firstQualifier != -1) {
        // if one of them is -1 they both will be
        if (firstQualifier != secondQualifier) {
          // we have a catalog.schema.typename, ignore catalog
          schemaPattern = typeNamePattern.substring(firstQualifier + 1, secondQualifier);
        } else {
          // we just have a schema.typename
          schemaPattern = typeNamePattern.substring(0, firstQualifier);
        }
        // strip out just the typeName
        typeNamePattern = typeNamePattern.substring(secondQualifier + 1);
      }
      toAdd.append(" and t.typname like ").append(escapeQuotes(typeNamePattern));
    }

    // schemaPattern may have been modified above
    if (schemaPattern != null) {
      toAdd.append(" and n.nspname like ").append(escapeQuotes(schemaPattern));
    }
    sql += toAdd.toString();

    if (connection.getHideUnprivilegedObjects()
        && connection.haveMinimumServerVersion(ServerVersion.v9_2)) {
      sql += " AND has_type_privilege(t.oid, 'USAGE')";
    }

    sql += " order by data_type, type_schem, type_name";
    return createMetaDataStatement().executeQuery(sql);
  }

  @Override
  public Connection getConnection() throws SQLException {
    return connection;
  }

  protected Statement createMetaDataStatement() throws SQLException {
    return connection.createStatement(ResultSet.TYPE_SCROLL_INSENSITIVE,
        ResultSet.CONCUR_READ_ONLY);
  }

  public long getMaxLogicalLobSize() throws SQLException {
    return 0;
  }

  public boolean supportsRefCursors() throws SQLException {
    return true;
  }

  @Override
  public RowIdLifetime getRowIdLifetime() throws SQLException {
    throw org.postgresql.Driver.notImplemented(this.getClass(), "getRowIdLifetime()");
  }

  @Override
  public boolean supportsStoredFunctionsUsingCallSyntax() throws SQLException {
    return true;
  }

  @Override
  public boolean autoCommitFailureClosesAllResultSets() throws SQLException {
    return false;
  }

  @Override
  public ResultSet getClientInfoProperties() throws SQLException {
    Field[] f = new Field[4];
    f[0] = new Field("NAME", Oid.VARCHAR);
    f[1] = new Field("MAX_LEN", Oid.INT4);
    f[2] = new Field("DEFAULT_VALUE", Oid.VARCHAR);
    f[3] = new Field("DESCRIPTION", Oid.VARCHAR);

    List<Tuple> v = new ArrayList<Tuple>();

    if (connection.haveMinimumServerVersion(ServerVersion.v9_0)) {
      byte[][] tuple = new byte[4][];
      tuple[0] = connection.encodeString("ApplicationName");
      tuple[1] = connection.encodeString(Integer.toString(getMaxNameLength()));
      tuple[2] = connection.encodeString("");
      tuple[3] = connection
          .encodeString("The name of the application currently utilizing the connection.");
      v.add(new Tuple(tuple));
    }

    return ((BaseStatement) createMetaDataStatement()).createDriverResultSet(f, v);
  }

  public boolean isWrapperFor(Class<?> iface) throws SQLException {
    return iface.isAssignableFrom(getClass());
  }

  public <T> T unwrap(Class<T> iface) throws SQLException {
    if (iface.isAssignableFrom(getClass())) {
      return iface.cast(this);
    }
    throw new SQLException("Cannot unwrap to " + iface.getName());
  }

  public ResultSet getFunctions(String catalog, String schemaPattern, String functionNamePattern)
      throws SQLException {

    // The pg_get_function_result only exists 8.4 or later
    boolean pgFuncResultExists = connection.haveMinimumServerVersion(ServerVersion.v8_4);

    // Use query that support pg_get_function_result to get function result, else unknown is defaulted
    String funcTypeSql = DatabaseMetaData.functionResultUnknown + " ";
    if (pgFuncResultExists) {
      funcTypeSql = " CASE "
              + "   WHEN (format_type(p.prorettype, null) = 'unknown') THEN " + DatabaseMetaData.functionResultUnknown
              + "   WHEN "
              + "     (substring(pg_get_function_result(p.oid) from 0 for 6) = 'TABLE') OR "
              + "     (substring(pg_get_function_result(p.oid) from 0 for 6) = 'SETOF') THEN " + DatabaseMetaData.functionReturnsTable
              + "   ELSE " + DatabaseMetaData.functionNoTable
              + " END ";
    }

    // Build query and result
    String sql;
    sql = "SELECT current_database() AS FUNCTION_CAT, n.nspname AS FUNCTION_SCHEM, p.proname AS FUNCTION_NAME, "
        + " d.description AS REMARKS, "
        + funcTypeSql + " AS FUNCTION_TYPE, "
        + " p.proname || '_' || p.oid AS SPECIFIC_NAME "
        + "FROM pg_catalog.pg_proc p "
        + "INNER JOIN pg_catalog.pg_namespace n ON p.pronamespace=n.oid "
        + "LEFT JOIN pg_catalog.pg_description d ON p.oid=d.objoid "
        + "WHERE true  ";
    /*
    if the user provides a schema then search inside the schema for it
     */
    if (schemaPattern != null && !schemaPattern.isEmpty()) {
      sql += " AND n.nspname LIKE " + escapeQuotes(schemaPattern);
    } else {
      /* if no schema is provided then limit the search inside the search_path */
      sql += "and pg_function_is_visible(p.oid)";
    }
    if (functionNamePattern != null && !functionNamePattern.isEmpty()) {
      sql += " AND p.proname LIKE " + escapeQuotes(functionNamePattern);
    }
    if (connection.getHideUnprivilegedObjects()) {
      sql += " AND has_function_privilege(p.oid,'EXECUTE')";
    }
    sql += " ORDER BY FUNCTION_SCHEM, FUNCTION_NAME, p.oid::text ";

    return createMetaDataStatement().executeQuery(sql);
  }

  public ResultSet getFunctionColumns(String catalog, String schemaPattern,
      String functionNamePattern, String columnNamePattern)
      throws SQLException {
    int columns = 17;

    Field[] f = new Field[columns];
    List<byte[][]> v = new ArrayList<byte[][]>();

    f[0] = new Field("FUNCTION_CAT", Oid.VARCHAR);
    f[1] = new Field("FUNCTION_SCHEM", Oid.VARCHAR);
    f[2] = new Field("FUNCTION_NAME", Oid.VARCHAR);
    f[3] = new Field("COLUMN_NAME", Oid.VARCHAR);
    f[4] = new Field("COLUMN_TYPE", Oid.INT2);
    f[5] = new Field("DATA_TYPE", Oid.INT2);
    f[6] = new Field("TYPE_NAME", Oid.VARCHAR);
    f[7] = new Field("PRECISION", Oid.INT2);
    f[8] = new Field("LENGTH", Oid.INT4);
    f[9] = new Field("SCALE", Oid.INT2);
    f[10] = new Field("RADIX", Oid.INT2);
    f[11] = new Field("NULLABLE", Oid.INT2);
    f[12] = new Field("REMARKS", Oid.VARCHAR);
    f[13] = new Field("CHAR_OCTET_LENGTH", Oid.INT4);
    f[14] = new Field("ORDINAL_POSITION", Oid.INT4);
    f[15] = new Field("IS_NULLABLE", Oid.VARCHAR);
    f[16] = new Field("SPECIFIC_NAME", Oid.VARCHAR);

    String sql;
    sql = "SELECT n.nspname,p.proname,p.prorettype,p.proargtypes, t.typtype,t.typrelid, "
        + " p.proargnames, p.proargmodes, p.proallargtypes, p.oid "
        + " FROM pg_catalog.pg_proc p, pg_catalog.pg_namespace n, pg_catalog.pg_type t "
        + " WHERE p.pronamespace=n.oid AND p.prorettype=t.oid ";
    if (schemaPattern != null && !schemaPattern.isEmpty()) {
      sql += " AND n.nspname LIKE " + escapeQuotes(schemaPattern);
    }
    if (functionNamePattern != null && !functionNamePattern.isEmpty()) {
      sql += " AND p.proname LIKE " + escapeQuotes(functionNamePattern);
    }
    sql += " ORDER BY n.nspname, p.proname, p.oid::text ";

    byte[] isnullableUnknown = new byte[0];

    Statement stmt = connection.createStatement();
    ResultSet rs = stmt.executeQuery(sql);
    while (rs.next()) {
      byte[] schema = rs.getBytes("nspname");
      byte[] functionName = rs.getBytes("proname");
      byte[] specificName =
          connection.encodeString(rs.getString("proname") + "_" + rs.getString("oid"));
      int returnType = (int) rs.getLong("prorettype");
      String returnTypeType = rs.getString("typtype");
      int returnTypeRelid = (int) rs.getLong("typrelid");

      String strArgTypes = rs.getString("proargtypes");
      StringTokenizer st = new StringTokenizer(strArgTypes);
      List<Long> argTypes = new ArrayList<Long>();
      while (st.hasMoreTokens()) {
        argTypes.add(Long.valueOf(st.nextToken()));
      }

      String[] argNames = null;
      Array argNamesArray = rs.getArray("proargnames");
      if (argNamesArray != null) {
        argNames = (String[]) argNamesArray.getArray();
      }

      String[] argModes = null;
      Array argModesArray = rs.getArray("proargmodes");
      if (argModesArray != null) {
        argModes = (String[]) argModesArray.getArray();
      }

      int numArgs = argTypes.size();

      Long[] allArgTypes = null;
      Array allArgTypesArray = rs.getArray("proallargtypes");
      if (allArgTypesArray != null) {
        allArgTypes = (Long[]) allArgTypesArray.getArray();
        numArgs = allArgTypes.length;
      }

      // decide if we are returning a single column result.
      if (returnTypeType.equals("b") || returnTypeType.equals("d") || returnTypeType.equals("e")
          || (returnTypeType.equals("p") && argModesArray == null)) {
        byte[][] tuple = new byte[columns][];
        tuple[0] = null;
        tuple[1] = schema;
        tuple[2] = functionName;
        tuple[3] = connection.encodeString("returnValue");
        tuple[4] = connection
            .encodeString(Integer.toString(java.sql.DatabaseMetaData.functionReturn));
        tuple[5] = connection
            .encodeString(Integer.toString(connection.getTypeInfo().getSQLType(returnType)));
        tuple[6] = connection.encodeString(connection.getTypeInfo().getPGType(returnType));
        tuple[7] = null;
        tuple[8] = null;
        tuple[9] = null;
        tuple[10] = null;
        tuple[11] = connection
            .encodeString(Integer.toString(java.sql.DatabaseMetaData.functionNullableUnknown));
        tuple[12] = null;
        tuple[14] = connection.encodeString(Integer.toString(0));
        tuple[15] = isnullableUnknown;
        tuple[16] = specificName;

        v.add(tuple);
      }

      // Add a row for each argument.
      for (int i = 0; i < numArgs; i++) {
        byte[][] tuple = new byte[columns][];
        tuple[0] = null;
        tuple[1] = schema;
        tuple[2] = functionName;

        if (argNames != null) {
          tuple[3] = connection.encodeString(argNames[i]);
        } else {
          tuple[3] = connection.encodeString("$" + (i + 1));
        }

        int columnMode = DatabaseMetaData.functionColumnIn;
        if (argModes != null && argModes[i] != null) {
          if (argModes[i].equals("o")) {
            columnMode = DatabaseMetaData.functionColumnOut;
          } else if (argModes[i].equals("b")) {
            columnMode = DatabaseMetaData.functionColumnInOut;
          } else if (argModes[i].equals("t")) {
            columnMode = DatabaseMetaData.functionReturn;
          }
        }

        tuple[4] = connection.encodeString(Integer.toString(columnMode));

        int argOid;
        if (allArgTypes != null) {
          argOid = allArgTypes[i].intValue();
        } else {
          argOid = argTypes.get(i).intValue();
        }

        tuple[5] =
            connection.encodeString(Integer.toString(connection.getTypeInfo().getSQLType(argOid)));
        tuple[6] = connection.encodeString(connection.getTypeInfo().getPGType(argOid));
        tuple[7] = null;
        tuple[8] = null;
        tuple[9] = null;
        tuple[10] = null;
        tuple[11] =
            connection.encodeString(Integer.toString(DatabaseMetaData.functionNullableUnknown));
        tuple[12] = null;
        tuple[14] = connection.encodeString(Integer.toString(i + 1));
        tuple[15] = isnullableUnknown;
        tuple[16] = specificName;

        v.add(tuple);
      }

      // if we are returning a multi-column result.
      if (returnTypeType.equals("c") || (returnTypeType.equals("p") && argModesArray != null)) {
        String columnsql = "SELECT a.attname,a.atttypid FROM pg_catalog.pg_attribute a "
            + " WHERE a.attrelid = " + returnTypeRelid
            + " AND NOT a.attisdropped AND a.attnum > 0 ORDER BY a.attnum ";
        Statement columnstmt = connection.createStatement();
        ResultSet columnrs = columnstmt.executeQuery(columnsql);
        while (columnrs.next()) {
          int columnTypeOid = (int) columnrs.getLong("atttypid");
          byte[][] tuple = new byte[columns][];
          tuple[0] = null;
          tuple[1] = schema;
          tuple[2] = functionName;
          tuple[3] = columnrs.getBytes("attname");
          tuple[4] = connection
              .encodeString(Integer.toString(java.sql.DatabaseMetaData.functionColumnResult));
          tuple[5] = connection
              .encodeString(Integer.toString(connection.getTypeInfo().getSQLType(columnTypeOid)));
          tuple[6] = connection.encodeString(connection.getTypeInfo().getPGType(columnTypeOid));
          tuple[7] = null;
          tuple[8] = null;
          tuple[9] = null;
          tuple[10] = null;
          tuple[11] = connection
              .encodeString(Integer.toString(java.sql.DatabaseMetaData.functionNullableUnknown));
          tuple[12] = null;
          tuple[14] = connection.encodeString(Integer.toString(0));
          tuple[15] = isnullableUnknown;
          tuple[16] = specificName;

          v.add(tuple);
        }
        columnrs.close();
        columnstmt.close();
      }
    }
    rs.close();
    stmt.close();

    return ((BaseStatement) createMetaDataStatement()).createDriverResultSet(f, v);
  }

  public ResultSet getPseudoColumns(String catalog, String schemaPattern, String tableNamePattern,
      String columnNamePattern) throws SQLException {
    throw org.postgresql.Driver.notImplemented(this.getClass(),
        "getPseudoColumns(String, String, String, String)");
  }

  public boolean generatedKeyAlwaysReturned() throws SQLException {
    return true;
  }

  public boolean supportsSavepoints() throws SQLException {
    return true;
  }

  public boolean supportsNamedParameters() throws SQLException {
    return false;
  }

  public boolean supportsMultipleOpenResults() throws SQLException {
    return false;
  }

  public boolean supportsGetGeneratedKeys() throws SQLException {
    // We don't support returning generated keys by column index,
    // but that should be a rarer case than the ones we do support.
    //
    return true;
  }

  public ResultSet getSuperTypes(String catalog, String schemaPattern, String typeNamePattern)
      throws SQLException {
    throw org.postgresql.Driver.notImplemented(this.getClass(),
        "getSuperTypes(String,String,String)");
  }

  public ResultSet getSuperTables(String catalog, String schemaPattern, String tableNamePattern)
      throws SQLException {
    throw org.postgresql.Driver.notImplemented(this.getClass(),
        "getSuperTables(String,String,String,String)");
  }

  public ResultSet getAttributes(String catalog, String schemaPattern, String typeNamePattern,
      String attributeNamePattern) throws SQLException {
    throw org.postgresql.Driver.notImplemented(this.getClass(),
        "getAttributes(String,String,String,String)");
  }

  public boolean supportsResultSetHoldability(int holdability) throws SQLException {
    return true;
  }

  public int getResultSetHoldability() throws SQLException {
    return ResultSet.HOLD_CURSORS_OVER_COMMIT;
  }

  @Override
  public int getDatabaseMajorVersion() throws SQLException {
    return connection.getServerMajorVersion();
  }

  @Override
  public int getDatabaseMinorVersion() throws SQLException {
    return connection.getServerMinorVersion();
  }

  @Override
  public int getJDBCMajorVersion() {
    return org.postgresql.util.DriverInfo.JDBC_MAJOR_VERSION;
  }

  @Override
  public int getJDBCMinorVersion() {
    return org.postgresql.util.DriverInfo.JDBC_MINOR_VERSION;
  }

  public int getSQLStateType() throws SQLException {
    return sqlStateSQL;
  }

  public boolean locatorsUpdateCopy() throws SQLException {
    /*
     * Currently LOB's aren't updateable at all, so it doesn't matter what we return. We don't throw
     * the notImplemented Exception because the 1.5 JDK's CachedRowSet calls this method regardless
     * of whether large objects are used.
     */
    return true;
  }

  public boolean supportsStatementPooling() throws SQLException {
    return false;
  }
}<|MERGE_RESOLUTION|>--- conflicted
+++ resolved
@@ -9,12 +9,9 @@
 import org.postgresql.core.Field;
 import org.postgresql.core.Oid;
 import org.postgresql.core.ServerVersion;
-<<<<<<< HEAD
 import org.postgresql.core.Tuple;
-=======
 import org.postgresql.core.TypeInfo;
 import org.postgresql.util.ByteConverter;
->>>>>>> cc31c13f
 import org.postgresql.util.GT;
 import org.postgresql.util.JdbcBlackHole;
 import org.postgresql.util.PSQLException;
@@ -1474,13 +1471,8 @@
   public ResultSet getColumns(String catalog, String schemaPattern, String tableNamePattern,
                               String columnNamePattern) throws SQLException {
 
-<<<<<<< HEAD
-    int numberOfFields = 23; // JDBC4
+    int numberOfFields = 24; // JDBC4
     List<Tuple> v = new ArrayList<Tuple>(); // The new ResultSet tuple stuff
-=======
-    int numberOfFields = 24; // JDBC4
-    List<byte[][]> v = new ArrayList<byte[][]>(); // The new ResultSet tuple stuff
->>>>>>> cc31c13f
     Field[] f = new Field[numberOfFields]; // The field descriptors for the new ResultSet
 
     f[0] = new Field("TABLE_CAT", Oid.VARCHAR);
