--- conflicted
+++ resolved
@@ -1418,7 +1418,6 @@
   public PreparedStatement prepareStatement(String sql, int resultSetType, int resultSetConcurrency,
       int resultSetHoldability) throws SQLException {
     checkClosed();
-<<<<<<< HEAD
     return prepareStatement(sql, resultSetType, resultSetConcurrency, resultSetHoldability, getPlaceholderStyle());
   }
 
@@ -1426,11 +1425,7 @@
   public PreparedStatement prepareStatement(String sql, int resultSetType, int resultSetConcurrency,
       int resultSetHoldability, PlaceholderStyle placeholderStyle) throws SQLException {
     checkClosed();
-    return new PgPreparedStatement(this, sql, resultSetType, resultSetConcurrency,
-        resultSetHoldability, placeholderStyle);
-=======
-    return new PgPreparedStatement(this, sql, resultSetType, resultSetConcurrency, resultSetHoldability);
->>>>>>> 0fbd31d4
+    return new PgPreparedStatement(this, sql, resultSetType, resultSetConcurrency, resultSetHoldability, placeholderStyle);
   }
 
   @Override
