/*
 * Copyright (c) 2004, PostgreSQL Global Development Group
 * See the LICENSE file in the project root for more information.
 */

package org.postgresql.jdbc;

import org.postgresql.Driver;
import org.postgresql.PGNotification;
import org.postgresql.PGProperty;
import org.postgresql.copy.CopyManager;
import org.postgresql.core.BaseConnection;
import org.postgresql.core.BaseStatement;
import org.postgresql.core.CachedQuery;
import org.postgresql.core.ConnectionFactory;
import org.postgresql.core.Encoding;
import org.postgresql.core.Oid;
import org.postgresql.core.Provider;
import org.postgresql.core.Query;
import org.postgresql.core.QueryExecutor;
import org.postgresql.core.ReplicationProtocol;
import org.postgresql.core.ResultHandlerBase;
import org.postgresql.core.ServerVersion;
import org.postgresql.core.SqlCommand;
import org.postgresql.core.TransactionState;
import org.postgresql.core.TypeInfo;
import org.postgresql.core.Utils;
import org.postgresql.core.Version;
import org.postgresql.fastpath.Fastpath;
import org.postgresql.largeobject.LargeObjectManager;
import org.postgresql.replication.PGReplicationConnection;
import org.postgresql.replication.PGReplicationConnectionImpl;
import org.postgresql.util.GT;
import org.postgresql.util.HostSpec;
import org.postgresql.util.LruCache;
import org.postgresql.util.PGBinaryObject;
import org.postgresql.util.PGobject;
import org.postgresql.util.PSQLException;
import org.postgresql.util.PSQLState;

import java.io.IOException;
import java.sql.Array;
import java.sql.Blob;
import java.sql.CallableStatement;
import java.sql.ClientInfoStatus;
import java.sql.Clob;
import java.sql.Connection;
import java.sql.DatabaseMetaData;
import java.sql.NClob;
import java.sql.PreparedStatement;
import java.sql.ResultSet;
import java.sql.SQLClientInfoException;
import java.sql.SQLException;
import java.sql.SQLPermission;
import java.sql.SQLWarning;
import java.sql.SQLXML;
import java.sql.Savepoint;
import java.sql.Statement;
import java.sql.Struct;
import java.sql.Types;
import java.util.Enumeration;
import java.util.HashMap;
import java.util.HashSet;
import java.util.Locale;
import java.util.Map;
import java.util.NoSuchElementException;
import java.util.Properties;
import java.util.Set;
import java.util.StringTokenizer;
import java.util.TimeZone;
import java.util.Timer;
import java.util.TimerTask;
import java.util.concurrent.Executor;
import java.util.logging.Level;
import java.util.logging.Logger;

public class PgConnection implements BaseConnection {

  private static final Logger LOGGER = Logger.getLogger(PgConnection.class.getName());

  private static final SQLPermission SQL_PERMISSION_ABORT = new SQLPermission("callAbort");
  private static final SQLPermission SQL_PERMISSION_NETWORK_TIMEOUT = new SQLPermission("setNetworkTimeout");

  private enum ReadOnlyBehavior {
    ignore,
    transaction,
    always;
  }

  //
  // Data initialized on construction:
  //
  private final Properties clientInfo;

  /* URL we were created via */
  private final String creatingURL;

  private final ReadOnlyBehavior readOnlyBehavior;

  private Throwable openStackTrace;

  /* Actual network handler */
  private final QueryExecutor queryExecutor;

  /* Query that runs COMMIT */
  private final Query commitQuery;
  /* Query that runs ROLLBACK */
  private final Query rollbackQuery;

<<<<<<< HEAD
  private final CachedQuery setSessionReadOnly;

  private final CachedQuery setSessionNotReadOnly;

  private final TypeInfo _typeCache;
=======
  private final TypeInfo typeCache;
>>>>>>> 129960ea

  private boolean disableColumnSanitiser = false;

  // Default statement prepare threshold.
  protected int prepareThreshold;

  /**
   * Default fetch size for statement.
   *
   * @see PGProperty#DEFAULT_ROW_FETCH_SIZE
   */
  protected int defaultFetchSize;

  // Default forcebinary option.
  protected boolean forcebinary = false;

  private int rsHoldability = ResultSet.CLOSE_CURSORS_AT_COMMIT;
  private int savepointId = 0;
  // Connection's autocommit state.
  private boolean autoCommit = true;
  // Connection's readonly state.
  private boolean readOnly = false;

  // Bind String to UNSPECIFIED or VARCHAR?
  private final boolean bindStringAsVarchar;

  // Current warnings; there might be more on queryExecutor too.
  private SQLWarning firstWarning = null;

  // Timer for scheduling TimerTasks for this connection.
  // Only instantiated if a task is actually scheduled.
  private volatile Timer cancelTimer = null;

  private PreparedStatement checkConnectionQuery;
  /**
   * Replication protocol in current version postgresql(10devel) supports a limited number of
   * commands.
   */
  private final boolean replicationConnection;

  private final LruCache<FieldMetadata.Key, FieldMetadata> fieldMetadataCache;

  final CachedQuery borrowQuery(String sql) throws SQLException {
    return queryExecutor.borrowQuery(sql);
  }

  final CachedQuery borrowCallableQuery(String sql) throws SQLException {
    return queryExecutor.borrowCallableQuery(sql);
  }

  private CachedQuery borrowReturningQuery(String sql, String[] columnNames) throws SQLException {
    return queryExecutor.borrowReturningQuery(sql, columnNames);
  }

  @Override
  public CachedQuery createQuery(String sql, boolean escapeProcessing, boolean isParameterized,
      String... columnNames)
      throws SQLException {
    return queryExecutor.createQuery(sql, escapeProcessing, isParameterized, columnNames);
  }

  void releaseQuery(CachedQuery cachedQuery) {
    queryExecutor.releaseQuery(cachedQuery);
  }

  @Override
  public void setFlushCacheOnDeallocate(boolean flushCacheOnDeallocate) {
    queryExecutor.setFlushCacheOnDeallocate(flushCacheOnDeallocate);
    LOGGER.log(Level.FINE, "  setFlushCacheOnDeallocate = {0}", flushCacheOnDeallocate);
  }

  //
  // Ctor.
  //
  public PgConnection(HostSpec[] hostSpecs,
                      String user,
                      String database,
                      Properties info,
                      String url) throws SQLException {
    // Print out the driver version number
    LOGGER.log(Level.FINE, org.postgresql.util.DriverInfo.DRIVER_FULL_NAME);

    this.creatingURL = url;

    this.readOnlyBehavior = getReadOnlyBehavior(PGProperty.READ_ONLY_MODE.get(info));

    setDefaultFetchSize(PGProperty.DEFAULT_ROW_FETCH_SIZE.getInt(info));

    setPrepareThreshold(PGProperty.PREPARE_THRESHOLD.getInt(info));
    if (prepareThreshold == -1) {
      setForceBinary(true);
    }

    // Now make the initial connection and set up local state
    this.queryExecutor = ConnectionFactory.openConnection(hostSpecs, user, database, info);

    // WARNING for unsupported servers (8.1 and lower are not supported)
    if (LOGGER.isLoggable(Level.WARNING) && !haveMinimumServerVersion(ServerVersion.v8_2)) {
      LOGGER.log(Level.WARNING, "Unsupported Server Version: {0}", queryExecutor.getServerVersion());
    }

    setSessionReadOnly = createQuery("SET SESSION CHARACTERISTICS AS TRANSACTION READ ONLY", false, true);
    setSessionNotReadOnly = createQuery("SET SESSION CHARACTERISTICS AS TRANSACTION READ WRITE", false, true);

    // Set read-only early if requested
    if (PGProperty.READ_ONLY.getBoolean(info)) {
      setReadOnly(true);
    }

    Set<Integer> binaryOids = getBinaryOids(info);

    // split for receive and send for better control
    Set<Integer> useBinarySendForOids = new HashSet<Integer>(binaryOids);

    Set<Integer> useBinaryReceiveForOids = new HashSet<Integer>(binaryOids);

    /*
     * Does not pass unit tests because unit tests expect setDate to have millisecond accuracy
     * whereas the binary transfer only supports date accuracy.
     */
    useBinarySendForOids.remove(Oid.DATE);

    queryExecutor.setBinaryReceiveOids(useBinaryReceiveForOids);
    queryExecutor.setBinarySendOids(useBinarySendForOids);

    if (LOGGER.isLoggable(Level.FINEST)) {
      LOGGER.log(Level.FINEST, "    types using binary send = {0}", oidsToString(useBinarySendForOids));
      LOGGER.log(Level.FINEST, "    types using binary receive = {0}", oidsToString(useBinaryReceiveForOids));
      LOGGER.log(Level.FINEST, "    integer date/time = {0}", queryExecutor.getIntegerDateTimes());
    }

    //
    // String -> text or unknown?
    //

    String stringType = PGProperty.STRING_TYPE.get(info);
    if (stringType != null) {
      if (stringType.equalsIgnoreCase("unspecified")) {
        bindStringAsVarchar = false;
      } else if (stringType.equalsIgnoreCase("varchar")) {
        bindStringAsVarchar = true;
      } else {
        throw new PSQLException(
            GT.tr("Unsupported value for stringtype parameter: {0}", stringType),
            PSQLState.INVALID_PARAMETER_VALUE);
      }
    } else {
      bindStringAsVarchar = true;
    }

    // Initialize timestamp stuff
    timestampUtils = new TimestampUtils(!queryExecutor.getIntegerDateTimes(), new Provider<TimeZone>() {
      @Override
      public TimeZone get() {
        return queryExecutor.getTimeZone();
      }
    });

    // Initialize common queries.
    // isParameterized==true so full parse is performed and the engine knows the query
    // is not a compound query with ; inside, so it could use parse/bind/exec messages
    commitQuery = createQuery("COMMIT", false, true).query;
    rollbackQuery = createQuery("ROLLBACK", false, true).query;

    int unknownLength = PGProperty.UNKNOWN_LENGTH.getInt(info);

    // Initialize object handling
    typeCache = createTypeInfo(this, unknownLength);
    initObjectTypes(info);

    if (PGProperty.LOG_UNCLOSED_CONNECTIONS.getBoolean(info)) {
      openStackTrace = new Throwable("Connection was created at this point:");
    }
    this.disableColumnSanitiser = PGProperty.DISABLE_COLUMN_SANITISER.getBoolean(info);

    if (haveMinimumServerVersion(ServerVersion.v8_3)) {
      typeCache.addCoreType("uuid", Oid.UUID, Types.OTHER, "java.util.UUID", Oid.UUID_ARRAY);
      typeCache.addCoreType("xml", Oid.XML, Types.SQLXML, "java.sql.SQLXML", Oid.XML_ARRAY);
    }

    this.clientInfo = new Properties();
    if (haveMinimumServerVersion(ServerVersion.v9_0)) {
      String appName = PGProperty.APPLICATION_NAME.get(info);
      if (appName == null) {
        appName = "";
      }
      this.clientInfo.put("ApplicationName", appName);
    }

    fieldMetadataCache = new LruCache<FieldMetadata.Key, FieldMetadata>(
            Math.max(0, PGProperty.DATABASE_METADATA_CACHE_FIELDS.getInt(info)),
            Math.max(0, PGProperty.DATABASE_METADATA_CACHE_FIELDS_MIB.getInt(info) * 1024 * 1024),
        false);

    replicationConnection = PGProperty.REPLICATION.get(info) != null;
  }

  private static ReadOnlyBehavior getReadOnlyBehavior(String property) {
    try {
      return ReadOnlyBehavior.valueOf(property);
    } catch (IllegalArgumentException e) {
      try {
        return ReadOnlyBehavior.valueOf(property.toLowerCase(Locale.US));
      } catch (IllegalArgumentException e2) {
        return ReadOnlyBehavior.transaction;
      }
    }
  }

  private static Set<Integer> getBinaryOids(Properties info) throws PSQLException {
    boolean binaryTransfer = PGProperty.BINARY_TRANSFER.getBoolean(info);
    // Formats that currently have binary protocol support
    Set<Integer> binaryOids = new HashSet<Integer>(32);
    if (binaryTransfer) {
      binaryOids.add(Oid.BYTEA);
      binaryOids.add(Oid.INT2);
      binaryOids.add(Oid.INT4);
      binaryOids.add(Oid.INT8);
      binaryOids.add(Oid.FLOAT4);
      binaryOids.add(Oid.FLOAT8);
      binaryOids.add(Oid.TIME);
      binaryOids.add(Oid.DATE);
      binaryOids.add(Oid.TIMETZ);
      binaryOids.add(Oid.TIMESTAMP);
      binaryOids.add(Oid.TIMESTAMPTZ);
      binaryOids.add(Oid.INT2_ARRAY);
      binaryOids.add(Oid.INT4_ARRAY);
      binaryOids.add(Oid.INT8_ARRAY);
      binaryOids.add(Oid.FLOAT4_ARRAY);
      binaryOids.add(Oid.FLOAT8_ARRAY);
      binaryOids.add(Oid.VARCHAR_ARRAY);
      binaryOids.add(Oid.TEXT_ARRAY);
      binaryOids.add(Oid.POINT);
      binaryOids.add(Oid.BOX);
      binaryOids.add(Oid.UUID);
    }

    binaryOids.addAll(getOidSet(PGProperty.BINARY_TRANSFER_ENABLE.get(info)));
    binaryOids.removeAll(getOidSet(PGProperty.BINARY_TRANSFER_DISABLE.get(info)));
    return binaryOids;
  }

  private static Set<Integer> getOidSet(String oidList) throws PSQLException {
    Set<Integer> oids = new HashSet<Integer>();
    StringTokenizer tokenizer = new StringTokenizer(oidList, ",");
    while (tokenizer.hasMoreTokens()) {
      String oid = tokenizer.nextToken();
      oids.add(Oid.valueOf(oid));
    }
    return oids;
  }

  private String oidsToString(Set<Integer> oids) {
    StringBuilder sb = new StringBuilder();
    for (Integer oid : oids) {
      sb.append(Oid.toString(oid));
      sb.append(',');
    }
    if (sb.length() > 0) {
      sb.setLength(sb.length() - 1);
    } else {
      sb.append(" <none>");
    }
    return sb.toString();
  }

  private final TimestampUtils timestampUtils;

  public TimestampUtils getTimestampUtils() {
    return timestampUtils;
  }

  /**
   * The current type mappings.
   */
  protected Map<String, Class<?>> typemap;

  @Override
  public Statement createStatement() throws SQLException {
    // We now follow the spec and default to TYPE_FORWARD_ONLY.
    return createStatement(ResultSet.TYPE_FORWARD_ONLY, ResultSet.CONCUR_READ_ONLY);
  }

  @Override
  public PreparedStatement prepareStatement(String sql) throws SQLException {
    return prepareStatement(sql, ResultSet.TYPE_FORWARD_ONLY, ResultSet.CONCUR_READ_ONLY);
  }

  @Override
  public CallableStatement prepareCall(String sql) throws SQLException {
    return prepareCall(sql, ResultSet.TYPE_FORWARD_ONLY, ResultSet.CONCUR_READ_ONLY);
  }

  @Override
  public Map<String, Class<?>> getTypeMap() throws SQLException {
    checkClosed();
    return typemap;
  }

  public QueryExecutor getQueryExecutor() {
    return queryExecutor;
  }

  public ReplicationProtocol getReplicationProtocol() {
    return queryExecutor.getReplicationProtocol();
  }

  /**
   * This adds a warning to the warning chain.
   *
   * @param warn warning to add
   */
  public void addWarning(SQLWarning warn) {
    // Add the warning to the chain
    if (firstWarning != null) {
      firstWarning.setNextWarning(warn);
    } else {
      firstWarning = warn;
    }

  }

  @Override
  public ResultSet execSQLQuery(String s) throws SQLException {
    return execSQLQuery(s, ResultSet.TYPE_FORWARD_ONLY, ResultSet.CONCUR_READ_ONLY);
  }

  @Override
  public ResultSet execSQLQuery(String s, int resultSetType, int resultSetConcurrency)
      throws SQLException {
    BaseStatement stat = (BaseStatement) createStatement(resultSetType, resultSetConcurrency);
    boolean hasResultSet = stat.executeWithFlags(s, QueryExecutor.QUERY_SUPPRESS_BEGIN);

    while (!hasResultSet && stat.getUpdateCount() != -1) {
      hasResultSet = stat.getMoreResults();
    }

    if (!hasResultSet) {
      throw new PSQLException(GT.tr("No results were returned by the query."), PSQLState.NO_DATA);
    }

    // Transfer warnings to the connection, since the user never
    // has a chance to see the statement itself.
    SQLWarning warnings = stat.getWarnings();
    if (warnings != null) {
      addWarning(warnings);
    }

    return stat.getResultSet();
  }

  @Override
  public void execSQLUpdate(String s) throws SQLException {
    BaseStatement stmt = (BaseStatement) createStatement();
    if (stmt.executeWithFlags(s, QueryExecutor.QUERY_NO_METADATA | QueryExecutor.QUERY_NO_RESULTS
        | QueryExecutor.QUERY_SUPPRESS_BEGIN)) {
      throw new PSQLException(GT.tr("A result was returned when none was expected."),
          PSQLState.TOO_MANY_RESULTS);
    }

    // Transfer warnings to the connection, since the user never
    // has a chance to see the statement itself.
    SQLWarning warnings = stmt.getWarnings();
    if (warnings != null) {
      addWarning(warnings);
    }

    stmt.close();
  }

  void execSQLUpdate(CachedQuery query) throws SQLException {
    BaseStatement stmt = (BaseStatement) createStatement();
    if (stmt.executeWithFlags(query, QueryExecutor.QUERY_NO_METADATA | QueryExecutor.QUERY_NO_RESULTS
        | QueryExecutor.QUERY_SUPPRESS_BEGIN)) {
      throw new PSQLException(GT.tr("A result was returned when none was expected."),
          PSQLState.TOO_MANY_RESULTS);
    }

    // Transfer warnings to the connection, since the user never
    // has a chance to see the statement itself.
    SQLWarning warnings = stmt.getWarnings();
    if (warnings != null) {
      addWarning(warnings);
    }

    stmt.close();
  }

  /**
   * <p>In SQL, a result table can be retrieved through a cursor that is named. The current row of a
   * result can be updated or deleted using a positioned update/delete statement that references the
   * cursor name.</p>
   *
   * <p>We do not support positioned update/delete, so this is a no-op.</p>
   *
   * @param cursor the cursor name
   * @throws SQLException if a database access error occurs
   */
  public void setCursorName(String cursor) throws SQLException {
    checkClosed();
    // No-op.
  }

  /**
   * getCursorName gets the cursor name.
   *
   * @return the current cursor name
   * @throws SQLException if a database access error occurs
   */
  public String getCursorName() throws SQLException {
    checkClosed();
    return null;
  }

  /**
   * <p>We are required to bring back certain information by the DatabaseMetaData class. These
   * functions do that.</p>
   *
   * <p>Method getURL() brings back the URL (good job we saved it)</p>
   *
   * @return the url
   * @throws SQLException just in case...
   */
  public String getURL() throws SQLException {
    return creatingURL;
  }

  /**
   * Method getUserName() brings back the User Name (again, we saved it).
   *
   * @return the user name
   * @throws SQLException just in case...
   */
  public String getUserName() throws SQLException {
    return queryExecutor.getUser();
  }

  public Fastpath getFastpathAPI() throws SQLException {
    checkClosed();
    if (fastpath == null) {
      fastpath = new Fastpath(this);
    }
    return fastpath;
  }

  // This holds a reference to the Fastpath API if already open
  private Fastpath fastpath = null;

  public LargeObjectManager getLargeObjectAPI() throws SQLException {
    checkClosed();
    if (largeobject == null) {
      largeobject = new LargeObjectManager(this);
    }
    return largeobject;
  }

  // This holds a reference to the LargeObject API if already open
  private LargeObjectManager largeobject = null;

  /*
   * This method is used internally to return an object based around org.postgresql's more unique
   * data types.
   *
   * <p>It uses an internal HashMap to get the handling class. If the type is not supported, then an
   * instance of org.postgresql.util.PGobject is returned.
   *
   * You can use the getValue() or setValue() methods to handle the returned object. Custom objects
   * can have their own methods.
   *
   * @return PGobject for this type, and set to value
   *
   * @exception SQLException if value is not correct for this type
   */
  @Override
  public Object getObject(String type, String value, byte[] byteValue) throws SQLException {
    if (typemap != null) {
      Class<?> c = typemap.get(type);
      if (c != null) {
        // Handle the type (requires SQLInput & SQLOutput classes to be implemented)
        throw new PSQLException(GT.tr("Custom type maps are not supported."),
            PSQLState.NOT_IMPLEMENTED);
      }
    }

    PGobject obj = null;

    if (LOGGER.isLoggable(Level.FINEST)) {
      LOGGER.log(Level.FINEST, "Constructing object from type={0} value=<{1}>", new Object[]{type, value});
    }

    try {
      Class<? extends PGobject> klass = typeCache.getPGobject(type);

      // If className is not null, then try to instantiate it,
      // It must be basetype PGobject

      // This is used to implement the org.postgresql unique types (like lseg,
      // point, etc).

      if (klass != null) {
        obj = klass.newInstance();
        obj.setType(type);
        if (byteValue != null && obj instanceof PGBinaryObject) {
          PGBinaryObject binObj = (PGBinaryObject) obj;
          binObj.setByteValue(byteValue, 0);
        } else {
          obj.setValue(value);
        }
      } else {
        // If className is null, then the type is unknown.
        // so return a PGobject with the type set, and the value set
        obj = new PGobject();
        obj.setType(type);
        obj.setValue(value);
      }

      return obj;
    } catch (SQLException sx) {
      // rethrow the exception. Done because we capture any others next
      throw sx;
    } catch (Exception ex) {
      throw new PSQLException(GT.tr("Failed to create object for: {0}.", type),
          PSQLState.CONNECTION_FAILURE, ex);
    }
  }

  protected TypeInfo createTypeInfo(BaseConnection conn, int unknownLength) {
    return new TypeInfoCache(conn, unknownLength);
  }

  public TypeInfo getTypeInfo() {
    return typeCache;
  }

  @Override
  public void addDataType(String type, String name) {
    try {
      addDataType(type, Class.forName(name).asSubclass(PGobject.class));
    } catch (Exception e) {
      throw new RuntimeException("Cannot register new type: " + e);
    }
  }

  @Override
  public void addDataType(String type, Class<? extends PGobject> klass) throws SQLException {
    checkClosed();
    typeCache.addDataType(type, klass);
  }

  // This initialises the objectTypes hash map
  private void initObjectTypes(Properties info) throws SQLException {
    // Add in the types that come packaged with the driver.
    // These can be overridden later if desired.
    addDataType("box", org.postgresql.geometric.PGbox.class);
    addDataType("circle", org.postgresql.geometric.PGcircle.class);
    addDataType("line", org.postgresql.geometric.PGline.class);
    addDataType("lseg", org.postgresql.geometric.PGlseg.class);
    addDataType("path", org.postgresql.geometric.PGpath.class);
    addDataType("point", org.postgresql.geometric.PGpoint.class);
    addDataType("polygon", org.postgresql.geometric.PGpolygon.class);
    addDataType("money", org.postgresql.util.PGmoney.class);
    addDataType("interval", org.postgresql.util.PGInterval.class);

    Enumeration<?> e = info.propertyNames();
    while (e.hasMoreElements()) {
      String propertyName = (String) e.nextElement();
      if (propertyName.startsWith("datatype.")) {
        String typeName = propertyName.substring(9);
        String className = info.getProperty(propertyName);
        Class<?> klass;

        try {
          klass = Class.forName(className);
        } catch (ClassNotFoundException cnfe) {
          throw new PSQLException(
              GT.tr("Unable to load the class {0} responsible for the datatype {1}",
                  className, typeName),
              PSQLState.SYSTEM_ERROR, cnfe);
        }

        addDataType(typeName, klass.asSubclass(PGobject.class));
      }
    }
  }

  /**
   * <B>Note:</B> even though {@code Statement} is automatically closed when it is garbage
   * collected, it is better to close it explicitly to lower resource consumption.
   *
   * {@inheritDoc}
   */
  @Override
  public void close() throws SQLException {
    if (queryExecutor == null) {
      // This might happen in case constructor throws an exception (e.g. host being not available).
      // When that happens the connection is still registered in the finalizer queue, so it gets finalized
      return;
    }
    releaseTimer();
    queryExecutor.close();
    openStackTrace = null;
  }

  @Override
  public String nativeSQL(String sql) throws SQLException {
    checkClosed();
    CachedQuery cachedQuery = queryExecutor.createQuery(sql, false, true);

    return cachedQuery.query.getNativeSql();
  }

  @Override
  public synchronized SQLWarning getWarnings() throws SQLException {
    checkClosed();
    SQLWarning newWarnings = queryExecutor.getWarnings(); // NB: also clears them.
    if (firstWarning == null) {
      firstWarning = newWarnings;
    } else {
      firstWarning.setNextWarning(newWarnings); // Chain them on.
    }

    return firstWarning;
  }

  @Override
  public synchronized void clearWarnings() throws SQLException {
    checkClosed();
    queryExecutor.getWarnings(); // Clear and discard.
    firstWarning = null;
  }

  @Override
  public void setReadOnly(boolean readOnly) throws SQLException {
    checkClosed();
    if (queryExecutor.getTransactionState() != TransactionState.IDLE) {
      throw new PSQLException(
          GT.tr("Cannot change transaction read-only property in the middle of a transaction."),
          PSQLState.ACTIVE_SQL_TRANSACTION);
    }

    if (readOnly != this.readOnly && autoCommit && this.readOnlyBehavior == ReadOnlyBehavior.always) {
      execSQLUpdate(readOnly ? setSessionReadOnly : setSessionNotReadOnly);
    }

    this.readOnly = readOnly;
    LOGGER.log(Level.FINE, "  setReadOnly = {0}", readOnly);
  }

  @Override
  public boolean isReadOnly() throws SQLException {
    checkClosed();
    return readOnly;
  }

  @Override
  public boolean hintReadOnly() {
    return readOnly && readOnlyBehavior != ReadOnlyBehavior.ignore;
  }

  @Override
  public void setAutoCommit(boolean autoCommit) throws SQLException {
    checkClosed();

    if (this.autoCommit == autoCommit) {
      return;
    }

    if (!this.autoCommit) {
      commit();
    }

    // if the connection is read only, we need to make sure session settings are
    // correct when autocommit status changed
    if (this.readOnly && readOnlyBehavior == ReadOnlyBehavior.always) {
      // if we are turning on autocommit, we need to set session
      // to read only
      if (autoCommit) {
        this.autoCommit = true;
        execSQLUpdate(setSessionReadOnly);
      } else {
        // if we are turning auto commit off, we need to
        // disable session
        execSQLUpdate(setSessionNotReadOnly);
      }
    }

    this.autoCommit = autoCommit;
    LOGGER.log(Level.FINE, "  setAutoCommit = {0}", autoCommit);
  }

  @Override
  public boolean getAutoCommit() throws SQLException {
    checkClosed();
    return this.autoCommit;
  }

  private void executeTransactionCommand(Query query) throws SQLException {
    int flags = QueryExecutor.QUERY_NO_METADATA | QueryExecutor.QUERY_NO_RESULTS
        | QueryExecutor.QUERY_SUPPRESS_BEGIN;
    if (prepareThreshold == 0) {
      flags |= QueryExecutor.QUERY_ONESHOT;
    }

    try {
      getQueryExecutor().execute(query, null, new TransactionCommandHandler(), 0, 0, flags);
    } catch (SQLException e) {
      // Don't retry composite queries as it might get partially executed
      if (query.getSubqueries() != null || !queryExecutor.willHealOnRetry(e)) {
        throw e;
      }
      query.close();
      // retry
      getQueryExecutor().execute(query, null, new TransactionCommandHandler(), 0, 0, flags);
    }
  }

  @Override
  public void commit() throws SQLException {
    checkClosed();

    if (autoCommit) {
      throw new PSQLException(GT.tr("Cannot commit when autoCommit is enabled."),
          PSQLState.NO_ACTIVE_SQL_TRANSACTION);
    }

    if (queryExecutor.getTransactionState() != TransactionState.IDLE) {
      executeTransactionCommand(commitQuery);
    }
  }

  protected void checkClosed() throws SQLException {
    if (isClosed()) {
      throw new PSQLException(GT.tr("This connection has been closed."),
          PSQLState.CONNECTION_DOES_NOT_EXIST);
    }
  }


  @Override
  public void rollback() throws SQLException {
    checkClosed();

    if (autoCommit) {
      throw new PSQLException(GT.tr("Cannot rollback when autoCommit is enabled."),
          PSQLState.NO_ACTIVE_SQL_TRANSACTION);
    }

    if (queryExecutor.getTransactionState() != TransactionState.IDLE) {
      executeTransactionCommand(rollbackQuery);
    }
  }

  public TransactionState getTransactionState() {
    return queryExecutor.getTransactionState();
  }

  public int getTransactionIsolation() throws SQLException {
    checkClosed();

    String level = null;
    final ResultSet rs = execSQLQuery("SHOW TRANSACTION ISOLATION LEVEL"); // nb: no BEGIN triggered
    if (rs.next()) {
      level = rs.getString(1);
    }
    rs.close();

    // TODO revisit: throw exception instead of silently eating the error in unknown cases?
    if (level == null) {
      return Connection.TRANSACTION_READ_COMMITTED; // Best guess.
    }

    level = level.toUpperCase(Locale.US);
    if (level.equals("READ COMMITTED")) {
      return Connection.TRANSACTION_READ_COMMITTED;
    }
    if (level.equals("READ UNCOMMITTED")) {
      return Connection.TRANSACTION_READ_UNCOMMITTED;
    }
    if (level.equals("REPEATABLE READ")) {
      return Connection.TRANSACTION_REPEATABLE_READ;
    }
    if (level.equals("SERIALIZABLE")) {
      return Connection.TRANSACTION_SERIALIZABLE;
    }

    return Connection.TRANSACTION_READ_COMMITTED; // Best guess.
  }

  public void setTransactionIsolation(int level) throws SQLException {
    checkClosed();

    if (queryExecutor.getTransactionState() != TransactionState.IDLE) {
      throw new PSQLException(
          GT.tr("Cannot change transaction isolation level in the middle of a transaction."),
          PSQLState.ACTIVE_SQL_TRANSACTION);
    }

    String isolationLevelName = getIsolationLevelName(level);
    if (isolationLevelName == null) {
      throw new PSQLException(GT.tr("Transaction isolation level {0} not supported.", level),
          PSQLState.NOT_IMPLEMENTED);
    }

    String isolationLevelSQL =
        "SET SESSION CHARACTERISTICS AS TRANSACTION ISOLATION LEVEL " + isolationLevelName;
    execSQLUpdate(isolationLevelSQL); // nb: no BEGIN triggered
    LOGGER.log(Level.FINE, "  setTransactionIsolation = {0}", isolationLevelName);
  }

  protected String getIsolationLevelName(int level) {
    switch (level) {
      case Connection.TRANSACTION_READ_COMMITTED:
        return "READ COMMITTED";
      case Connection.TRANSACTION_SERIALIZABLE:
        return "SERIALIZABLE";
      case Connection.TRANSACTION_READ_UNCOMMITTED:
        return "READ UNCOMMITTED";
      case Connection.TRANSACTION_REPEATABLE_READ:
        return "REPEATABLE READ";
      default:
        return null;
    }
  }

  public void setCatalog(String catalog) throws SQLException {
    checkClosed();
    // no-op
  }

  public String getCatalog() throws SQLException {
    checkClosed();
    return queryExecutor.getDatabase();
  }

  /**
   * <p>Overrides finalize(). If called, it closes the connection.</p>
   *
   * <p>This was done at the request of <a href="mailto:rachel@enlarion.demon.co.uk">Rachel
   * Greenham</a> who hit a problem where multiple clients didn't close the connection, and once a
   * fortnight enough clients were open to kill the postgres server.</p>
   */
  protected void finalize() throws Throwable {
    try {
      if (openStackTrace != null) {
        LOGGER.log(Level.WARNING, GT.tr("Finalizing a Connection that was never closed:"), openStackTrace);
      }

      close();
    } finally {
      super.finalize();
    }
  }

  /**
   * Get server version number.
   *
   * @return server version number
   */
  public String getDBVersionNumber() {
    return queryExecutor.getServerVersion();
  }

  /**
   * Get server major version.
   *
   * @return server major version
   */
  public int getServerMajorVersion() {
    try {
      StringTokenizer versionTokens = new StringTokenizer(queryExecutor.getServerVersion(), "."); // aaXbb.ccYdd
      return integerPart(versionTokens.nextToken()); // return X
    } catch (NoSuchElementException e) {
      return 0;
    }
  }

  /**
   * Get server minor version.
   *
   * @return server minor version
   */
  public int getServerMinorVersion() {
    try {
      StringTokenizer versionTokens = new StringTokenizer(queryExecutor.getServerVersion(), "."); // aaXbb.ccYdd
      versionTokens.nextToken(); // Skip aaXbb
      return integerPart(versionTokens.nextToken()); // return Y
    } catch (NoSuchElementException e) {
      return 0;
    }
  }

  @Override
  public boolean haveMinimumServerVersion(int ver) {
    return queryExecutor.getServerVersionNum() >= ver;
  }

  @Override
  public boolean haveMinimumServerVersion(Version ver) {
    return haveMinimumServerVersion(ver.getVersionNum());
  }

  @Override
  public Encoding getEncoding() {
    return queryExecutor.getEncoding();
  }

  @Override
  public byte[] encodeString(String str) throws SQLException {
    try {
      return getEncoding().encode(str);
    } catch (IOException ioe) {
      throw new PSQLException(GT.tr("Unable to translate data into the desired encoding."),
          PSQLState.DATA_ERROR, ioe);
    }
  }

  @Override
  public String escapeString(String str) throws SQLException {
    return Utils.escapeLiteral(null, str, queryExecutor.getStandardConformingStrings())
        .toString();
  }

  @Override
  public boolean getStandardConformingStrings() {
    return queryExecutor.getStandardConformingStrings();
  }

  // This is a cache of the DatabaseMetaData instance for this connection
  protected java.sql.DatabaseMetaData metadata;

  @Override
  public boolean isClosed() throws SQLException {
    return queryExecutor.isClosed();
  }

  @Override
  public void cancelQuery() throws SQLException {
    checkClosed();
    queryExecutor.sendQueryCancel();
  }

  @Override
  public PGNotification[] getNotifications() throws SQLException {
    return getNotifications(-1);
  }

  @Override
  public PGNotification[] getNotifications(int timeoutMillis) throws SQLException {
    checkClosed();
    getQueryExecutor().processNotifies(timeoutMillis);
    // Backwards-compatibility hand-holding.
    PGNotification[] notifications = queryExecutor.getNotifications();
    return (notifications.length == 0 ? null : notifications);
  }

  /**
   * Handler for transaction queries.
   */
  private class TransactionCommandHandler extends ResultHandlerBase {
    public void handleCompletion() throws SQLException {
      SQLWarning warning = getWarning();
      if (warning != null) {
        PgConnection.this.addWarning(warning);
      }
      super.handleCompletion();
    }
  }

  public int getPrepareThreshold() {
    return prepareThreshold;
  }

  public void setDefaultFetchSize(int fetchSize) throws SQLException {
    if (fetchSize < 0) {
      throw new PSQLException(GT.tr("Fetch size must be a value greater to or equal to 0."),
          PSQLState.INVALID_PARAMETER_VALUE);
    }

    this.defaultFetchSize = fetchSize;
    LOGGER.log(Level.FINE, "  setDefaultFetchSize = {0}", fetchSize);
  }

  public int getDefaultFetchSize() {
    return defaultFetchSize;
  }

  public void setPrepareThreshold(int newThreshold) {
    this.prepareThreshold = newThreshold;
    LOGGER.log(Level.FINE, "  setPrepareThreshold = {0}", newThreshold);
  }

  public boolean getForceBinary() {
    return forcebinary;
  }

  public void setForceBinary(boolean newValue) {
    this.forcebinary = newValue;
    LOGGER.log(Level.FINE, "  setForceBinary = {0}", newValue);
  }

  public void setTypeMapImpl(Map<String, Class<?>> map) throws SQLException {
    typemap = map;
  }

  public Logger getLogger() {
    return LOGGER;
  }

  public int getProtocolVersion() {
    return queryExecutor.getProtocolVersion();
  }

  public boolean getStringVarcharFlag() {
    return bindStringAsVarchar;
  }

  private CopyManager copyManager = null;

  public CopyManager getCopyAPI() throws SQLException {
    checkClosed();
    if (copyManager == null) {
      copyManager = new CopyManager(this);
    }
    return copyManager;
  }

  public boolean binaryTransferSend(int oid) {
    return queryExecutor.useBinaryForSend(oid);
  }

  public int getBackendPID() {
    return queryExecutor.getBackendPID();
  }

  public boolean isColumnSanitiserDisabled() {
    return this.disableColumnSanitiser;
  }

  public void setDisableColumnSanitiser(boolean disableColumnSanitiser) {
    this.disableColumnSanitiser = disableColumnSanitiser;
    LOGGER.log(Level.FINE, "  setDisableColumnSanitiser = {0}", disableColumnSanitiser);
  }

  @Override
  public PreferQueryMode getPreferQueryMode() {
    return queryExecutor.getPreferQueryMode();
  }

  @Override
  public AutoSave getAutosave() {
    return queryExecutor.getAutoSave();
  }

  @Override
  public void setAutosave(AutoSave autoSave) {
    queryExecutor.setAutoSave(autoSave);
    LOGGER.log(Level.FINE, "  setAutosave = {0}", autoSave.value());
  }

  protected void abort() {
    queryExecutor.abort();
  }

  private synchronized Timer getTimer() {
    if (cancelTimer == null) {
      cancelTimer = Driver.getSharedTimer().getTimer();
    }
    return cancelTimer;
  }

  private synchronized void releaseTimer() {
    if (cancelTimer != null) {
      cancelTimer = null;
      Driver.getSharedTimer().releaseTimer();
    }
  }

  @Override
  public void addTimerTask(TimerTask timerTask, long milliSeconds) {
    Timer timer = getTimer();
    timer.schedule(timerTask, milliSeconds);
  }

  @Override
  public void purgeTimerTasks() {
    Timer timer = cancelTimer;
    if (timer != null) {
      timer.purge();
    }
  }

  @Override
  public String escapeIdentifier(String identifier) throws SQLException {
    return Utils.escapeIdentifier(null, identifier).toString();
  }

  @Override
  public String escapeLiteral(String literal) throws SQLException {
    return Utils.escapeLiteral(null, literal, queryExecutor.getStandardConformingStrings())
        .toString();
  }

  @Override
  public LruCache<FieldMetadata.Key, FieldMetadata> getFieldMetadataCache() {
    return fieldMetadataCache;
  }

  @Override
  public PGReplicationConnection getReplicationAPI() {
    return new PGReplicationConnectionImpl(this);
  }

  private static void appendArray(StringBuilder sb, Object elements, char delim) {
    sb.append('{');

    int nElements = java.lang.reflect.Array.getLength(elements);
    for (int i = 0; i < nElements; i++) {
      if (i > 0) {
        sb.append(delim);
      }

      Object o = java.lang.reflect.Array.get(elements, i);
      if (o == null) {
        sb.append("NULL");
      } else if (o.getClass().isArray()) {
        final PrimitiveArraySupport arraySupport = PrimitiveArraySupport.getArraySupport(o);
        if (arraySupport != null) {
          arraySupport.appendArray(sb, delim, o);
        } else {
          appendArray(sb, o, delim);
        }
      } else {
        String s = o.toString();
        PgArray.escapeArrayElement(sb, s);
      }
    }
    sb.append('}');
  }

  // Parse a "dirty" integer surrounded by non-numeric characters
  private static int integerPart(String dirtyString) {
    int start = 0;

    while (start < dirtyString.length() && !Character.isDigit(dirtyString.charAt(start))) {
      ++start;
    }

    int end = start;
    while (end < dirtyString.length() && Character.isDigit(dirtyString.charAt(end))) {
      ++end;
    }

    if (start == end) {
      return 0;
    }

    return Integer.parseInt(dirtyString.substring(start, end));
  }

  @Override
  public Statement createStatement(int resultSetType, int resultSetConcurrency,
      int resultSetHoldability) throws SQLException {
    checkClosed();
    return new PgStatement(this, resultSetType, resultSetConcurrency, resultSetHoldability);
  }

  @Override
  public PreparedStatement prepareStatement(String sql, int resultSetType, int resultSetConcurrency,
      int resultSetHoldability) throws SQLException {
    checkClosed();
    return new PgPreparedStatement(this, sql, resultSetType, resultSetConcurrency,
        resultSetHoldability);
  }

  @Override
  public CallableStatement prepareCall(String sql, int resultSetType, int resultSetConcurrency,
      int resultSetHoldability) throws SQLException {
    checkClosed();
    return new PgCallableStatement(this, sql, resultSetType, resultSetConcurrency,
        resultSetHoldability);
  }

  @Override
  public DatabaseMetaData getMetaData() throws SQLException {
    checkClosed();
    if (metadata == null) {
      metadata = new PgDatabaseMetaData(this);
    }
    return metadata;
  }

  @Override
  public void setTypeMap(Map<String, Class<?>> map) throws SQLException {
    setTypeMapImpl(map);
    LOGGER.log(Level.FINE, "  setTypeMap = {0}", map);
  }

  protected Array makeArray(int oid, String fieldString) throws SQLException {
    return new PgArray(this, oid, fieldString);
  }

  protected Blob makeBlob(long oid) throws SQLException {
    return new PgBlob(this, oid);
  }

  protected Clob makeClob(long oid) throws SQLException {
    return new PgClob(this, oid);
  }

  protected SQLXML makeSQLXML() throws SQLException {
    return new PgSQLXML(this);
  }

  @Override
  public Clob createClob() throws SQLException {
    checkClosed();
    throw org.postgresql.Driver.notImplemented(this.getClass(), "createClob()");
  }

  @Override
  public Blob createBlob() throws SQLException {
    checkClosed();
    throw org.postgresql.Driver.notImplemented(this.getClass(), "createBlob()");
  }

  @Override
  public NClob createNClob() throws SQLException {
    checkClosed();
    throw org.postgresql.Driver.notImplemented(this.getClass(), "createNClob()");
  }

  @Override
  public SQLXML createSQLXML() throws SQLException {
    checkClosed();
    return makeSQLXML();
  }

  @Override
  public Struct createStruct(String typeName, Object[] attributes) throws SQLException {
    checkClosed();
    throw org.postgresql.Driver.notImplemented(this.getClass(), "createStruct(String, Object[])");
  }

  @Override
  public Array createArrayOf(String typeName, Object elements) throws SQLException {
    checkClosed();

    final TypeInfo typeInfo = getTypeInfo();

    final int oid = typeInfo.getPGArrayType(typeName);
    final char delim = typeInfo.getArrayDelimiter(oid);

    if (oid == Oid.UNSPECIFIED) {
      throw new PSQLException(GT.tr("Unable to find server array type for provided name {0}.", typeName),
          PSQLState.INVALID_NAME);
    }

    if (elements == null) {
      return makeArray(oid, null);
    }

    final String arrayString;

    final PrimitiveArraySupport arraySupport = PrimitiveArraySupport.getArraySupport(elements);

    if (arraySupport != null) {
      // if the oid for the given type matches the default type, we might be
      // able to go straight to binary representation
      if (oid == arraySupport.getDefaultArrayTypeOid(typeInfo) && arraySupport.supportBinaryRepresentation()
          && getPreferQueryMode() != PreferQueryMode.SIMPLE) {
        return new PgArray(this, oid, arraySupport.toBinaryRepresentation(this, elements));
      }
      arrayString = arraySupport.toArrayString(delim, elements);
    } else {
      final Class<?> clazz = elements.getClass();
      if (!clazz.isArray()) {
        throw new PSQLException(GT.tr("Invalid elements {0}", elements), PSQLState.INVALID_PARAMETER_TYPE);
      }
      StringBuilder sb = new StringBuilder();
      appendArray(sb, elements, delim);
      arrayString = sb.toString();
    }

    return makeArray(oid, arrayString);
  }

  @Override
  public Array createArrayOf(String typeName, Object[] elements) throws SQLException {
    checkClosed();

    int oid = getTypeInfo().getPGArrayType(typeName);

    if (oid == Oid.UNSPECIFIED) {
      throw new PSQLException(
          GT.tr("Unable to find server array type for provided name {0}.", typeName),
          PSQLState.INVALID_NAME);
    }

    if (elements == null) {
      return makeArray(oid, null);
    }

    char delim = getTypeInfo().getArrayDelimiter(oid);
    StringBuilder sb = new StringBuilder();
    appendArray(sb, elements, delim);

    return makeArray(oid, sb.toString());
  }

  @Override
  public boolean isValid(int timeout) throws SQLException {
    if (timeout < 0) {
      throw new PSQLException(GT.tr("Invalid timeout ({0}<0).", timeout),
          PSQLState.INVALID_PARAMETER_VALUE);
    }
    if (isClosed()) {
      return false;
    }
    try {
      if (replicationConnection) {
        Statement statement = createStatement();
        statement.execute("IDENTIFY_SYSTEM");
        statement.close();
      } else {
        if (checkConnectionQuery == null) {
          checkConnectionQuery = prepareStatement("");
        }
        checkConnectionQuery.setQueryTimeout(timeout);
        checkConnectionQuery.executeUpdate();
      }
      return true;
    } catch (SQLException e) {
      if (PSQLState.IN_FAILED_SQL_TRANSACTION.getState().equals(e.getSQLState())) {
        // "current transaction aborted", assume the connection is up and running
        return true;
      }
      LOGGER.log(Level.FINE, GT.tr("Validating connection."), e);
    }
    return false;
  }

  @Override
  public void setClientInfo(String name, String value) throws SQLClientInfoException {
    try {
      checkClosed();
    } catch (final SQLException cause) {
      Map<String, ClientInfoStatus> failures = new HashMap<String, ClientInfoStatus>();
      failures.put(name, ClientInfoStatus.REASON_UNKNOWN);
      throw new SQLClientInfoException(GT.tr("This connection has been closed."), failures, cause);
    }

    if (haveMinimumServerVersion(ServerVersion.v9_0) && "ApplicationName".equals(name)) {
      if (value == null) {
        value = "";
      }
      final String oldValue = queryExecutor.getApplicationName();
      if (value.equals(oldValue)) {
        return;
      }

      try {
        StringBuilder sql = new StringBuilder("SET application_name = '");
        Utils.escapeLiteral(sql, value, getStandardConformingStrings());
        sql.append("'");
        execSQLUpdate(sql.toString());
      } catch (SQLException sqle) {
        Map<String, ClientInfoStatus> failures = new HashMap<String, ClientInfoStatus>();
        failures.put(name, ClientInfoStatus.REASON_UNKNOWN);
        throw new SQLClientInfoException(
            GT.tr("Failed to set ClientInfo property: {0}", "ApplicationName"), sqle.getSQLState(),
            failures, sqle);
      }
      if (LOGGER.isLoggable(Level.FINE)) {
        LOGGER.log(Level.FINE, "  setClientInfo = {0} {1}", new Object[]{name, value});
      }
      clientInfo.put(name, value);
      return;
    }

    addWarning(new SQLWarning(GT.tr("ClientInfo property not supported."),
        PSQLState.NOT_IMPLEMENTED.getState()));
  }

  @Override
  public void setClientInfo(Properties properties) throws SQLClientInfoException {
    try {
      checkClosed();
    } catch (final SQLException cause) {
      Map<String, ClientInfoStatus> failures = new HashMap<String, ClientInfoStatus>();
      for (Map.Entry<Object, Object> e : properties.entrySet()) {
        failures.put((String) e.getKey(), ClientInfoStatus.REASON_UNKNOWN);
      }
      throw new SQLClientInfoException(GT.tr("This connection has been closed."), failures, cause);
    }

    Map<String, ClientInfoStatus> failures = new HashMap<String, ClientInfoStatus>();
    for (String name : new String[]{"ApplicationName"}) {
      try {
        setClientInfo(name, properties.getProperty(name, null));
      } catch (SQLClientInfoException e) {
        failures.putAll(e.getFailedProperties());
      }
    }

    if (!failures.isEmpty()) {
      throw new SQLClientInfoException(GT.tr("One or more ClientInfo failed."),
          PSQLState.NOT_IMPLEMENTED.getState(), failures);
    }
  }

  @Override
  public String getClientInfo(String name) throws SQLException {
    checkClosed();
    clientInfo.put("ApplicationName", queryExecutor.getApplicationName());
    return clientInfo.getProperty(name);
  }

  @Override
  public Properties getClientInfo() throws SQLException {
    checkClosed();
    clientInfo.put("ApplicationName", queryExecutor.getApplicationName());
    return clientInfo;
  }

  public <T> T createQueryObject(Class<T> ifc) throws SQLException {
    checkClosed();
    throw org.postgresql.Driver.notImplemented(this.getClass(), "createQueryObject(Class<T>)");
  }

  @Override
  public boolean isWrapperFor(Class<?> iface) throws SQLException {
    checkClosed();
    return iface.isAssignableFrom(getClass());
  }

  @Override
  public <T> T unwrap(Class<T> iface) throws SQLException {
    checkClosed();
    if (iface.isAssignableFrom(getClass())) {
      return iface.cast(this);
    }
    throw new SQLException("Cannot unwrap to " + iface.getName());
  }

  public String getSchema() throws SQLException {
    checkClosed();
    Statement stmt = createStatement();
    try {
      ResultSet rs = stmt.executeQuery("select current_schema()");
      try {
        if (!rs.next()) {
          return null; // Is it ever possible?
        }
        return rs.getString(1);
      } finally {
        rs.close();
      }
    } finally {
      stmt.close();
    }
  }

  public void setSchema(String schema) throws SQLException {
    checkClosed();
    Statement stmt = createStatement();
    try {
      if (schema == null) {
        stmt.executeUpdate("SET SESSION search_path TO DEFAULT");
      } else {
        StringBuilder sb = new StringBuilder();
        sb.append("SET SESSION search_path TO '");
        Utils.escapeLiteral(sb, schema, getStandardConformingStrings());
        sb.append("'");
        stmt.executeUpdate(sb.toString());
        LOGGER.log(Level.FINE, "  setSchema = {0}", schema);
      }
    } finally {
      stmt.close();
    }
  }

  public class AbortCommand implements Runnable {
    public void run() {
      abort();
    }
  }

  public void abort(Executor executor) throws SQLException {
    if (executor == null) {
      throw new SQLException("executor is null");
    }
    if (isClosed()) {
      return;
    }

    SQL_PERMISSION_ABORT.checkGuard(this);

    AbortCommand command = new AbortCommand();
    executor.execute(command);
  }

  public void setNetworkTimeout(Executor executor /*not used*/, int milliseconds) throws SQLException {
    checkClosed();

    if (milliseconds < 0) {
      throw new PSQLException(GT.tr("Network timeout must be a value greater than or equal to 0."),
              PSQLState.INVALID_PARAMETER_VALUE);
    }

    SecurityManager securityManager = System.getSecurityManager();
    if (securityManager != null) {
      securityManager.checkPermission(SQL_PERMISSION_NETWORK_TIMEOUT);
    }

    try {
      queryExecutor.setNetworkTimeout(milliseconds);
    } catch (IOException ioe) {
      throw new PSQLException(GT.tr("Unable to set network timeout."),
              PSQLState.COMMUNICATION_ERROR, ioe);
    }
  }

  public int getNetworkTimeout() throws SQLException {
    checkClosed();

    try {
      return queryExecutor.getNetworkTimeout();
    } catch (IOException ioe) {
      throw new PSQLException(GT.tr("Unable to get network timeout."),
              PSQLState.COMMUNICATION_ERROR, ioe);
    }
  }

  @Override
  public void setHoldability(int holdability) throws SQLException {
    checkClosed();

    switch (holdability) {
      case ResultSet.CLOSE_CURSORS_AT_COMMIT:
        rsHoldability = holdability;
        break;
      case ResultSet.HOLD_CURSORS_OVER_COMMIT:
        rsHoldability = holdability;
        break;
      default:
        throw new PSQLException(GT.tr("Unknown ResultSet holdability setting: {0}.", holdability),
            PSQLState.INVALID_PARAMETER_VALUE);
    }
    LOGGER.log(Level.FINE, "  setHoldability = {0}", holdability);
  }

  @Override
  public int getHoldability() throws SQLException {
    checkClosed();
    return rsHoldability;
  }

  @Override
  public Savepoint setSavepoint() throws SQLException {
    checkClosed();

    String pgName;
    if (getAutoCommit()) {
      throw new PSQLException(GT.tr("Cannot establish a savepoint in auto-commit mode."),
          PSQLState.NO_ACTIVE_SQL_TRANSACTION);
    }

    PSQLSavepoint savepoint = new PSQLSavepoint(savepointId++);
    pgName = savepoint.getPGName();

    // Note we can't use execSQLUpdate because we don't want
    // to suppress BEGIN.
    Statement stmt = createStatement();
    stmt.executeUpdate("SAVEPOINT " + pgName);
    stmt.close();

    return savepoint;
  }

  @Override
  public Savepoint setSavepoint(String name) throws SQLException {
    checkClosed();

    if (getAutoCommit()) {
      throw new PSQLException(GT.tr("Cannot establish a savepoint in auto-commit mode."),
          PSQLState.NO_ACTIVE_SQL_TRANSACTION);
    }

    PSQLSavepoint savepoint = new PSQLSavepoint(name);

    // Note we can't use execSQLUpdate because we don't want
    // to suppress BEGIN.
    Statement stmt = createStatement();
    stmt.executeUpdate("SAVEPOINT " + savepoint.getPGName());
    stmt.close();

    return savepoint;
  }

  @Override
  public void rollback(Savepoint savepoint) throws SQLException {
    checkClosed();

    PSQLSavepoint pgSavepoint = (PSQLSavepoint) savepoint;
    execSQLUpdate("ROLLBACK TO SAVEPOINT " + pgSavepoint.getPGName());
  }

  @Override
  public void releaseSavepoint(Savepoint savepoint) throws SQLException {
    checkClosed();

    PSQLSavepoint pgSavepoint = (PSQLSavepoint) savepoint;
    execSQLUpdate("RELEASE SAVEPOINT " + pgSavepoint.getPGName());
    pgSavepoint.invalidate();
  }

  @Override
  public Statement createStatement(int resultSetType, int resultSetConcurrency)
      throws SQLException {
    checkClosed();
    return createStatement(resultSetType, resultSetConcurrency, getHoldability());
  }

  @Override
  public PreparedStatement prepareStatement(String sql, int resultSetType, int resultSetConcurrency)
      throws SQLException {
    checkClosed();
    return prepareStatement(sql, resultSetType, resultSetConcurrency, getHoldability());
  }

  @Override
  public CallableStatement prepareCall(String sql, int resultSetType, int resultSetConcurrency)
      throws SQLException {
    checkClosed();
    return prepareCall(sql, resultSetType, resultSetConcurrency, getHoldability());
  }

  @Override
  public PreparedStatement prepareStatement(String sql, int autoGeneratedKeys) throws SQLException {
    if (autoGeneratedKeys != Statement.RETURN_GENERATED_KEYS) {
      return prepareStatement(sql);
    }

    return prepareStatement(sql, (String[]) null);
  }

  @Override
  public PreparedStatement prepareStatement(String sql, int[] columnIndexes) throws SQLException {
    if (columnIndexes != null && columnIndexes.length == 0) {
      return prepareStatement(sql);
    }

    checkClosed();
    throw new PSQLException(GT.tr("Returning autogenerated keys is not supported."),
        PSQLState.NOT_IMPLEMENTED);
  }

  @Override
  public PreparedStatement prepareStatement(String sql, String[] columnNames) throws SQLException {
    if (columnNames != null && columnNames.length == 0) {
      return prepareStatement(sql);
    }

    CachedQuery cachedQuery = borrowReturningQuery(sql, columnNames);
    PgPreparedStatement ps =
        new PgPreparedStatement(this, cachedQuery,
            ResultSet.TYPE_FORWARD_ONLY,
            ResultSet.CONCUR_READ_ONLY,
            getHoldability());
    Query query = cachedQuery.query;
    SqlCommand sqlCommand = query.getSqlCommand();
    if (sqlCommand != null) {
      ps.wantsGeneratedKeysAlways = sqlCommand.isReturningKeywordPresent();
    } else {
      // If composite query is given, just ignore "generated keys" arguments
    }
    return ps;
  }
}<|MERGE_RESOLUTION|>--- conflicted
+++ resolved
@@ -107,15 +107,11 @@
   /* Query that runs ROLLBACK */
   private final Query rollbackQuery;
 
-<<<<<<< HEAD
   private final CachedQuery setSessionReadOnly;
 
   private final CachedQuery setSessionNotReadOnly;
 
-  private final TypeInfo _typeCache;
-=======
   private final TypeInfo typeCache;
->>>>>>> 129960ea
 
   private boolean disableColumnSanitiser = false;
 
