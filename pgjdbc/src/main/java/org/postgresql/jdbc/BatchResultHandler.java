--- conflicted
+++ resolved
@@ -39,13 +39,8 @@
   private final boolean expectGeneratedKeys;
   private PgResultSet generatedKeys;
   private int committedRows; // 0 means no rows committed. 1 means row 0 was committed, and so on
-<<<<<<< HEAD
-  private List<List<Tuple>> allGeneratedRows;
+  private final List<List<Tuple>> allGeneratedRows;
   private List<Tuple> latestGeneratedRows;
-=======
-  private final List<List<byte[][]>> allGeneratedRows;
-  private List<byte[][]> latestGeneratedRows;
->>>>>>> cc31c13f
   private PgResultSet latestGeneratedKeysRs;
 
   BatchResultHandler(PgStatement pgStatement, Query[] queries, ParameterList[] parameterLists,
@@ -58,12 +53,8 @@
     this.allGeneratedRows = !expectGeneratedKeys ? null : new ArrayList<List<Tuple>>();
   }
 
-<<<<<<< HEAD
+  @Override
   public void handleResultRows(Query fromQuery, Field[] fields, List<Tuple> tuples,
-=======
-  @Override
-  public void handleResultRows(Query fromQuery, Field[] fields, List<byte[][]> tuples,
->>>>>>> cc31c13f
       ResultCursor cursor) {
     // If SELECT, then handleCommandStatus call would just be missing
     resultIndex++;
@@ -75,14 +66,8 @@
       try {
         // If SELECT, the resulting ResultSet is not valid
         // Thus it is up to handleCommandStatus to decide if resultSet is good enough
-<<<<<<< HEAD
-        latestGeneratedKeysRs =
-            (PgResultSet) pgStatement.createResultSet(fromQuery, fields,
-                new ArrayList<Tuple>(), cursor);
-=======
         latestGeneratedKeysRs = (PgResultSet) pgStatement.createResultSet(fromQuery, fields,
-            new ArrayList<byte[][]>(), cursor);
->>>>>>> cc31c13f
+            new ArrayList<Tuple>(), cursor);
       } catch (SQLException e) {
         handleError(e);
       }
