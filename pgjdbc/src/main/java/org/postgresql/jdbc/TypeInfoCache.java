--- conflicted
+++ resolved
@@ -297,15 +297,6 @@
   }
 
   public synchronized int getSQLType(String pgTypeName) throws SQLException {
-<<<<<<< HEAD
-    return getSQLType(castNonNull(getPGType(pgTypeName)));
-  }
-
-  public synchronized int getSQLType(int typeOid) throws SQLException {
-    if (typeOid == Oid.UNSPECIFIED) {
-      return Types.OTHER;
-    }
-=======
     /*
     Get a few things out of the way such as arrays and known types
      */
@@ -332,7 +323,6 @@
     if (typeOid == Oid.UNSPECIFIED) {
       return Types.OTHER;
     }
->>>>>>> 512799b4
 
     Integer i = oidToSQLType.get(typeOid);
     if (i != null) {
@@ -712,16 +702,11 @@
     return result == null ? "java.lang.String" : result;
   }
 
-<<<<<<< HEAD
-  public String getTypeForAlias(String alias) {
-    String type = TYPE_ALIASES.get(alias);
-=======
   public @Nullable String getTypeForAlias(@Nullable String alias) {
     if (alias == null ) {
       return null;
     }
-    String type = typeAliases.get(alias);
->>>>>>> 512799b4
+    String type = TYPE_ALIASES.get(alias);
     if (type != null) {
       return type;
     }
@@ -1018,11 +1003,7 @@
 
   @Override
   public int longOidToInt(long oid) throws SQLException {
-<<<<<<< HEAD
     if ((oid & 0xFFFF_FFFF_0000_0000L) != 0) {
-=======
-    if ((oid & 0xFFFFFFFF00000000L) != 0) {
->>>>>>> 512799b4
       throw new PSQLException(GT.tr("Value is not an OID: {0}", oid), PSQLState.NUMERIC_VALUE_OUT_OF_RANGE);
     }
 
