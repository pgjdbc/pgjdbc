/*
 * Copyright (c) 2005, PostgreSQL Global Development Group
 * See the LICENSE file in the project root for more information.
 */

package org.postgresql.jdbc;

import static org.postgresql.util.internal.Nullness.castNonNull;

import org.postgresql.core.BaseConnection;
import org.postgresql.core.BaseStatement;
import org.postgresql.core.Oid;
import org.postgresql.core.QueryExecutor;
import org.postgresql.core.ServerVersion;
import org.postgresql.core.TypeInfo;
import org.postgresql.util.GT;
import org.postgresql.util.PGobject;
import org.postgresql.util.PSQLException;
import org.postgresql.util.PSQLState;

import org.checkerframework.checker.nullness.qual.Nullable;

import java.sql.PreparedStatement;
import java.sql.ResultSet;
import java.sql.SQLException;
import java.sql.Types;
import java.util.Collections;
import java.util.HashMap;
import java.util.Iterator;
import java.util.Map;
import java.util.concurrent.ConcurrentHashMap;
import java.util.concurrent.ConcurrentMap;
import java.util.logging.Level;
import java.util.logging.Logger;

public class TypeInfoCache implements TypeInfo {

  private static final Logger LOGGER = Logger.getLogger(TypeInfoCache.class.getName());

  // pgname (String) -> java.sql.Types (Integer)
  private Map<String, Integer> pgNameToSQLType;

  private Map<Integer, Integer> oidToSQLType;

  // pgname (String) -> java class name (String)
  // ie "text" -> "java.lang.String"
  private Map<String, String> pgNameToJavaClass;

  // oid (Integer) -> pgname (String)
  private Map<Integer, String> oidToPgName;
  // pgname (String) -> oid (Integer)
  private Map<String, Integer> pgNameToOid;

  // pgname (String) -> extension pgobject (Class)
  private Map<String, Class<? extends PGobject>> pgNameToPgObject;

  // type array oid -> base type's oid
  private Map<Integer, Integer> pgArrayToPgType;

  // array type oid -> base type array element delimiter
  private Map<Integer, Character> arrayOidToDelimiter;

  private final BaseConnection conn;
  private final int unknownLength;
  private @Nullable PreparedStatement getOidStatementSimple;
  private @Nullable PreparedStatement getOidStatementComplexNonArray;
  private @Nullable PreparedStatement getOidStatementComplexArray;
  private @Nullable PreparedStatement getNameStatement;
  private @Nullable PreparedStatement getArrayElementOidStatement;
  private @Nullable PreparedStatement getArrayDelimiterStatement;
  private @Nullable PreparedStatement getTypeInfoStatement;
  private @Nullable PreparedStatement getAllTypeInfoStatement;

  // basic pg types info:
  // 0 - type name
  // 1 - type oid
  // 2 - sql type
  // 3 - java class
  // 4 - array type oid
  private static final Object[][] types = {
      {"int2", Oid.INT2, Types.SMALLINT, "java.lang.Integer", Oid.INT2_ARRAY},
      {"int4", Oid.INT4, Types.INTEGER, "java.lang.Integer", Oid.INT4_ARRAY},
      {"oid", Oid.OID, Types.BIGINT, "java.lang.Long", Oid.OID_ARRAY},
      {"int8", Oid.INT8, Types.BIGINT, "java.lang.Long", Oid.INT8_ARRAY},
      {"money", Oid.MONEY, Types.DOUBLE, "java.lang.Double", Oid.MONEY_ARRAY},
      {"numeric", Oid.NUMERIC, Types.NUMERIC, "java.math.BigDecimal", Oid.NUMERIC_ARRAY},
      {"float4", Oid.FLOAT4, Types.REAL, "java.lang.Float", Oid.FLOAT4_ARRAY},
      {"float8", Oid.FLOAT8, Types.DOUBLE, "java.lang.Double", Oid.FLOAT8_ARRAY},
      {"char", Oid.CHAR, Types.CHAR, "java.lang.String", Oid.CHAR_ARRAY},
      {"bpchar", Oid.BPCHAR, Types.CHAR, "java.lang.String", Oid.BPCHAR_ARRAY},
      {"varchar", Oid.VARCHAR, Types.VARCHAR, "java.lang.String", Oid.VARCHAR_ARRAY},
      {"text", Oid.TEXT, Types.VARCHAR, "java.lang.String", Oid.TEXT_ARRAY},
      {"name", Oid.NAME, Types.VARCHAR, "java.lang.String", Oid.NAME_ARRAY},
      {"bytea", Oid.BYTEA, Types.BINARY, "[B", Oid.BYTEA_ARRAY},
      {"bool", Oid.BOOL, Types.BIT, "java.lang.Boolean", Oid.BOOL_ARRAY},
      {"bit", Oid.BIT, Types.BIT, "java.lang.Boolean", Oid.BIT_ARRAY},
      {"date", Oid.DATE, Types.DATE, "java.sql.Date", Oid.DATE_ARRAY},
      {"time", Oid.TIME, Types.TIME, "java.sql.Time", Oid.TIME_ARRAY},
      {"timetz", Oid.TIMETZ, Types.TIME, "java.sql.Time", Oid.TIMETZ_ARRAY},
      {"timestamp", Oid.TIMESTAMP, Types.TIMESTAMP, "java.sql.Timestamp", Oid.TIMESTAMP_ARRAY},
      {"timestamptz", Oid.TIMESTAMPTZ, Types.TIMESTAMP, "java.sql.Timestamp",
          Oid.TIMESTAMPTZ_ARRAY},
      {"refcursor", Oid.REF_CURSOR, Types.REF_CURSOR, "java.sql.ResultSet", Oid.REF_CURSOR_ARRAY},
      {"json", Oid.JSON, Types.OTHER, "org.postgresql.util.PGobject", Oid.JSON_ARRAY},
      {"point", Oid.POINT, Types.OTHER, "org.postgresql.geometric.PGpoint", Oid.POINT_ARRAY}
  };

  /**
   * PG maps several alias to real type names. When we do queries against pg_catalog, we must use
   * the real type, not an alias, so use this mapping.
   * <p>
   * Additional values used at runtime (including case variants) will be added to the map.
   * </p>
   */
  private static final ConcurrentMap<String, String> TYPE_ALIASES = new ConcurrentHashMap<>(20);

  static {
    TYPE_ALIASES.put("bool", "bool");
    TYPE_ALIASES.put("boolean", "bool");
    TYPE_ALIASES.put("smallint", "int2");
    TYPE_ALIASES.put("int2", "int2");
    TYPE_ALIASES.put("int", "int4");
    TYPE_ALIASES.put("integer", "int4");
    TYPE_ALIASES.put("int4", "int4");
    TYPE_ALIASES.put("long", "int8");
    TYPE_ALIASES.put("int8", "int8");
    TYPE_ALIASES.put("bigint", "int8");
    TYPE_ALIASES.put("float", "float4");
    TYPE_ALIASES.put("float4", "float4");
    TYPE_ALIASES.put("double", "float8");
    TYPE_ALIASES.put("float8", "float8");
    TYPE_ALIASES.put("decimal", "numeric");
    TYPE_ALIASES.put("numeric", "numeric");
  }

  @SuppressWarnings("method.invocation.invalid")
  public TypeInfoCache(BaseConnection conn, int unknownLength) {
    this.conn = conn;
    this.unknownLength = unknownLength;
    oidToPgName = new HashMap<Integer, String>((int) Math.round(types.length * 1.5));
    pgNameToOid = new HashMap<String, Integer>((int) Math.round(types.length * 1.5));
    pgNameToJavaClass = new HashMap<String, String>((int) Math.round(types.length * 1.5));
    pgNameToPgObject = new HashMap<String, Class<? extends PGobject>>((int) Math.round(types.length * 1.5));
    pgArrayToPgType = new HashMap<Integer, Integer>((int) Math.round(types.length * 1.5));
    arrayOidToDelimiter = new HashMap<Integer, Character>((int) Math.round(types.length * 2.5));

    // needs to be synchronized because the iterator is returned
    // from getPGTypeNamesWithSQLTypes()
    pgNameToSQLType = Collections.synchronizedMap(new HashMap<String, Integer>((int) Math.round(types.length * 1.5)));
    oidToSQLType = Collections.synchronizedMap(new HashMap<Integer, Integer>((int) Math.round(types.length * 1.5)));

    for (Object[] type : types) {
      String pgTypeName = (String) type[0];
      Integer oid = (Integer) type[1];
      Integer sqlType = (Integer) type[2];
      String javaClass = (String) type[3];
      Integer arrayOid = (Integer) type[4];

      addCoreType(pgTypeName, oid, sqlType, javaClass, arrayOid);
    }

    pgNameToJavaClass.put("hstore", Map.class.getName());
  }

  public synchronized void addCoreType(String pgTypeName, Integer oid, Integer sqlType,
      String javaClass, Integer arrayOid) {
    pgNameToJavaClass.put(pgTypeName, javaClass);
    pgNameToOid.put(pgTypeName, oid);
    oidToPgName.put(oid, pgTypeName);
    pgArrayToPgType.put(arrayOid, oid);
    pgNameToSQLType.put(pgTypeName, sqlType);
    oidToSQLType.put(oid, sqlType);

    // Currently we hardcode all core types array delimiter
    // to a comma. In a stock install the only exception is
    // the box datatype and it's not a JDBC core type.
    //
    Character delim = ',';
    arrayOidToDelimiter.put(oid, delim);
    arrayOidToDelimiter.put(arrayOid, delim);

    String pgArrayTypeName = pgTypeName + "[]";
    pgNameToJavaClass.put(pgArrayTypeName, "java.sql.Array");
    pgNameToSQLType.put(pgArrayTypeName, Types.ARRAY);
    oidToSQLType.put(arrayOid, Types.ARRAY);
    pgNameToOid.put(pgArrayTypeName, arrayOid);
    pgArrayTypeName = "_" + pgTypeName;
    if (!pgNameToJavaClass.containsKey(pgArrayTypeName)) {
      pgNameToJavaClass.put(pgArrayTypeName, "java.sql.Array");
      pgNameToSQLType.put(pgArrayTypeName, Types.ARRAY);
      pgNameToOid.put(pgArrayTypeName, arrayOid);
      oidToPgName.put(arrayOid, pgArrayTypeName);
    }
  }

  public synchronized void addDataType(String type, Class<? extends PGobject> klass)
      throws SQLException {
    pgNameToPgObject.put(type, klass);
    pgNameToJavaClass.put(type, klass.getName());
  }

  public Iterator<String> getPGTypeNamesWithSQLTypes() {
    return pgNameToSQLType.keySet().iterator();
  }

  public Iterator<Integer> getPGTypeOidsWithSQLTypes() {
    return oidToSQLType.keySet().iterator();
  }

  private String getSQLTypeQuery(boolean typoidParam) {
    // There's no great way of telling what's an array type.
    // People can name their own types starting with _.
    // Other types use typelem that aren't actually arrays, like box.
    //
    // in case of multiple records (in different schemas) choose the one from the current
    // schema,
    // otherwise take the last version of a type that is at least more deterministic then before
    // (keeping old behaviour of finding types, that should not be found without correct search
    // path)
    StringBuilder sql = new StringBuilder();
    sql.append("SELECT typinput='array_in'::regproc as is_array, typtype, typname, pg_type.oid ");
    sql.append("  FROM pg_catalog.pg_type ");
    sql.append("  LEFT JOIN (select ns.oid as nspoid, ns.nspname, r.r ");
    sql.append("          from pg_namespace as ns ");
    // -- go with older way of unnesting array to be compatible with 8.0
    sql.append("          join ( select s.r, (current_schemas(false))[s.r] as nspname ");
    sql.append("                   from generate_series(1, array_upper(current_schemas(false), 1)) as s(r) ) as r ");
    sql.append("         using ( nspname ) ");
    sql.append("       ) as sp ");
    sql.append("    ON sp.nspoid = typnamespace ");
    if (typoidParam) {
      sql.append(" WHERE pg_type.oid = ? ");
    }
    sql.append(" ORDER BY sp.r, pg_type.oid DESC;");
    return sql.toString();
  }

  private int getSQLTypeFromQueryResult(ResultSet rs) throws SQLException {
    Integer type = null;
    boolean isArray = rs.getBoolean("is_array");
    String typtype = rs.getString("typtype");
    if (isArray) {
      type = Types.ARRAY;
    } else if ("c".equals(typtype)) {
      type = Types.STRUCT;
    } else if ("d".equals(typtype)) {
      type = Types.DISTINCT;
    } else if ("e".equals(typtype)) {
      type = Types.VARCHAR;
    }
    if (type == null) {
      type = Types.OTHER;
    }
    return type;
  }

  private PreparedStatement prepareGetAllTypeInfoStatement() throws SQLException {
    PreparedStatement getAllTypeInfoStatement = this.getAllTypeInfoStatement;
    if (getAllTypeInfoStatement == null) {
      getAllTypeInfoStatement = conn.prepareStatement(getSQLTypeQuery(false));
      this.getAllTypeInfoStatement = getAllTypeInfoStatement;
    }
    return getAllTypeInfoStatement;
  }

  public void cacheSQLTypes() throws SQLException {
    LOGGER.log(Level.FINEST, "caching all SQL typecodes");
    PreparedStatement getAllTypeInfoStatement = prepareGetAllTypeInfoStatement();
    // Go through BaseStatement to avoid transaction start.
    if (!((BaseStatement) getAllTypeInfoStatement)
        .executeWithFlags(QueryExecutor.QUERY_SUPPRESS_BEGIN)) {
      throw new PSQLException(GT.tr("No results were returned by the query."), PSQLState.NO_DATA);
    }
    ResultSet rs = castNonNull(getAllTypeInfoStatement.getResultSet());
    while (rs.next()) {
      String typeName = castNonNull(rs.getString("typname"));
      Integer type = getSQLTypeFromQueryResult(rs);
      if (!pgNameToSQLType.containsKey(typeName)) {
        pgNameToSQLType.put(typeName, type);
      }

      Integer typeOid = longOidToInt(castNonNull(rs.getLong("oid")));
      if (!oidToSQLType.containsKey(typeOid)) {
        oidToSQLType.put(typeOid, type);
      }
    }
    rs.close();
  }

  private PreparedStatement prepareGetTypeInfoStatement() throws SQLException {
    PreparedStatement getTypeInfoStatement = this.getTypeInfoStatement;
    if (getTypeInfoStatement == null) {
      getTypeInfoStatement = conn.prepareStatement(getSQLTypeQuery(true));
      this.getTypeInfoStatement = getTypeInfoStatement;
    }
    return getTypeInfoStatement;
  }

  public synchronized int getSQLType(String pgTypeName) throws SQLException {
    /*
    Get a few things out of the way such as arrays and known types
     */
    if (pgTypeName.endsWith("[]")) {
      return Types.ARRAY;
    }
    Integer i = this.pgNameToSQLType.get(pgTypeName);
    if (i != null) {
      return i;
    }

    /*
      All else fails then we will query the database.
      save for future calls
    */
    i = getSQLType(castNonNull(getPGType(pgTypeName)));

    pgNameToSQLType.put(pgTypeName, i);
    return i;
<<<<<<< HEAD

=======
>>>>>>> a4dad3c0
  }

  public synchronized int getSQLType(int typeOid) throws SQLException {
    if (typeOid == Oid.UNSPECIFIED) {
      return Types.OTHER;
    }

    Integer i = oidToSQLType.get(typeOid);
    if (i != null) {
      return i;
    }

    LOGGER.log(Level.FINEST, "querying SQL typecode for pg type oid '{0}'", intOidToLong(typeOid));

    PreparedStatement getTypeInfoStatement = prepareGetTypeInfoStatement();

    getTypeInfoStatement.setLong(1, intOidToLong(typeOid));

    // Go through BaseStatement to avoid transaction start.
    if (!((BaseStatement) getTypeInfoStatement)
        .executeWithFlags(QueryExecutor.QUERY_SUPPRESS_BEGIN)) {
      throw new PSQLException(GT.tr("No results were returned by the query."), PSQLState.NO_DATA);
    }

    ResultSet rs = castNonNull(getTypeInfoStatement.getResultSet());

    int sqlType = Types.OTHER;
    if (rs.next()) {
      sqlType = getSQLTypeFromQueryResult(rs);
    }
    rs.close();

    oidToSQLType.put(typeOid, sqlType);
    return sqlType;
  }

  private PreparedStatement getOidStatement(String pgTypeName) throws SQLException {
    boolean isArray = pgTypeName.endsWith("[]");
    boolean hasQuote = pgTypeName.contains("\"");
    int dotIndex = pgTypeName.indexOf('.');

    if (dotIndex == -1 && !hasQuote && !isArray) {
      if (getOidStatementSimple == null) {
        String sql;
        // see comments in @getSQLType()
        // -- go with older way of unnesting array to be compatible with 8.0
        sql = "SELECT pg_type.oid, typname "
              + "  FROM pg_catalog.pg_type "
              + "  LEFT "
              + "  JOIN (select ns.oid as nspoid, ns.nspname, r.r "
              + "          from pg_namespace as ns "
              + "          join ( select s.r, (current_schemas(false))[s.r] as nspname "
              + "                   from generate_series(1, array_upper(current_schemas(false), 1)) as s(r) ) as r "
              + "         using ( nspname ) "
              + "       ) as sp "
              + "    ON sp.nspoid = typnamespace "
              + " WHERE typname = ? "
              + " ORDER BY sp.r, pg_type.oid DESC LIMIT 1;";
        getOidStatementSimple = conn.prepareStatement(sql);
      }
      // coerce to lower case to handle upper case type names
      String lcName = pgTypeName.toLowerCase();
      // default arrays are represented with _ as prefix ... this dont even work for public schema
      // fully
      getOidStatementSimple.setString(1, lcName);
      return getOidStatementSimple;
    }
    PreparedStatement oidStatementComplex;
    if (isArray) {
      if (getOidStatementComplexArray == null) {
        String sql;
        if (conn.haveMinimumServerVersion(ServerVersion.v8_3)) {
          sql = "SELECT t.typarray, arr.typname "
              + "  FROM pg_catalog.pg_type t"
              + "  JOIN pg_catalog.pg_namespace n ON t.typnamespace = n.oid"
              + "  JOIN pg_catalog.pg_type arr ON arr.oid = t.typarray"
              + " WHERE t.typname = ? AND (n.nspname = ? OR ? AND n.nspname = ANY (current_schemas(true)))"
              + " ORDER BY t.oid DESC LIMIT 1";
        } else {
          sql = "SELECT t.oid, t.typname "
              + "  FROM pg_catalog.pg_type t"
              + "  JOIN pg_catalog.pg_namespace n ON t.typnamespace = n.oid"
              + " WHERE t.typelem = (SELECT oid FROM pg_catalog.pg_type WHERE typname = ?)"
              + " AND substring(t.typname, 1, 1) = '_' AND t.typlen = -1"
              + " AND (n.nspname = ? OR ? AND n.nspname = ANY (current_schemas(true)))"
              + " ORDER BY t.typelem DESC LIMIT 1";
        }
        getOidStatementComplexArray = conn.prepareStatement(sql);
      }
      oidStatementComplex = getOidStatementComplexArray;
    } else {
      if (getOidStatementComplexNonArray == null) {
        String sql = "SELECT t.oid, t.typname "
            + "  FROM pg_catalog.pg_type t"
            + "  JOIN pg_catalog.pg_namespace n ON t.typnamespace = n.oid"
            + " WHERE t.typname = ? AND (n.nspname = ? OR ? AND n.nspname = ANY (current_schemas(true)))"
            + " ORDER BY t.oid DESC LIMIT 1";
        getOidStatementComplexNonArray = conn.prepareStatement(sql);
      }
      oidStatementComplex = getOidStatementComplexNonArray;
    }
    //type name requested may be schema specific, of the form "{schema}"."typeName",
    //or may check across all schemas where a schema is not specified.
    String fullName = isArray ? pgTypeName.substring(0, pgTypeName.length() - 2) : pgTypeName;
    String schema;
    String name;
    // simple use case
    if (dotIndex == -1) {
      schema = null;
      name = fullName;
    } else {
      if (fullName.startsWith("\"")) {
        if (fullName.endsWith("\"")) {
          String[] parts = fullName.split("\"\\.\"");
          schema = parts.length == 2 ? parts[0] + "\"" : null;
          name = parts.length == 2 ? "\"" + parts[1] : parts[0];
        } else {
          int lastDotIndex = fullName.lastIndexOf('.');
          name = fullName.substring(lastDotIndex + 1);
          schema = fullName.substring(0, lastDotIndex);
        }
      } else {
        schema = fullName.substring(0, dotIndex);
        name = fullName.substring(dotIndex + 1);
      }
    }
    if (schema != null && schema.startsWith("\"") && schema.endsWith("\"")) {
      schema = schema.substring(1, schema.length() - 1);
    } else if (schema != null) {
      schema = schema.toLowerCase();
    }
    if (name.startsWith("\"") && name.endsWith("\"")) {
      name = name.substring(1, name.length() - 1);
    } else {
      name = name.toLowerCase();
    }
    oidStatementComplex.setString(1, name);
    oidStatementComplex.setString(2, schema);
    oidStatementComplex.setBoolean(3, schema == null);
    return oidStatementComplex;
  }

<<<<<<< HEAD
  public synchronized int getPGType(@Nullable String pgTypeName) throws SQLException {
=======
  public synchronized int getPGType(String pgTypeName) throws SQLException {
>>>>>>> a4dad3c0
    // there really isn't anything else to return other than UNSPECIFIED here.
    if ( pgTypeName == null ) {
      return Oid.UNSPECIFIED;
    }

    Integer oid = pgNameToOid.get(pgTypeName);
    if (oid != null) {
      return oid;
    }

    PreparedStatement oidStatement = getOidStatement(pgTypeName);

    // Go through BaseStatement to avoid transaction start.
    if (!((BaseStatement) oidStatement).executeWithFlags(QueryExecutor.QUERY_SUPPRESS_BEGIN)) {
      throw new PSQLException(GT.tr("No results were returned by the query."), PSQLState.NO_DATA);
    }

    oid = Oid.UNSPECIFIED;
    ResultSet rs = castNonNull(oidStatement.getResultSet());
    if (rs.next()) {
      oid = (int) rs.getLong(1);
      String internalName = castNonNull(rs.getString(2));
      oidToPgName.put(oid, internalName);
      pgNameToOid.put(internalName, oid);
    }
    pgNameToOid.put(pgTypeName, oid);
    rs.close();

    return oid;
  }

  public synchronized @Nullable String getPGType(int oid) throws SQLException {
    if (oid == Oid.UNSPECIFIED) {
      // TODO: it would be great to forbid UNSPECIFIED argument, and make the return type non-nullable
      return null;
    }

    String pgTypeName = oidToPgName.get(oid);
    if (pgTypeName != null) {
      return pgTypeName;
    }

    PreparedStatement getNameStatement = prepareGetNameStatement();

    getNameStatement.setInt(1, oid);

    // Go through BaseStatement to avoid transaction start.
    if (!((BaseStatement) getNameStatement).executeWithFlags(QueryExecutor.QUERY_SUPPRESS_BEGIN)) {
      throw new PSQLException(GT.tr("No results were returned by the query."), PSQLState.NO_DATA);
    }

    ResultSet rs = castNonNull(getNameStatement.getResultSet());
    if (rs.next()) {
      boolean onPath = rs.getBoolean(1);
      String schema = castNonNull(rs.getString(2), "schema");
      String name = castNonNull(rs.getString(3), "name");
      if (onPath) {
        pgTypeName = name;
        pgNameToOid.put(schema + "." + name, oid);
      } else {
        // TODO: escaping !?
        pgTypeName = "\"" + schema + "\".\"" + name + "\"";
        // if all is lowercase add special type info
        // TODO: should probably check for all special chars
        if (schema.equals(schema.toLowerCase()) && schema.indexOf('.') == -1
            && name.equals(name.toLowerCase()) && name.indexOf('.') == -1) {
          pgNameToOid.put(schema + "." + name, oid);
        }
      }
      pgNameToOid.put(pgTypeName, oid);
      oidToPgName.put(oid, pgTypeName);
    }
    rs.close();

    return pgTypeName;
  }

  private PreparedStatement prepareGetNameStatement() throws SQLException {
    PreparedStatement getNameStatement = this.getNameStatement;
    if (getNameStatement == null) {
      String sql;
      sql = "SELECT n.nspname = ANY(current_schemas(true)), n.nspname, t.typname "
            + "FROM pg_catalog.pg_type t "
            + "JOIN pg_catalog.pg_namespace n ON t.typnamespace = n.oid WHERE t.oid = ?";

      this.getNameStatement = getNameStatement = conn.prepareStatement(sql);
    }
    return getNameStatement;
  }

<<<<<<< HEAD
  public int getPGArrayType(@Nullable  String elementTypeName) throws SQLException {
=======
  public int getPGArrayType(@Nullable String elementTypeName) throws SQLException {
>>>>>>> a4dad3c0
    elementTypeName = getTypeForAlias(elementTypeName);
    return getPGType(elementTypeName + "[]");
  }

  /**
   * Return the oid of the array's base element if it's an array, if not return the provided oid.
   * This doesn't do any database lookups, so it's only useful for the originally provided type
   * mappings. This is fine for it's intended uses where we only have intimate knowledge of types
   * that are already known to the driver.
   *
   * @param oid input oid
   * @return oid of the array's base element or the provided oid (if not array)
   */
  protected synchronized int convertArrayToBaseOid(int oid) {
    Integer i = pgArrayToPgType.get(oid);
    if (i == null) {
      return oid;
    }
    return i;
  }

  public synchronized char getArrayDelimiter(int oid) throws SQLException {
    if (oid == Oid.UNSPECIFIED) {
      return ',';
    }

    Character delim = arrayOidToDelimiter.get(oid);
    if (delim != null) {
      return delim;
    }

    PreparedStatement getArrayDelimiterStatement = prepareGetArrayDelimiterStatement();

    getArrayDelimiterStatement.setInt(1, oid);

    // Go through BaseStatement to avoid transaction start.
    if (!((BaseStatement) getArrayDelimiterStatement)
        .executeWithFlags(QueryExecutor.QUERY_SUPPRESS_BEGIN)) {
      throw new PSQLException(GT.tr("No results were returned by the query."), PSQLState.NO_DATA);
    }

    ResultSet rs = castNonNull(getArrayDelimiterStatement.getResultSet());
    if (!rs.next()) {
      throw new PSQLException(GT.tr("No results were returned by the query."), PSQLState.NO_DATA);
    }

    String s = castNonNull(rs.getString(1));
    delim = s.charAt(0);

    arrayOidToDelimiter.put(oid, delim);

    rs.close();

    return delim;
  }

  private PreparedStatement prepareGetArrayDelimiterStatement() throws SQLException {
    PreparedStatement getArrayDelimiterStatement = this.getArrayDelimiterStatement;
    if (getArrayDelimiterStatement == null) {
      String sql;
      sql = "SELECT e.typdelim FROM pg_catalog.pg_type t, pg_catalog.pg_type e "
            + "WHERE t.oid = ? and t.typelem = e.oid";
      this.getArrayDelimiterStatement = getArrayDelimiterStatement = conn.prepareStatement(sql);
    }
    return getArrayDelimiterStatement;
  }

  public synchronized int getPGArrayElement(int oid) throws SQLException {
    if (oid == Oid.UNSPECIFIED) {
      return Oid.UNSPECIFIED;
    }

    Integer pgType = pgArrayToPgType.get(oid);

    if (pgType != null) {
      return pgType;
    }

    PreparedStatement getArrayElementOidStatement = prepareGetArrayElementOidStatement();

    getArrayElementOidStatement.setInt(1, oid);

    // Go through BaseStatement to avoid transaction start.
    if (!((BaseStatement) getArrayElementOidStatement)
        .executeWithFlags(QueryExecutor.QUERY_SUPPRESS_BEGIN)) {
      throw new PSQLException(GT.tr("No results were returned by the query."), PSQLState.NO_DATA);
    }

    ResultSet rs = castNonNull(getArrayElementOidStatement.getResultSet());
    if (!rs.next()) {
      throw new PSQLException(GT.tr("No results were returned by the query."), PSQLState.NO_DATA);
    }

    pgType = (int) rs.getLong(1);
    boolean onPath = rs.getBoolean(2);
    String schema = rs.getString(3);
    String name = castNonNull(rs.getString(4));
    pgArrayToPgType.put(oid, pgType);
    pgNameToOid.put(schema + "." + name, pgType);
    String fullName = "\"" + schema + "\".\"" + name + "\"";
    pgNameToOid.put(fullName, pgType);
    if (onPath && name.equals(name.toLowerCase())) {
      oidToPgName.put(pgType, name);
      pgNameToOid.put(name, pgType);
    } else {
      oidToPgName.put(pgType, fullName);
    }

    rs.close();

    return pgType;
  }

  private PreparedStatement prepareGetArrayElementOidStatement() throws SQLException {
    PreparedStatement getArrayElementOidStatement = this.getArrayElementOidStatement;
    if (getArrayElementOidStatement == null) {
      String sql;
      sql = "SELECT e.oid, n.nspname = ANY(current_schemas(true)), n.nspname, e.typname "
            + "FROM pg_catalog.pg_type t JOIN pg_catalog.pg_type e ON t.typelem = e.oid "
            + "JOIN pg_catalog.pg_namespace n ON t.typnamespace = n.oid WHERE t.oid = ?";
      this.getArrayElementOidStatement = getArrayElementOidStatement = conn.prepareStatement(sql);
    }
    return getArrayElementOidStatement;
  }

  public synchronized @Nullable Class<? extends PGobject> getPGobject(String type) {
    return pgNameToPgObject.get(type);
  }

  public synchronized String getJavaClass(int oid) throws SQLException {
    String pgTypeName = getPGType(oid);
    if (pgTypeName == null) {
      // Technically speaking, we should not be here
      // null result probably means oid == UNSPECIFIED which has no clear way
      // to map to Java
      return "java.lang.String";
    }

    String result = pgNameToJavaClass.get(pgTypeName);
    if (result != null) {
      return result;
    }

    if (getSQLType(pgTypeName) == Types.ARRAY) {
      result = "java.sql.Array";
      pgNameToJavaClass.put(pgTypeName, result);
    }

    return result == null ? "java.lang.String" : result;
  }

  public @Nullable String getTypeForAlias(@Nullable String alias) {
<<<<<<< HEAD
    if (alias == null ) {
=======
    if ( alias == null ) {
>>>>>>> a4dad3c0
      return null;
    }
    String type = TYPE_ALIASES.get(alias);
    if (type != null) {
      return type;
    }
    type = TYPE_ALIASES.get(alias.toLowerCase());
    if (type == null) {
      type = alias;
    }
    //populate for future use
    TYPE_ALIASES.put(alias, type);
    return type;
  }

  public int getPrecision(int oid, int typmod) {
    oid = convertArrayToBaseOid(oid);
    switch (oid) {
      case Oid.INT2:
        return 5;

      case Oid.OID:
      case Oid.INT4:
        return 10;

      case Oid.INT8:
        return 19;

      case Oid.FLOAT4:
        // For float4 and float8, we can normally only get 6 and 15
        // significant digits out, but extra_float_digits may raise
        // that number by up to two digits.
        return 8;

      case Oid.FLOAT8:
        return 17;

      case Oid.NUMERIC:
        if (typmod == -1) {
          return 0;
        }
        return ((typmod - 4) & 0xFFFF0000) >> 16;

      case Oid.CHAR:
      case Oid.BOOL:
        return 1;

      case Oid.BPCHAR:
      case Oid.VARCHAR:
        if (typmod == -1) {
          return unknownLength;
        }
        return typmod - 4;

      // datetime types get the
      // "length in characters of the String representation"
      case Oid.DATE:
      case Oid.TIME:
      case Oid.TIMETZ:
      case Oid.INTERVAL:
      case Oid.TIMESTAMP:
      case Oid.TIMESTAMPTZ:
        return getDisplaySize(oid, typmod);

      case Oid.BIT:
        return typmod;

      case Oid.VARBIT:
        if (typmod == -1) {
          return unknownLength;
        }
        return typmod;

      case Oid.TEXT:
      case Oid.BYTEA:
      default:
        return unknownLength;
    }
  }

  public int getScale(int oid, int typmod) {
    oid = convertArrayToBaseOid(oid);
    switch (oid) {
      case Oid.FLOAT4:
        return 8;
      case Oid.FLOAT8:
        return 17;
      case Oid.NUMERIC:
        if (typmod == -1) {
          return 0;
        }
        return (typmod - 4) & 0xFFFF;
      case Oid.TIME:
      case Oid.TIMETZ:
      case Oid.TIMESTAMP:
      case Oid.TIMESTAMPTZ:
        if (typmod == -1) {
          return 6;
        }
        return typmod;
      case Oid.INTERVAL:
        if (typmod == -1) {
          return 6;
        }
        return typmod & 0xFFFF;
      default:
        return 0;
    }
  }

  public boolean isCaseSensitive(int oid) {
    oid = convertArrayToBaseOid(oid);
    switch (oid) {
      case Oid.OID:
      case Oid.INT2:
      case Oid.INT4:
      case Oid.INT8:
      case Oid.FLOAT4:
      case Oid.FLOAT8:
      case Oid.NUMERIC:
      case Oid.BOOL:
      case Oid.BIT:
      case Oid.VARBIT:
      case Oid.DATE:
      case Oid.TIME:
      case Oid.TIMETZ:
      case Oid.TIMESTAMP:
      case Oid.TIMESTAMPTZ:
      case Oid.INTERVAL:
        return false;
      default:
        return true;
    }
  }

  public boolean isSigned(int oid) {
    oid = convertArrayToBaseOid(oid);
    switch (oid) {
      case Oid.INT2:
      case Oid.INT4:
      case Oid.INT8:
      case Oid.FLOAT4:
      case Oid.FLOAT8:
      case Oid.NUMERIC:
        return true;
      default:
        return false;
    }
  }

  public int getDisplaySize(int oid, int typmod) {
    oid = convertArrayToBaseOid(oid);
    switch (oid) {
      case Oid.INT2:
        return 6; // -32768 to +32767
      case Oid.INT4:
        return 11; // -2147483648 to +2147483647
      case Oid.OID:
        return 10; // 0 to 4294967295
      case Oid.INT8:
        return 20; // -9223372036854775808 to +9223372036854775807
      case Oid.FLOAT4:
        // varies based upon the extra_float_digits GUC.
        // These values are for the longest possible length.
        return 15; // sign + 9 digits + decimal point + e + sign + 2 digits
      case Oid.FLOAT8:
        return 25; // sign + 18 digits + decimal point + e + sign + 3 digits
      case Oid.CHAR:
        return 1;
      case Oid.BOOL:
        return 1;
      case Oid.DATE:
        return 13; // "4713-01-01 BC" to "01/01/4713 BC" - "31/12/32767"
      case Oid.TIME:
      case Oid.TIMETZ:
      case Oid.TIMESTAMP:
      case Oid.TIMESTAMPTZ:
        // Calculate the number of decimal digits + the decimal point.
        int secondSize;
        switch (typmod) {
          case -1:
            secondSize = 6 + 1;
            break;
          case 0:
            secondSize = 0;
            break;
          case 1:
            // Bizarrely SELECT '0:0:0.1'::time(1); returns 2 digits.
            secondSize = 2 + 1;
            break;
          default:
            secondSize = typmod + 1;
            break;
        }

        // We assume the worst case scenario for all of these.
        // time = '00:00:00' = 8
        // date = '5874897-12-31' = 13 (although at large values second precision is lost)
        // date = '294276-11-20' = 12 --enable-integer-datetimes
        // zone = '+11:30' = 6;

        switch (oid) {
          case Oid.TIME:
            return 8 + secondSize;
          case Oid.TIMETZ:
            return 8 + secondSize + 6;
          case Oid.TIMESTAMP:
            return 13 + 1 + 8 + secondSize;
          case Oid.TIMESTAMPTZ:
            return 13 + 1 + 8 + secondSize + 6;
        }
      case Oid.INTERVAL:
        // SELECT LENGTH('-123456789 years 11 months 33 days 23 hours 10.123456 seconds'::interval);
        return 49;
      case Oid.VARCHAR:
      case Oid.BPCHAR:
        if (typmod == -1) {
          return unknownLength;
        }
        return typmod - 4;
      case Oid.NUMERIC:
        if (typmod == -1) {
          return 131089; // SELECT LENGTH(pow(10::numeric,131071)); 131071 = 2^17-1
        }
        int precision = (typmod - 4 >> 16) & 0xffff;
        int scale = (typmod - 4) & 0xffff;
        // sign + digits + decimal point (only if we have nonzero scale)
        return 1 + precision + (scale != 0 ? 1 : 0);
      case Oid.BIT:
        return typmod;
      case Oid.VARBIT:
        if (typmod == -1) {
          return unknownLength;
        }
        return typmod;
      case Oid.TEXT:
      case Oid.BYTEA:
        return unknownLength;
      default:
        return unknownLength;
    }
  }

  public int getMaximumPrecision(int oid) {
    oid = convertArrayToBaseOid(oid);
    switch (oid) {
      case Oid.NUMERIC:
        return 1000;
      case Oid.TIME:
      case Oid.TIMETZ:
        // Technically this depends on the --enable-integer-datetimes
        // configure setting. It is 6 with integer and 10 with float.
        return 6;
      case Oid.TIMESTAMP:
      case Oid.TIMESTAMPTZ:
      case Oid.INTERVAL:
        return 6;
      case Oid.BPCHAR:
      case Oid.VARCHAR:
        return 10485760;
      case Oid.BIT:
      case Oid.VARBIT:
        return 83886080;
      default:
        return 0;
    }
  }

  public boolean requiresQuoting(int oid) throws SQLException {
    int sqlType = getSQLType(oid);
    return requiresQuotingSqlType(sqlType);
  }

  /**
   * Returns true if particular sqlType requires quoting.
   * This method is used internally by the driver, so it might disappear without notice.
   *
   * @param sqlType sql type as in java.sql.Types
   * @return true if the type requires quoting
   * @throws SQLException if something goes wrong
   */
  public boolean requiresQuotingSqlType(int sqlType) throws SQLException {
    switch (sqlType) {
      case Types.BIGINT:
      case Types.DOUBLE:
      case Types.FLOAT:
      case Types.INTEGER:
      case Types.REAL:
      case Types.SMALLINT:
      case Types.TINYINT:
      case Types.NUMERIC:
      case Types.DECIMAL:
        return false;
    }
    return true;
  }

  @Override
  public int longOidToInt(long oid) throws SQLException {
    if ((oid & 0xFFFF_FFFF_0000_0000L) != 0) {
      throw new PSQLException(GT.tr("Value is not an OID: {0}", oid), PSQLState.NUMERIC_VALUE_OUT_OF_RANGE);
    }

    return (int) oid;
  }

  @Override
  public long intOidToLong(int oid) {
    return ((long) oid) & 0xFFFFFFFFL;
  }
}<|MERGE_RESOLUTION|>--- conflicted
+++ resolved
@@ -316,10 +316,6 @@
 
     pgNameToSQLType.put(pgTypeName, i);
     return i;
-<<<<<<< HEAD
-
-=======
->>>>>>> a4dad3c0
   }
 
   public synchronized int getSQLType(int typeOid) throws SQLException {
@@ -462,11 +458,7 @@
     return oidStatementComplex;
   }
 
-<<<<<<< HEAD
   public synchronized int getPGType(@Nullable String pgTypeName) throws SQLException {
-=======
-  public synchronized int getPGType(String pgTypeName) throws SQLException {
->>>>>>> a4dad3c0
     // there really isn't anything else to return other than UNSPECIFIED here.
     if ( pgTypeName == null ) {
       return Oid.UNSPECIFIED;
@@ -557,11 +549,7 @@
     return getNameStatement;
   }
 
-<<<<<<< HEAD
-  public int getPGArrayType(@Nullable  String elementTypeName) throws SQLException {
-=======
   public int getPGArrayType(@Nullable String elementTypeName) throws SQLException {
->>>>>>> a4dad3c0
     elementTypeName = getTypeForAlias(elementTypeName);
     return getPGType(elementTypeName + "[]");
   }
@@ -714,11 +702,7 @@
   }
 
   public @Nullable String getTypeForAlias(@Nullable String alias) {
-<<<<<<< HEAD
-    if (alias == null ) {
-=======
     if ( alias == null ) {
->>>>>>> a4dad3c0
       return null;
     }
     String type = TYPE_ALIASES.get(alias);
