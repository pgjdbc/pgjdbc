/*
 * Copyright (c) 2004, PostgreSQL Global Development Group
 * See the LICENSE file in the project root for more information.
 */

package org.postgresql.jdbc;

import org.postgresql.PGResultSetMetaData;
import org.postgresql.PGStatement;
import org.postgresql.core.BaseConnection;
import org.postgresql.core.BaseStatement;
import org.postgresql.core.Encoding;
import org.postgresql.core.Field;
import org.postgresql.core.Oid;
import org.postgresql.core.Query;
import org.postgresql.core.ResultCursor;
import org.postgresql.core.ResultHandlerBase;
import org.postgresql.core.Tuple;
import org.postgresql.core.TypeInfo;
import org.postgresql.core.Utils;
import org.postgresql.util.ByteConverter;
import org.postgresql.util.GT;
import org.postgresql.util.HStoreConverter;
import org.postgresql.util.PGbytea;
import org.postgresql.util.PGobject;
import org.postgresql.util.PGtokenizer;
import org.postgresql.util.PSQLException;
import org.postgresql.util.PSQLState;

import java.io.ByteArrayInputStream;
import java.io.CharArrayReader;
import java.io.IOException;
import java.io.InputStream;
import java.io.InputStreamReader;
import java.io.Reader;
import java.io.UnsupportedEncodingException;
import java.math.BigDecimal;
import java.math.BigInteger;
import java.math.RoundingMode;
import java.net.InetAddress;
import java.net.UnknownHostException;
import java.sql.Array;
import java.sql.Blob;
import java.sql.Clob;
import java.sql.Date;
import java.sql.NClob;
import java.sql.PreparedStatement;
import java.sql.Ref;
import java.sql.ResultSet;
import java.sql.ResultSetMetaData;
import java.sql.RowId;
import java.sql.SQLException;
import java.sql.SQLWarning;
import java.sql.SQLXML;
import java.sql.Statement;
import java.sql.Time;
import java.sql.Timestamp;
import java.sql.Types;
//#if mvn.project.property.postgresql.jdbc.spec >= "JDBC4.2"
import java.time.LocalDate;
import java.time.LocalDateTime;
import java.time.LocalTime;
import java.time.OffsetDateTime;
//#endif
import java.util.ArrayList;
import java.util.Calendar;
import java.util.HashMap;
import java.util.Iterator;
import java.util.List;
import java.util.Locale;
import java.util.Map;
import java.util.StringTokenizer;
import java.util.TimeZone;
import java.util.UUID;
import java.util.concurrent.TimeUnit;
import java.util.logging.Level;

public class PgResultSet implements ResultSet, org.postgresql.PGRefCursorResultSet {

  // needed for updateable result set support
  private boolean updateable = false;
  private boolean doingUpdates = false;
  private HashMap<String, Object> updateValues = null;
  private boolean usingOID = false; // are we using the OID for the primary key?
  private List<PrimaryKey> primaryKeys; // list of primary keys
  private boolean singleTable = false;
  private String onlyTable = "";
  private String tableName = null;
  private PreparedStatement updateStatement = null;
  private PreparedStatement insertStatement = null;
  private PreparedStatement deleteStatement = null;
  private PreparedStatement selectStatement = null;
  private final int resultsettype;
  private final int resultsetconcurrency;
  private int fetchdirection = ResultSet.FETCH_UNKNOWN;
  private TimeZone defaultTimeZone;
  protected final BaseConnection connection; // the connection we belong to
  protected final BaseStatement statement; // the statement we belong to
  protected final Field[] fields; // Field metadata for this resultset.
  protected final Query originalQuery; // Query we originated from

  protected final int maxRows; // Maximum rows in this resultset (might be 0).
  protected final int maxFieldSize; // Maximum field size in this resultset (might be 0).

<<<<<<< HEAD
  protected List<Tuple> rows; // Current page of results.
  protected int current_row = -1; // Index into 'rows' of our currrent row (0-based)
  protected int row_offset; // Offset of row 0 in the actual resultset
  protected Tuple this_row; // copy of the current result row
=======
  protected List<byte[][]> rows; // Current page of results.
  protected int currentRow = -1; // Index into 'rows' of our currrent row (0-based)
  protected int rowOffset; // Offset of row 0 in the actual resultset
  protected byte[][] thisRow; // copy of the current result row
>>>>>>> cc31c13f
  protected SQLWarning warnings = null; // The warning chain
  /**
   * True if the last obtained column value was SQL NULL as specified by {@link #wasNull}. The value
   * is always updated by the {@link #checkResultSet} method.
   */
  protected boolean wasNullFlag = false;
  protected boolean onInsertRow = false;
  // are we on the insert row (for JDBC2 updatable resultsets)?

  private Tuple rowBuffer = null; // updateable rowbuffer

  protected int fetchSize; // Current fetch size (might be 0).
  protected ResultCursor cursor; // Cursor for fetching additional data.

  private Map<String, Integer> columnNameIndexMap; // Speed up findColumn by caching lookups

  private ResultSetMetaData rsMetaData;

  protected ResultSetMetaData createMetaData() throws SQLException {
    return new PgResultSetMetaData(connection, fields);
  }

  public ResultSetMetaData getMetaData() throws SQLException {
    checkClosed();
    if (rsMetaData == null) {
      rsMetaData = createMetaData();
    }
    return rsMetaData;
  }

  PgResultSet(Query originalQuery, BaseStatement statement, Field[] fields, List<Tuple> tuples,
      ResultCursor cursor, int maxRows, int maxFieldSize, int rsType, int rsConcurrency,
      int rsHoldability) throws SQLException {
    // Fail-fast on invalid null inputs
    if (tuples == null) {
      throw new NullPointerException("tuples must be non-null");
    }
    if (fields == null) {
      throw new NullPointerException("fields must be non-null");
    }

    this.originalQuery = originalQuery;
    this.connection = (BaseConnection) statement.getConnection();
    this.statement = statement;
    this.fields = fields;
    this.rows = tuples;
    this.cursor = cursor;
    this.maxRows = maxRows;
    this.maxFieldSize = maxFieldSize;
    this.resultsettype = rsType;
    this.resultsetconcurrency = rsConcurrency;
  }

  public java.net.URL getURL(int columnIndex) throws SQLException {
    connection.getLogger().log(Level.FINEST, "  getURL columnIndex: {0}", columnIndex);
    checkClosed();
    throw org.postgresql.Driver.notImplemented(this.getClass(), "getURL(int)");
  }

  public java.net.URL getURL(String columnName) throws SQLException {
    return getURL(findColumn(columnName));
  }

  protected Object internalGetObject(int columnIndex, Field field) throws SQLException {
    switch (getSQLType(columnIndex)) {
      case Types.BOOLEAN:
      case Types.BIT:
        return getBoolean(columnIndex);
      case Types.SQLXML:
        return getSQLXML(columnIndex);
      case Types.TINYINT:
      case Types.SMALLINT:
      case Types.INTEGER:
        return getInt(columnIndex);
      case Types.BIGINT:
        return getLong(columnIndex);
      case Types.NUMERIC:
      case Types.DECIMAL:
        return getNumeric(columnIndex,
            (field.getMod() == -1) ? -1 : ((field.getMod() - 4) & 0xffff), true);
      case Types.REAL:
        return getFloat(columnIndex);
      case Types.FLOAT:
      case Types.DOUBLE:
        return getDouble(columnIndex);
      case Types.CHAR:
      case Types.VARCHAR:
      case Types.LONGVARCHAR:
        return getString(columnIndex);
      case Types.DATE:
        return getDate(columnIndex);
      case Types.TIME:
        return getTime(columnIndex);
      case Types.TIMESTAMP:
        return getTimestamp(columnIndex, null);
      case Types.BINARY:
      case Types.VARBINARY:
      case Types.LONGVARBINARY:
        return getBytes(columnIndex);
      case Types.ARRAY:
        return getArray(columnIndex);
      case Types.CLOB:
        return getClob(columnIndex);
      case Types.BLOB:
        return getBlob(columnIndex);

      default:
        String type = getPGType(columnIndex);

        // if the backend doesn't know the type then coerce to String
        if (type.equals("unknown")) {
          return getString(columnIndex);
        }

        if (type.equals("uuid")) {
          if (isBinary(columnIndex)) {
<<<<<<< HEAD
            return getUUID(this_row.get(columnIndex - 1));
=======
            return getUUID(thisRow[columnIndex - 1]);
>>>>>>> cc31c13f
          }
          return getUUID(getString(columnIndex));
        }

        // Specialized support for ref cursors is neater.
        if (type.equals("refcursor")) {
          // Fetch all results.
          String cursorName = getString(columnIndex);

          StringBuilder sb = new StringBuilder("FETCH ALL IN ");
          Utils.escapeIdentifier(sb, cursorName);

          // nb: no BEGIN triggered here. This is fine. If someone
          // committed, and the cursor was not holdable (closing the
          // cursor), we avoid starting a new xact and promptly causing
          // it to fail. If the cursor *was* holdable, we don't want a
          // new xact anyway since holdable cursor state isn't affected
          // by xact boundaries. If our caller didn't commit at all, or
          // autocommit was on, then we wouldn't issue a BEGIN anyway.
          //
          // We take the scrollability from the statement, but until
          // we have updatable cursors it must be readonly.
          ResultSet rs =
              connection.execSQLQuery(sb.toString(), resultsettype, ResultSet.CONCUR_READ_ONLY);
          //
          // In long running transactions these backend cursors take up memory space
          // we could close in rs.close(), but if the transaction is closed before the result set,
          // then
          // the cursor no longer exists

          sb.setLength(0);
          sb.append("CLOSE ");
          Utils.escapeIdentifier(sb, cursorName);
          connection.execSQLUpdate(sb.toString());
          ((PgResultSet) rs).setRefCursor(cursorName);
          return rs;
        }
        if ("hstore".equals(type)) {
          if (isBinary(columnIndex)) {
<<<<<<< HEAD
            return HStoreConverter.fromBytes(this_row.get(columnIndex - 1), connection.getEncoding());
=======
            return HStoreConverter.fromBytes(thisRow[columnIndex - 1], connection.getEncoding());
>>>>>>> cc31c13f
          }
          return HStoreConverter.fromString(getString(columnIndex));
        }

        // Caller determines what to do (JDBC3 overrides in this case)
        return null;
    }
  }

  private void checkScrollable() throws SQLException {
    checkClosed();
    if (resultsettype == ResultSet.TYPE_FORWARD_ONLY) {
      throw new PSQLException(
          GT.tr("Operation requires a scrollable ResultSet, but this ResultSet is FORWARD_ONLY."),
          PSQLState.INVALID_CURSOR_STATE);
    }
  }

  @Override
  public boolean absolute(int index) throws SQLException {
    checkScrollable();

    // index is 1-based, but internally we use 0-based indices
    int internalIndex;

    if (index == 0) {
      beforeFirst();
      return false;
    }

    final int rows_size = rows.size();

    // if index<0, count from the end of the result set, but check
    // to be sure that it is not beyond the first index
    if (index < 0) {
      if (index >= -rows_size) {
        internalIndex = rows_size + index;
      } else {
        beforeFirst();
        return false;
      }
    } else {
      // must be the case that index>0,
      // find the correct place, assuming that
      // the index is not too large
      if (index <= rows_size) {
        internalIndex = index - 1;
      } else {
        afterLast();
        return false;
      }
    }

    currentRow = internalIndex;
    initRowBuffer();
    onInsertRow = false;

    return true;
  }

  @Override
  public void afterLast() throws SQLException {
    checkScrollable();

    final int rows_size = rows.size();
    if (rows_size > 0) {
      currentRow = rows_size;
    }

    onInsertRow = false;
    thisRow = null;
    rowBuffer = null;
  }

  @Override
  public void beforeFirst() throws SQLException {
    checkScrollable();

    if (!rows.isEmpty()) {
      currentRow = -1;
    }

    onInsertRow = false;
    thisRow = null;
    rowBuffer = null;
  }

  @Override
  public boolean first() throws SQLException {
    checkScrollable();

    if (rows.size() <= 0) {
      return false;
    }

    currentRow = 0;
    initRowBuffer();
    onInsertRow = false;

    return true;
  }

  @Override
  public Array getArray(String colName) throws SQLException {
    return getArray(findColumn(colName));
  }

  protected Array makeArray(int oid, byte[] value) throws SQLException {
    return new PgArray(connection, oid, value);
  }

  protected Array makeArray(int oid, String value) throws SQLException {
    return new PgArray(connection, oid, value);
  }

  @Override
  public Array getArray(int i) throws SQLException {
    checkResultSet(i);
    if (wasNullFlag) {
      return null;
    }

    int oid = fields[i - 1].getOID();
    if (isBinary(i)) {
<<<<<<< HEAD
      return makeArray(oid, this_row.get(i - 1));
=======
      return makeArray(oid, thisRow[i - 1]);
>>>>>>> cc31c13f
    }
    return makeArray(oid, getFixedString(i));
  }

  public java.math.BigDecimal getBigDecimal(int columnIndex) throws SQLException {
    return getBigDecimal(columnIndex, -1);
  }

  public java.math.BigDecimal getBigDecimal(String columnName) throws SQLException {
    return getBigDecimal(findColumn(columnName));
  }

  public Blob getBlob(String columnName) throws SQLException {
    return getBlob(findColumn(columnName));
  }

  protected Blob makeBlob(long oid) throws SQLException {
    return new PgBlob(connection, oid);
  }

  public Blob getBlob(int i) throws SQLException {
    checkResultSet(i);
    if (wasNullFlag) {
      return null;
    }

    return makeBlob(getLong(i));
  }

  public java.io.Reader getCharacterStream(String columnName) throws SQLException {
    return getCharacterStream(findColumn(columnName));
  }

  public java.io.Reader getCharacterStream(int i) throws SQLException {
    checkResultSet(i);
    if (wasNullFlag) {
      return null;
    }

    // Version 7.2 supports AsciiStream for all the PG text types
    // As the spec/javadoc for this method indicate this is to be used for
    // large text values (i.e. LONGVARCHAR) PG doesn't have a separate
    // long string datatype, but with toast the text datatype is capable of
    // handling very large values. Thus the implementation ends up calling
    // getString() since there is no current way to stream the value from the server
    return new CharArrayReader(getString(i).toCharArray());
  }

  public Clob getClob(String columnName) throws SQLException {
    return getClob(findColumn(columnName));
  }

  protected Clob makeClob(long oid) throws SQLException {
    return new PgClob(connection, oid);
  }

  public Clob getClob(int i) throws SQLException {
    checkResultSet(i);
    if (wasNullFlag) {
      return null;
    }

    return makeClob(getLong(i));
  }

  public int getConcurrency() throws SQLException {
    checkClosed();
    return resultsetconcurrency;
  }

  @Override
  public java.sql.Date getDate(int i, java.util.Calendar cal) throws SQLException {
    checkResultSet(i);
    if (wasNullFlag) {
      return null;
    }

    if (cal == null) {
      cal = getDefaultCalendar();
    }
    if (isBinary(i)) {
      int col = i - 1;
      int oid = fields[col].getOID();
      TimeZone tz = cal.getTimeZone();
      if (oid == Oid.DATE) {
<<<<<<< HEAD
        return connection.getTimestampUtils().toDateBin(tz, this_row.get(col));
=======
        return connection.getTimestampUtils().toDateBin(tz, thisRow[col]);
>>>>>>> cc31c13f
      } else if (oid == Oid.TIMESTAMP || oid == Oid.TIMESTAMPTZ) {
        // If backend provides just TIMESTAMP, we use "cal" timezone
        // If backend provides TIMESTAMPTZ, we ignore "cal" as we know true instant value
        Timestamp timestamp = getTimestamp(i, cal);
        // Here we just truncate date to 00:00 in a given time zone
        return connection.getTimestampUtils().convertToDate(timestamp.getTime(), tz);
      } else {
        throw new PSQLException(
            GT.tr("Cannot convert the column of type {0} to requested type {1}.",
                Oid.toString(oid), "date"),
            PSQLState.DATA_TYPE_MISMATCH);
      }
    }

    return connection.getTimestampUtils().toDate(cal, getString(i));
  }

  @Override
  public Time getTime(int i, java.util.Calendar cal) throws SQLException {
    checkResultSet(i);
    if (wasNullFlag) {
      return null;
    }

    if (cal == null) {
      cal = getDefaultCalendar();
    }
    if (isBinary(i)) {
      int col = i - 1;
      int oid = fields[col].getOID();
      TimeZone tz = cal.getTimeZone();
      if (oid == Oid.TIME || oid == Oid.TIMETZ) {
<<<<<<< HEAD
        return connection.getTimestampUtils().toTimeBin(tz, this_row.get(col));
=======
        return connection.getTimestampUtils().toTimeBin(tz, thisRow[col]);
>>>>>>> cc31c13f
      } else if (oid == Oid.TIMESTAMP || oid == Oid.TIMESTAMPTZ) {
        // If backend provides just TIMESTAMP, we use "cal" timezone
        // If backend provides TIMESTAMPTZ, we ignore "cal" as we know true instant value
        Timestamp timestamp = getTimestamp(i, cal);
        long timeMillis = timestamp.getTime();
        if (oid == Oid.TIMESTAMPTZ) {
          // time zone == UTC since BINARY "timestamp with time zone" is always sent in UTC
          // So we truncate days
          return new Time(timeMillis % TimeUnit.DAYS.toMillis(1));
        }
        // Here we just truncate date part
        return connection.getTimestampUtils().convertToTime(timeMillis, tz);
      } else {
        throw new PSQLException(
            GT.tr("Cannot convert the column of type {0} to requested type {1}.",
                Oid.toString(oid), "time"),
            PSQLState.DATA_TYPE_MISMATCH);
      }
    }

    String string = getString(i);
    return connection.getTimestampUtils().toTime(cal, string);
  }

  //#if mvn.project.property.postgresql.jdbc.spec >= "JDBC4.2"
  private LocalTime getLocalTime(int i) throws SQLException {
    checkResultSet(i);
    if (wasNullFlag) {
      return null;
    }

    if (isBinary(i)) {
      int col = i - 1;
      int oid = fields[col].getOID();
      if (oid == Oid.TIME) {
<<<<<<< HEAD
        return connection.getTimestampUtils().toLocalTimeBin(this_row.get(col));
=======
        return connection.getTimestampUtils().toLocalTimeBin(thisRow[col]);
>>>>>>> cc31c13f
      } else {
        throw new PSQLException(
            GT.tr("Cannot convert the column of type {0} to requested type {1}.",
                Oid.toString(oid), "time"),
            PSQLState.DATA_TYPE_MISMATCH);
      }
    }

    String string = getString(i);
    return connection.getTimestampUtils().toLocalTime(string);
  }
  //#endif

  @Override
  public Timestamp getTimestamp(int i, java.util.Calendar cal) throws SQLException {
    checkResultSet(i);
    if (wasNullFlag) {
      return null;
    }

    if (cal == null) {
      cal = getDefaultCalendar();
    }
    int col = i - 1;
    int oid = fields[col].getOID();
    if (isBinary(i)) {
      if (oid == Oid.TIMESTAMPTZ || oid == Oid.TIMESTAMP) {
        boolean hasTimeZone = oid == Oid.TIMESTAMPTZ;
        TimeZone tz = cal.getTimeZone();
<<<<<<< HEAD
        return connection.getTimestampUtils().toTimestampBin(tz, this_row.get(col), hasTimeZone);
=======
        return connection.getTimestampUtils().toTimestampBin(tz, thisRow[col], hasTimeZone);
>>>>>>> cc31c13f
      } else {
        // JDBC spec says getTimestamp of Time and Date must be supported
        long millis;
        if (oid == Oid.TIME || oid == Oid.TIMETZ) {
          millis = getTime(i, cal).getTime();
        } else if (oid == Oid.DATE) {
          millis = getDate(i, cal).getTime();
        } else {
          throw new PSQLException(
              GT.tr("Cannot convert the column of type {0} to requested type {1}.",
                  Oid.toString(oid), "timestamp"),
              PSQLState.DATA_TYPE_MISMATCH);
        }
        return new Timestamp(millis);
      }
    }

    // If this is actually a timestamptz, the server-provided timezone will override
    // the one we pass in, which is the desired behaviour. Otherwise, we'll
    // interpret the timezone-less value in the provided timezone.
    String string = getString(i);
    if (oid == Oid.TIME || oid == Oid.TIMETZ) {
      // If server sends us a TIME, we ensure java counterpart has date of 1970-01-01
      return new Timestamp(connection.getTimestampUtils().toTime(cal, string).getTime());
    }
    return connection.getTimestampUtils().toTimestamp(cal, string);
  }

  //#if mvn.project.property.postgresql.jdbc.spec >= "JDBC4.2"
  private OffsetDateTime getOffsetDateTime(int i) throws SQLException {
    checkResultSet(i);
    if (wasNullFlag) {
      return null;
    }

    int col = i - 1;
    int oid = fields[col].getOID();

    if (isBinary(i)) {
      if (oid == Oid.TIMESTAMPTZ || oid == Oid.TIMESTAMP) {
        return connection.getTimestampUtils().toOffsetDateTimeBin(thisRow[col]);
      } else if (oid == Oid.TIMETZ) {
        // JDBC spec says timetz must be supported
        Time time = getTime(i);
        return connection.getTimestampUtils().toOffsetDateTime(time);
      } else {
        throw new PSQLException(
            GT.tr("Cannot convert the column of type {0} to requested type {1}.",
                Oid.toString(oid), "timestamptz"),
            PSQLState.DATA_TYPE_MISMATCH);
      }
    }

    // If this is actually a timestamptz, the server-provided timezone will override
    // the one we pass in, which is the desired behaviour. Otherwise, we'll
    // interpret the timezone-less value in the provided timezone.
    String string = getString(i);
    if (oid == Oid.TIMETZ) {
      // JDBC spec says timetz must be supported
      // If server sends us a TIMETZ, we ensure java counterpart has date of 1970-01-01
      Calendar cal = getDefaultCalendar();
      Time time = connection.getTimestampUtils().toTime(cal, string);
      return connection.getTimestampUtils().toOffsetDateTime(time);
    }
    return connection.getTimestampUtils().toOffsetDateTime(string);
  }

  private LocalDateTime getLocalDateTime(int i) throws SQLException {
    checkResultSet(i);
    if (wasNullFlag) {
      return null;
    }

    int col = i - 1;
    int oid = fields[col].getOID();
    if (oid != Oid.TIMESTAMP) {
      throw new PSQLException(
              GT.tr("Cannot convert the column of type {0} to requested type {1}.",
                  Oid.toString(oid), "timestamp"),
              PSQLState.DATA_TYPE_MISMATCH);
    }
    if (isBinary(i)) {
<<<<<<< HEAD
      TimeZone timeZone = getDefaultCalendar().getTimeZone();
      return connection.getTimestampUtils().toLocalDateTimeBin(timeZone, this_row.get(col));
=======
      return connection.getTimestampUtils().toLocalDateTimeBin(thisRow[col]);
>>>>>>> cc31c13f
    }

    String string = getString(i);
    return connection.getTimestampUtils().toLocalDateTime(string);
  }
  //#endif

  public java.sql.Date getDate(String c, java.util.Calendar cal) throws SQLException {
    return getDate(findColumn(c), cal);
  }

  public Time getTime(String c, java.util.Calendar cal) throws SQLException {
    return getTime(findColumn(c), cal);
  }

  public Timestamp getTimestamp(String c, java.util.Calendar cal) throws SQLException {
    return getTimestamp(findColumn(c), cal);
  }

  public int getFetchDirection() throws SQLException {
    checkClosed();
    return fetchdirection;
  }

  public Object getObjectImpl(String columnName, Map<String, Class<?>> map) throws SQLException {
    return getObjectImpl(findColumn(columnName), map);
  }

  /*
   * This checks against map for the type of column i, and if found returns an object based on that
   * mapping. The class must implement the SQLData interface.
   */
  public Object getObjectImpl(int i, Map<String, Class<?>> map) throws SQLException {
    checkClosed();
    if (map == null || map.isEmpty()) {
      return getObject(i);
    }
    throw org.postgresql.Driver.notImplemented(this.getClass(), "getObjectImpl(int,Map)");
  }

  public Ref getRef(String columnName) throws SQLException {
    return getRef(findColumn(columnName));
  }

  public Ref getRef(int i) throws SQLException {
    checkClosed();
    // The backend doesn't yet have SQL3 REF types
    throw org.postgresql.Driver.notImplemented(this.getClass(), "getRef(int)");
  }

  @Override
  public int getRow() throws SQLException {
    checkClosed();

    if (onInsertRow) {
      return 0;
    }

    final int rows_size = rows.size();

    if (currentRow < 0 || currentRow >= rows_size) {
      return 0;
    }

    return rowOffset + currentRow + 1;
  }

  // This one needs some thought, as not all ResultSets come from a statement
  public Statement getStatement() throws SQLException {
    checkClosed();
    return statement;
  }

  public int getType() throws SQLException {
    checkClosed();
    return resultsettype;
  }

  @Override
  public boolean isAfterLast() throws SQLException {
    checkClosed();
    if (onInsertRow) {
      return false;
    }

    final int rows_size = rows.size();
    if (rowOffset + rows_size == 0) {
      return false;
    }
    return (currentRow >= rows_size);
  }

  @Override
  public boolean isBeforeFirst() throws SQLException {
    checkClosed();
    if (onInsertRow) {
      return false;
    }

    return ((rowOffset + currentRow) < 0 && !rows.isEmpty());
  }

  @Override
  public boolean isFirst() throws SQLException {
    checkClosed();
    if (onInsertRow) {
      return false;
    }

    final int rows_size = rows.size();
    if (rowOffset + rows_size == 0) {
      return false;
    }

    return ((rowOffset + currentRow) == 0);
  }

  @Override
  public boolean isLast() throws SQLException {
    checkClosed();
    if (onInsertRow) {
      return false;
    }

    final int rows_size = rows.size();

    if (rows_size == 0) {
      return false; // No rows.
    }

    if (currentRow != (rows_size - 1)) {
      return false; // Not on the last row of this block.
    }

    // We are on the last row of the current block.

    if (cursor == null) {
      // This is the last block and therefore the last row.
      return true;
    }

    if (maxRows > 0 && rowOffset + currentRow == maxRows) {
      // We are implicitly limited by maxRows.
      return true;
    }

    // Now the more painful case begins.
    // We are on the last row of the current block, but we don't know if the
    // current block is the last block; we must try to fetch some more data to
    // find out.

    // We do a fetch of the next block, then prepend the current row to that
    // block (so currentRow == 0). This works as the current row
    // must be the last row of the current block if we got this far.

    rowOffset += rows_size - 1; // Discarding all but one row.

    // Work out how many rows maxRows will let us fetch.
    int fetchRows = fetchSize;
    if (maxRows != 0) {
      if (fetchRows == 0 || rowOffset + fetchRows > maxRows) {
        // Fetch would exceed maxRows, limit it.
        fetchRows = maxRows - rowOffset;
      }
    }

    // Do the actual fetch.
    connection.getQueryExecutor().fetch(cursor, new CursorResultHandler(), fetchRows);

    // Now prepend our one saved row and move to it.
    rows.add(0, thisRow);
    currentRow = 0;

    // Finally, now we can tell if we're the last row or not.
    return (rows.size() == 1);
  }

  @Override
  public boolean last() throws SQLException {
    checkScrollable();

    final int rows_size = rows.size();
    if (rows_size <= 0) {
      return false;
    }

    currentRow = rows_size - 1;
    initRowBuffer();
    onInsertRow = false;

    return true;
  }

  @Override
  public boolean previous() throws SQLException {
    checkScrollable();

    if (onInsertRow) {
      throw new PSQLException(GT.tr("Can''t use relative move methods while on the insert row."),
          PSQLState.INVALID_CURSOR_STATE);
    }

    if (currentRow - 1 < 0) {
      currentRow = -1;
      thisRow = null;
      rowBuffer = null;
      return false;
    } else {
      currentRow--;
    }
    initRowBuffer();
    return true;
  }

  @Override
  public boolean relative(int rows) throws SQLException {
    checkScrollable();

    if (onInsertRow) {
      throw new PSQLException(GT.tr("Can''t use relative move methods while on the insert row."),
          PSQLState.INVALID_CURSOR_STATE);
    }

    // have to add 1 since absolute expects a 1-based index
    int index = currentRow + 1 + rows;
    if (index < 0) {
      beforeFirst();
      return false;
    }
    return absolute(index);
  }

  public void setFetchDirection(int direction) throws SQLException {
    checkClosed();
    switch (direction) {
      case ResultSet.FETCH_FORWARD:
        break;
      case ResultSet.FETCH_REVERSE:
      case ResultSet.FETCH_UNKNOWN:
        checkScrollable();
        break;
      default:
        throw new PSQLException(GT.tr("Invalid fetch direction constant: {0}.", direction),
            PSQLState.INVALID_PARAMETER_VALUE);
    }

    this.fetchdirection = direction;
  }

  public synchronized void cancelRowUpdates() throws SQLException {
    checkClosed();
    if (onInsertRow) {
      throw new PSQLException(GT.tr("Cannot call cancelRowUpdates() when on the insert row."),
          PSQLState.INVALID_CURSOR_STATE);
    }

    if (doingUpdates) {
      doingUpdates = false;

      clearRowBuffer(true);
    }
  }

  public synchronized void deleteRow() throws SQLException {
    checkUpdateable();

    if (onInsertRow) {
      throw new PSQLException(GT.tr("Cannot call deleteRow() when on the insert row."),
          PSQLState.INVALID_CURSOR_STATE);
    }

    if (isBeforeFirst()) {
      throw new PSQLException(
          GT.tr(
              "Currently positioned before the start of the ResultSet.  You cannot call deleteRow() here."),
          PSQLState.INVALID_CURSOR_STATE);
    }
    if (isAfterLast()) {
      throw new PSQLException(
          GT.tr(
              "Currently positioned after the end of the ResultSet.  You cannot call deleteRow() here."),
          PSQLState.INVALID_CURSOR_STATE);
    }
    if (rows.isEmpty()) {
      throw new PSQLException(GT.tr("There are no rows in this ResultSet."),
          PSQLState.INVALID_CURSOR_STATE);
    }

    int numKeys = primaryKeys.size();
    if (deleteStatement == null) {
      StringBuilder deleteSQL =
          new StringBuilder("DELETE FROM ").append(onlyTable).append(tableName).append(" where ");

      for (int i = 0; i < numKeys; i++) {
        Utils.escapeIdentifier(deleteSQL, primaryKeys.get(i).name);
        deleteSQL.append(" = ?");
        if (i < numKeys - 1) {
          deleteSQL.append(" and ");
        }
      }

      deleteStatement = connection.prepareStatement(deleteSQL.toString());
    }
    deleteStatement.clearParameters();

    for (int i = 0; i < numKeys; i++) {
      deleteStatement.setObject(i + 1, primaryKeys.get(i).getValue());
    }

    deleteStatement.executeUpdate();

    rows.remove(currentRow);
    currentRow--;
    moveToCurrentRow();
  }

  @Override
  public synchronized void insertRow() throws SQLException {
    checkUpdateable();

    if (!onInsertRow) {
      throw new PSQLException(GT.tr("Not on the insert row."), PSQLState.INVALID_CURSOR_STATE);
    } else if (updateValues.isEmpty()) {
      throw new PSQLException(GT.tr("You must specify at least one column value to insert a row."),
          PSQLState.INVALID_PARAMETER_VALUE);
    } else {

      // loop through the keys in the insertTable and create the sql statement
      // we have to create the sql every time since the user could insert different
      // columns each time

      StringBuilder insertSQL = new StringBuilder("INSERT INTO ").append(tableName).append(" (");
      StringBuilder paramSQL = new StringBuilder(") values (");

      Iterator<String> columnNames = updateValues.keySet().iterator();
      int numColumns = updateValues.size();

      for (int i = 0; columnNames.hasNext(); i++) {
        String columnName = columnNames.next();

        Utils.escapeIdentifier(insertSQL, columnName);
        if (i < numColumns - 1) {
          insertSQL.append(", ");
          paramSQL.append("?,");
        } else {
          paramSQL.append("?)");
        }

      }

      insertSQL.append(paramSQL.toString());
      insertStatement = connection.prepareStatement(insertSQL.toString());

      Iterator<Object> values = updateValues.values().iterator();

      for (int i = 1; values.hasNext(); i++) {
        insertStatement.setObject(i, values.next());
      }

      insertStatement.executeUpdate();

      if (usingOID) {
        // we have to get the last inserted OID and put it in the resultset

        long insertedOID = ((PgStatement) insertStatement).getLastOID();

        updateValues.put("oid", insertedOID);

      }

      // update the underlying row to the new inserted data
      updateRowBuffer();

      rows.add(rowBuffer);

      // we should now reflect the current data in thisRow
      // that way getXXX will get the newly inserted data
      thisRow = rowBuffer;

      // need to clear this in case of another insert
      clearRowBuffer(false);
    }
  }

  @Override
  public synchronized void moveToCurrentRow() throws SQLException {
    checkUpdateable();

    if (currentRow < 0 || currentRow >= rows.size()) {
      thisRow = null;
      rowBuffer = null;
    } else {
      initRowBuffer();
    }

    onInsertRow = false;
    doingUpdates = false;
  }

  @Override
  public synchronized void moveToInsertRow() throws SQLException {
    checkUpdateable();

    if (insertStatement != null) {
      insertStatement = null;
    }

    // make sure the underlying data is null
    clearRowBuffer(false);

    onInsertRow = true;
    doingUpdates = false;
  }

<<<<<<< HEAD

  // rowBuffer is the temporary storage for the row
=======
>>>>>>> cc31c13f
  private synchronized void clearRowBuffer(boolean copyCurrentRow) throws SQLException {

    // inserts want an empty array while updates want a copy of the current row
    if (copyCurrentRow) {
<<<<<<< HEAD
      rowBuffer = this_row.updateableCopy();
    } else {
      rowBuffer = new Tuple(fields.length);
=======
      System.arraycopy(thisRow, 0, rowBuffer, 0, thisRow.length);
>>>>>>> cc31c13f
    }

    // clear the updateValues hash map for the next set of updates
    updateValues.clear();
  }

  public boolean rowDeleted() throws SQLException {
    checkClosed();
    return false;
  }

  public boolean rowInserted() throws SQLException {
    checkClosed();
    return false;
  }

  public boolean rowUpdated() throws SQLException {
    checkClosed();
    return false;
  }

  public synchronized void updateAsciiStream(int columnIndex, java.io.InputStream x, int length)
      throws SQLException {
    if (x == null) {
      updateNull(columnIndex);
      return;
    }

    try {
      InputStreamReader reader = new InputStreamReader(x, "ASCII");
      char[] data = new char[length];
      int numRead = 0;
      while (true) {
        int n = reader.read(data, numRead, length - numRead);
        if (n == -1) {
          break;
        }

        numRead += n;

        if (numRead == length) {
          break;
        }
      }
      updateString(columnIndex, new String(data, 0, numRead));
    } catch (UnsupportedEncodingException uee) {
      throw new PSQLException(GT.tr("The JVM claims not to support the encoding: {0}", "ASCII"),
          PSQLState.UNEXPECTED_ERROR, uee);
    } catch (IOException ie) {
      throw new PSQLException(GT.tr("Provided InputStream failed."), null, ie);
    }
  }

  public synchronized void updateBigDecimal(int columnIndex, java.math.BigDecimal x)
      throws SQLException {
    updateValue(columnIndex, x);
  }

  public synchronized void updateBinaryStream(int columnIndex, java.io.InputStream x, int length)
      throws SQLException {
    if (x == null) {
      updateNull(columnIndex);
      return;
    }

    byte[] data = new byte[length];
    int numRead = 0;
    try {
      while (true) {
        int n = x.read(data, numRead, length - numRead);
        if (n == -1) {
          break;
        }

        numRead += n;

        if (numRead == length) {
          break;
        }
      }
    } catch (IOException ie) {
      throw new PSQLException(GT.tr("Provided InputStream failed."), null, ie);
    }

    if (numRead == length) {
      updateBytes(columnIndex, data);
    } else {
      // the stream contained less data than they said
      // perhaps this is an error?
      byte[] data2 = new byte[numRead];
      System.arraycopy(data, 0, data2, 0, numRead);
      updateBytes(columnIndex, data2);
    }
  }

  public synchronized void updateBoolean(int columnIndex, boolean x) throws SQLException {
    updateValue(columnIndex, x);
  }

  public synchronized void updateByte(int columnIndex, byte x) throws SQLException {
    updateValue(columnIndex, String.valueOf(x));
  }

  public synchronized void updateBytes(int columnIndex, byte[] x) throws SQLException {
    updateValue(columnIndex, x);
  }

  public synchronized void updateCharacterStream(int columnIndex, java.io.Reader x, int length)
      throws SQLException {
    if (x == null) {
      updateNull(columnIndex);
      return;
    }

    try {
      char[] data = new char[length];
      int numRead = 0;
      while (true) {
        int n = x.read(data, numRead, length - numRead);
        if (n == -1) {
          break;
        }

        numRead += n;

        if (numRead == length) {
          break;
        }
      }
      updateString(columnIndex, new String(data, 0, numRead));
    } catch (IOException ie) {
      throw new PSQLException(GT.tr("Provided Reader failed."), null, ie);
    }
  }

  public synchronized void updateDate(int columnIndex, java.sql.Date x) throws SQLException {
    updateValue(columnIndex, x);
  }

  public synchronized void updateDouble(int columnIndex, double x) throws SQLException {
    updateValue(columnIndex, x);
  }

  public synchronized void updateFloat(int columnIndex, float x) throws SQLException {
    updateValue(columnIndex, x);
  }

  public synchronized void updateInt(int columnIndex, int x) throws SQLException {
    updateValue(columnIndex, x);
  }

  public synchronized void updateLong(int columnIndex, long x) throws SQLException {
    updateValue(columnIndex, x);
  }

  public synchronized void updateNull(int columnIndex) throws SQLException {
    checkColumnIndex(columnIndex);
    String columnTypeName = getPGType(columnIndex);
    updateValue(columnIndex, new NullObject(columnTypeName));
  }

  public synchronized void updateObject(int columnIndex, Object x) throws SQLException {
    updateValue(columnIndex, x);
  }

  public synchronized void updateObject(int columnIndex, Object x, int scale) throws SQLException {
    this.updateObject(columnIndex, x);
  }

  @Override
  public void refreshRow() throws SQLException {
    checkUpdateable();
    if (onInsertRow) {
      throw new PSQLException(GT.tr("Can''t refresh the insert row."),
          PSQLState.INVALID_CURSOR_STATE);
    }

    if (isBeforeFirst() || isAfterLast() || rows.isEmpty()) {
      return;
    }

    StringBuilder selectSQL = new StringBuilder("select ");

    ResultSetMetaData rsmd = getMetaData();
    PGResultSetMetaData pgmd = (PGResultSetMetaData) rsmd;
    for (int i = 1; i <= rsmd.getColumnCount(); i++) {
      if (i > 1) {
        selectSQL.append(", ");
      }
      selectSQL.append(pgmd.getBaseColumnName(i));
    }
    selectSQL.append(" from ").append(onlyTable).append(tableName).append(" where ");

    int numKeys = primaryKeys.size();

    for (int i = 0; i < numKeys; i++) {

      PrimaryKey primaryKey = primaryKeys.get(i);
      selectSQL.append(primaryKey.name).append("= ?");

      if (i < numKeys - 1) {
        selectSQL.append(" and ");
      }
    }
    String sqlText = selectSQL.toString();
    if (connection.getLogger().isLoggable(Level.FINE)) {
      connection.getLogger().log(Level.FINE, "selecting {0}", sqlText);
    }
    // because updateable result sets do not yet support binary transfers we must request refresh
    // with updateable result set to get field data in correct format
    selectStatement = connection.prepareStatement(sqlText,
        ResultSet.TYPE_SCROLL_INSENSITIVE, ResultSet.CONCUR_UPDATABLE);

    for (int j = 0, i = 1; j < numKeys; j++, i++) {
      selectStatement.setObject(i, primaryKeys.get(j).getValue());
    }

    PgResultSet rs = (PgResultSet) selectStatement.executeQuery();

    if (rs.next()) {
      rowBuffer = rs.thisRow;
    }

    rows.set(currentRow, rowBuffer);
    thisRow = rowBuffer;

    connection.getLogger().log(Level.FINE, "done updates");

    rs.close();
    selectStatement.close();
    selectStatement = null;
  }

  @Override
  public synchronized void updateRow() throws SQLException {
    checkUpdateable();

    if (onInsertRow) {
      throw new PSQLException(GT.tr("Cannot call updateRow() when on the insert row."),
          PSQLState.INVALID_CURSOR_STATE);
    }

    if (isBeforeFirst() || isAfterLast() || rows.isEmpty()) {
      throw new PSQLException(
          GT.tr(
              "Cannot update the ResultSet because it is either before the start or after the end of the results."),
          PSQLState.INVALID_CURSOR_STATE);
    }

    if (!doingUpdates) {
      return; // No work pending.
    }

    StringBuilder updateSQL = new StringBuilder("UPDATE " + onlyTable + tableName + " SET  ");

    int numColumns = updateValues.size();
    Iterator<String> columns = updateValues.keySet().iterator();

    for (int i = 0; columns.hasNext(); i++) {
      String column = columns.next();
      Utils.escapeIdentifier(updateSQL, column);
      updateSQL.append(" = ?");

      if (i < numColumns - 1) {
        updateSQL.append(", ");
      }
    }

    updateSQL.append(" WHERE ");

    int numKeys = primaryKeys.size();

    for (int i = 0; i < numKeys; i++) {
      PrimaryKey primaryKey = primaryKeys.get(i);
      Utils.escapeIdentifier(updateSQL, primaryKey.name);
      updateSQL.append(" = ?");

      if (i < numKeys - 1) {
        updateSQL.append(" and ");
      }
    }

    String sqlText = updateSQL.toString();
    if (connection.getLogger().isLoggable(Level.FINE)) {
      connection.getLogger().log(Level.FINE, "updating {0}", sqlText);
    }
    updateStatement = connection.prepareStatement(sqlText);

    int i = 0;
    Iterator<Object> iterator = updateValues.values().iterator();
    for (; iterator.hasNext(); i++) {
      Object o = iterator.next();
      updateStatement.setObject(i + 1, o);
    }

    for (int j = 0; j < numKeys; j++, i++) {
      updateStatement.setObject(i + 1, primaryKeys.get(j).getValue());
    }

    updateStatement.executeUpdate();
    updateStatement.close();
    updateStatement = null;

    updateRowBuffer();

    connection.getLogger().log(Level.FINE, "copying data");
<<<<<<< HEAD
    this_row = rowBuffer.readOnlyCopy();
    rows.set(current_row, rowBuffer);
=======
    System.arraycopy(rowBuffer, 0, thisRow, 0, rowBuffer.length);
    rows.set(currentRow, rowBuffer);
>>>>>>> cc31c13f

    connection.getLogger().log(Level.FINE, "done updates");
    updateValues.clear();
    doingUpdates = false;
  }

  public synchronized void updateShort(int columnIndex, short x) throws SQLException {
    updateValue(columnIndex, x);
  }

  public synchronized void updateString(int columnIndex, String x) throws SQLException {
    updateValue(columnIndex, x);
  }

  public synchronized void updateTime(int columnIndex, Time x) throws SQLException {
    updateValue(columnIndex, x);
  }

  public synchronized void updateTimestamp(int columnIndex, Timestamp x) throws SQLException {
    updateValue(columnIndex, x);

  }

  public synchronized void updateNull(String columnName) throws SQLException {
    updateNull(findColumn(columnName));
  }

  public synchronized void updateBoolean(String columnName, boolean x) throws SQLException {
    updateBoolean(findColumn(columnName), x);
  }

  public synchronized void updateByte(String columnName, byte x) throws SQLException {
    updateByte(findColumn(columnName), x);
  }

  public synchronized void updateShort(String columnName, short x) throws SQLException {
    updateShort(findColumn(columnName), x);
  }

  public synchronized void updateInt(String columnName, int x) throws SQLException {
    updateInt(findColumn(columnName), x);
  }

  public synchronized void updateLong(String columnName, long x) throws SQLException {
    updateLong(findColumn(columnName), x);
  }

  public synchronized void updateFloat(String columnName, float x) throws SQLException {
    updateFloat(findColumn(columnName), x);
  }

  public synchronized void updateDouble(String columnName, double x) throws SQLException {
    updateDouble(findColumn(columnName), x);
  }

  public synchronized void updateBigDecimal(String columnName, BigDecimal x) throws SQLException {
    updateBigDecimal(findColumn(columnName), x);
  }

  public synchronized void updateString(String columnName, String x) throws SQLException {
    updateString(findColumn(columnName), x);
  }

  public synchronized void updateBytes(String columnName, byte[] x) throws SQLException {
    updateBytes(findColumn(columnName), x);
  }

  public synchronized void updateDate(String columnName, java.sql.Date x) throws SQLException {
    updateDate(findColumn(columnName), x);
  }

  public synchronized void updateTime(String columnName, java.sql.Time x) throws SQLException {
    updateTime(findColumn(columnName), x);
  }

  public synchronized void updateTimestamp(String columnName, java.sql.Timestamp x)
      throws SQLException {
    updateTimestamp(findColumn(columnName), x);
  }

  public synchronized void updateAsciiStream(String columnName, java.io.InputStream x, int length)
      throws SQLException {
    updateAsciiStream(findColumn(columnName), x, length);
  }

  public synchronized void updateBinaryStream(String columnName, java.io.InputStream x, int length)
      throws SQLException {
    updateBinaryStream(findColumn(columnName), x, length);
  }

  public synchronized void updateCharacterStream(String columnName, java.io.Reader reader,
      int length) throws SQLException {
    updateCharacterStream(findColumn(columnName), reader, length);
  }

  public synchronized void updateObject(String columnName, Object x, int scale)
      throws SQLException {
    updateObject(findColumn(columnName), x);
  }

  public synchronized void updateObject(String columnName, Object x) throws SQLException {
    updateObject(findColumn(columnName), x);
  }

  /**
   * Is this ResultSet updateable?
   */

  boolean isUpdateable() throws SQLException {
    checkClosed();

    if (resultsetconcurrency == ResultSet.CONCUR_READ_ONLY) {
      throw new PSQLException(
          GT.tr("ResultSets with concurrency CONCUR_READ_ONLY cannot be updated."),
          PSQLState.INVALID_CURSOR_STATE);
    }

    if (updateable) {
      return true;
    }

    connection.getLogger().log(Level.FINE, "checking if rs is updateable");

    parseQuery();

    if (!singleTable) {
      connection.getLogger().log(Level.FINE, "not a single table");
      return false;
    }

    connection.getLogger().log(Level.FINE, "getting primary keys");

    //
    // Contains the primary key?
    //

    primaryKeys = new ArrayList<PrimaryKey>();

    // this is not strictly jdbc spec, but it will make things much faster if used
    // the user has to select oid, * from table and then we will just use oid
    // with oids has been removed in version 12
    // FIXME: with oids does not automatically create an index, should check for primary keys first

    usingOID = false;
    int oidIndex = findColumnIndex("oid"); // 0 if not present

    int i = 0;
    int numPKcolumns = 0;

    // if we find the oid then just use it

    // oidIndex will be >0 if the oid was in the select list
    if (oidIndex > 0) {
      i++;
      numPKcolumns++;
      primaryKeys.add(new PrimaryKey(oidIndex, "oid"));
      usingOID = true;
    } else {
      // otherwise go and get the primary keys and create a list of keys
      String[] s = quotelessTableName(tableName);
      String quotelessTableName = s[0];
      String quotelessSchemaName = s[1];
      java.sql.ResultSet rs = connection.getMetaData().getPrimaryKeys("",
          quotelessSchemaName, quotelessTableName);
      while (rs.next()) {
        numPKcolumns++;
        String columnName = rs.getString(4); // get the columnName
        int index = findColumnIndex(columnName);

        if (index > 0) {
          i++;
          primaryKeys.add(new PrimaryKey(index, columnName)); // get the primary key information
        }
      }

      rs.close();
    }

    connection.getLogger().log(Level.FINE, "no of keys={0}", i);

    if (i < 1) {
      throw new PSQLException(GT.tr("No primary key found for table {0}.", tableName),
          PSQLState.DATA_ERROR);
    }

    updateable = (i == numPKcolumns);

    connection.getLogger().log(Level.FINE, "checking primary key {0}", updateable);

    return updateable;
  }

  /**
   * Cracks out the table name and schema (if it exists) from a fully qualified table name.
   *
   * @param fullname string that we are trying to crack. Test cases:
   *
   *        <pre>
   *
   *                 Table: table
   *                                 ()
   *
   *                 "Table": Table
   *                                 ()
   *
   *                 Schema.Table:
   *                                 table (schema)
   *
   *                                 "Schema"."Table": Table
   *                                                 (Schema)
   *
   *                                 "Schema"."Dot.Table": Dot.Table
   *                                                 (Schema)
   *
   *                                 Schema."Dot.Table": Dot.Table
   *                                                 (schema)
   *
   *        </pre>
   *
   * @return String array with element zero always being the tablename and element 1 the schema name
   *         which may be a zero length string.
   */
  public static String[] quotelessTableName(String fullname) {

    String[] parts = new String[]{null, ""};
    StringBuilder acc = new StringBuilder();
    boolean betweenQuotes = false;
    for (int i = 0; i < fullname.length(); i++) {
      char c = fullname.charAt(i);
      switch (c) {
        case '"':
          if ((i < fullname.length() - 1) && (fullname.charAt(i + 1) == '"')) {
            // two consecutive quotes - keep one
            i++;
            acc.append(c); // keep the quote
          } else { // Discard it
            betweenQuotes = !betweenQuotes;
          }
          break;
        case '.':
          if (betweenQuotes) { // Keep it
            acc.append(c);
          } else { // Have schema name
            parts[1] = acc.toString();
            acc = new StringBuilder();
          }
          break;
        default:
          acc.append((betweenQuotes) ? c : Character.toLowerCase(c));
          break;
      }
    }
    // Always put table in slot 0
    parts[0] = acc.toString();
    return parts;
  }

  private void parseQuery() {
    String sql = originalQuery.toString(null);
    StringTokenizer st = new StringTokenizer(sql, " \r\t\n");
    boolean tableFound = false;
    boolean tablesChecked = false;
    String name = "";

    singleTable = true;

    while (!tableFound && !tablesChecked && st.hasMoreTokens()) {
      name = st.nextToken();
      if ("from".equalsIgnoreCase(name)) {
        tableName = st.nextToken();
        if ("only".equalsIgnoreCase(tableName)) {
          tableName = st.nextToken();
          onlyTable = "ONLY ";
        }
        tableFound = true;
      }
    }
  }

  private void updateRowBuffer() throws SQLException {
    for (Map.Entry<String, Object> entry : updateValues.entrySet()) {
      int columnIndex = findColumn(entry.getKey()) - 1;

      Object valueObject = entry.getValue();
      if (valueObject instanceof PGobject) {
        String value = ((PGobject) valueObject).getValue();
        rowBuffer.set(columnIndex, (value == null) ? null : connection.encodeString(value));
      } else {
        switch (getSQLType(columnIndex + 1)) {

          // boolean needs to be formatted as t or f instead of true or false
          case Types.BIT:
          case Types.BOOLEAN:
            rowBuffer[columnIndex] =
              connection.encodeString(((Boolean)valueObject).booleanValue() ? "t" : "f");
            break;
            //
            // toString() isn't enough for date and time types; we must format it correctly
            // or we won't be able to re-parse it.
            //
          case Types.DATE:
            rowBuffer.set(columnIndex, connection
                .encodeString(
                    connection.getTimestampUtils().toString(
                        getDefaultCalendar(), (Date) valueObject)));
            break;

          case Types.TIME:
            rowBuffer.set(columnIndex, connection
                .encodeString(
                    connection.getTimestampUtils().toString(
                        getDefaultCalendar(), (Time) valueObject)));
            break;

          case Types.TIMESTAMP:
            rowBuffer.set(columnIndex, connection.encodeString(
                connection.getTimestampUtils().toString(
                    getDefaultCalendar(), (Timestamp) valueObject)));
            break;

          case Types.NULL:
            // Should never happen?
            break;

          case Types.BINARY:
          case Types.LONGVARBINARY:
          case Types.VARBINARY:
            if (isBinary(columnIndex + 1)) {
              rowBuffer.set(columnIndex, (byte[]) valueObject);
            } else {
              try {
                rowBuffer.set(columnIndex,
                    PGbytea.toPGString((byte[]) valueObject).getBytes("ISO-8859-1"));
              } catch (UnsupportedEncodingException e) {
                throw new PSQLException(
                    GT.tr("The JVM claims not to support the encoding: {0}", "ISO-8859-1"),
                    PSQLState.UNEXPECTED_ERROR, e);
              }
            }
            break;

          default:
            rowBuffer.set(columnIndex, connection.encodeString(String.valueOf(valueObject)));
            break;
        }

      }
    }
  }

  public class CursorResultHandler extends ResultHandlerBase {

<<<<<<< HEAD
    public void handleResultRows(Query fromQuery, Field[] fields, List<Tuple> tuples,
=======
    @Override
    public void handleResultRows(Query fromQuery, Field[] fields, List<byte[][]> tuples,
>>>>>>> cc31c13f
        ResultCursor cursor) {
      PgResultSet.this.rows = tuples;
      PgResultSet.this.cursor = cursor;
    }

    @Override
    public void handleCommandStatus(String status, long updateCount, long insertOID) {
      handleError(new PSQLException(GT.tr("Unexpected command status: {0}.", status),
          PSQLState.PROTOCOL_VIOLATION));
    }

    @Override
    public void handleCompletion() throws SQLException {
      SQLWarning warning = getWarning();
      if (warning != null) {
        PgResultSet.this.addWarning(warning);
      }
      super.handleCompletion();
    }
  }

  public BaseStatement getPGStatement() {
    return statement;
  }

  //
  // Backwards compatibility with PGRefCursorResultSet
  //

  private String refCursorName;

  public String getRefCursor() {
    // Can't check this because the PGRefCursorResultSet
    // interface doesn't allow throwing a SQLException
    //
    // checkClosed();
    return refCursorName;
  }

  private void setRefCursor(String refCursorName) {
    this.refCursorName = refCursorName;
  }

  public void setFetchSize(int rows) throws SQLException {
    checkClosed();
    if (rows < 0) {
      throw new PSQLException(GT.tr("Fetch size must be a value greater to or equal to 0."),
          PSQLState.INVALID_PARAMETER_VALUE);
    }
    fetchSize = rows;
  }

  public int getFetchSize() throws SQLException {
    checkClosed();
    return fetchSize;
  }

  @Override
  public boolean next() throws SQLException {
    checkClosed();

    if (onInsertRow) {
      throw new PSQLException(GT.tr("Can''t use relative move methods while on the insert row."),
          PSQLState.INVALID_CURSOR_STATE);
    }

    if (currentRow + 1 >= rows.size()) {
      if (cursor == null || (maxRows > 0 && rowOffset + rows.size() >= maxRows)) {
        currentRow = rows.size();
        thisRow = null;
        rowBuffer = null;
        return false; // End of the resultset.
      }

      // Ask for some more data.
      rowOffset += rows.size(); // We are discarding some data.

      int fetchRows = fetchSize;
      if (maxRows != 0) {
        if (fetchRows == 0 || rowOffset + fetchRows > maxRows) {
          // Fetch would exceed maxRows, limit it.
          fetchRows = maxRows - rowOffset;
        }
      }

      // Execute the fetch and update this resultset.
      connection.getQueryExecutor().fetch(cursor, new CursorResultHandler(), fetchRows);

      currentRow = 0;

      // Test the new rows array.
      if (rows.isEmpty()) {
        thisRow = null;
        rowBuffer = null;
        return false;
      }
    } else {
      currentRow++;
    }

    initRowBuffer();
    return true;
  }

  public void close() throws SQLException {
    try {
      closeInternally();
    } finally {
      ((PgStatement) statement).checkCompletion();
    }
  }

  /*
  used by PgStatement.closeForNextExecution to avoid
  closing the firstUnclosedResult twice.
  checkCompletion above modifies firstUnclosedResult
  fixes issue #684
   */
  protected void closeInternally() throws SQLException {
    // release resources held (memory for tuples)
    rows = null;
    if (cursor != null) {
      cursor.close();
      cursor = null;
    }
  }

  public boolean wasNull() throws SQLException {
    checkClosed();
    return wasNullFlag;
  }

  @Override
  public String getString(int columnIndex) throws SQLException {
    connection.getLogger().log(Level.FINEST, "  getString columnIndex: {0}", columnIndex);
    checkResultSet(columnIndex);
    if (wasNullFlag) {
      return null;
    }

    // varchar in binary is same as text, other binary fields are converted to their text format
    if (isBinary(columnIndex) && getSQLType(columnIndex) != Types.VARCHAR) {
      Field field = fields[columnIndex - 1];
      Object obj = internalGetObject(columnIndex, field);
      if (obj == null) {
        // internalGetObject() knows jdbc-types and some extra like hstore. It does not know of
        // PGobject based types like geometric types but getObject does
        obj = getObject(columnIndex);
        if (obj == null) {
          return null;
        }
        return obj.toString();
      }
      // hack to be compatible with text protocol
      if (obj instanceof java.util.Date) {
        int oid = field.getOID();
        return connection.getTimestampUtils().timeToString((java.util.Date) obj,
            oid == Oid.TIMESTAMPTZ || oid == Oid.TIMETZ);
      }
      if ("hstore".equals(getPGType(columnIndex))) {
        return HStoreConverter.toString((Map<?, ?>) obj);
      }
      return trimString(columnIndex, obj.toString());
    }

    Encoding encoding = connection.getEncoding();
    try {
<<<<<<< HEAD
      return trimString(columnIndex, encoding.decode(this_row.get(columnIndex - 1)));
=======
      return trimString(columnIndex, encoding.decode(thisRow[columnIndex - 1]));
>>>>>>> cc31c13f
    } catch (IOException ioe) {
      throw new PSQLException(
          GT.tr(
              "Invalid character data was found.  This is most likely caused by stored data containing characters that are invalid for the character set the database was created in.  The most common example of this is storing 8bit data in a SQL_ASCII database."),
          PSQLState.DATA_ERROR, ioe);
    }
  }

  /**
   * <p>Retrieves the value of the designated column in the current row of this <code>ResultSet</code>
   * object as a <code>boolean</code> in the Java programming language.</p>
   *
   * <p>If the designated column has a Character datatype and is one of the following values: "1",
   * "true", "t", "yes", "y" or "on", a value of <code>true</code> is returned. If the designated
   * column has a Character datatype and is one of the following values: "0", "false", "f", "no",
   * "n" or "off", a value of <code>false</code> is returned. Leading or trailing whitespace is
   * ignored, and case does not matter.</p>
   *
   * <p>If the designated column has a Numeric datatype and is a 1, a value of <code>true</code> is
   * returned. If the designated column has a Numeric datatype and is a 0, a value of
   * <code>false</code> is returned.</p>
   *
   * @param columnIndex the first column is 1, the second is 2, ...
   * @return the column value; if the value is SQL <code>NULL</code>, the value returned is
   * <code>false</code>
   * @exception SQLException if the columnIndex is not valid; if a database access error occurs; if
   *     this method is called on a closed result set or is an invalid cast to boolean type.
   * @see <a href="https://www.postgresql.org/docs/current/static/datatype-boolean.html">PostgreSQL
   * Boolean Type</a>
   */
  @Override
  public boolean getBoolean(int columnIndex) throws SQLException {
    connection.getLogger().log(Level.FINEST, "  getBoolean columnIndex: {0}", columnIndex);
    checkResultSet(columnIndex);
    if (wasNullFlag) {
      return false; // SQL NULL
    }

    int col = columnIndex - 1;
    if (Oid.BOOL == fields[col].getOID()) {
<<<<<<< HEAD
      final byte[] v = this_row.get(col);
=======
      final byte[] v = thisRow[col];
>>>>>>> cc31c13f
      return (1 == v.length) && (116 == v[0]); // 116 = 't'
    }

    if (isBinary(columnIndex)) {
<<<<<<< HEAD
      return BooleanTypeUtil.castToBoolean(readDoubleValue(this_row.get(col), fields[col].getOID(), "boolean"));
=======
      return BooleanTypeUtil.castToBoolean(readDoubleValue(thisRow[col], fields[col].getOID(), "boolean"));
>>>>>>> cc31c13f
    }

    return BooleanTypeUtil.castToBoolean(getString(columnIndex));
  }

  private static final BigInteger BYTEMAX = new BigInteger(Byte.toString(Byte.MAX_VALUE));
  private static final BigInteger BYTEMIN = new BigInteger(Byte.toString(Byte.MIN_VALUE));

  @Override
  public byte getByte(int columnIndex) throws SQLException {
    connection.getLogger().log(Level.FINEST, "  getByte columnIndex: {0}", columnIndex);
    checkResultSet(columnIndex);
    if (wasNullFlag) {
      return 0; // SQL NULL
    }

    if (isBinary(columnIndex)) {
      int col = columnIndex - 1;
      // there is no Oid for byte so must always do conversion from
      // some other numeric type
<<<<<<< HEAD
      return (byte) readLongValue(this_row.get(col), fields[col].getOID(), Byte.MIN_VALUE,
=======
      return (byte) readLongValue(thisRow[col], fields[col].getOID(), Byte.MIN_VALUE,
>>>>>>> cc31c13f
          Byte.MAX_VALUE, "byte");
    }

    String s = getString(columnIndex);

    if (s != null) {
      s = s.trim();
      if (s.isEmpty()) {
        return 0;
      }
      try {
        // try the optimal parse
        return Byte.parseByte(s);
      } catch (NumberFormatException e) {
        // didn't work, assume the column is not a byte
        try {
          BigDecimal n = new BigDecimal(s);
          BigInteger i = n.toBigInteger();

          int gt = i.compareTo(BYTEMAX);
          int lt = i.compareTo(BYTEMIN);

          if (gt > 0 || lt < 0) {
            throw new PSQLException(GT.tr("Bad value for type {0} : {1}", "byte", s),
                PSQLState.NUMERIC_VALUE_OUT_OF_RANGE);
          }
          return i.byteValue();
        } catch (NumberFormatException ex) {
          throw new PSQLException(GT.tr("Bad value for type {0} : {1}", "byte", s),
              PSQLState.NUMERIC_VALUE_OUT_OF_RANGE);
        }
      }
    }
    return 0; // SQL NULL
  }

  @Override
  public short getShort(int columnIndex) throws SQLException {
    connection.getLogger().log(Level.FINEST, "  getShort columnIndex: {0}", columnIndex);
    checkResultSet(columnIndex);
    if (wasNullFlag) {
      return 0; // SQL NULL
    }

    if (isBinary(columnIndex)) {
      int col = columnIndex - 1;
      int oid = fields[col].getOID();
      if (oid == Oid.INT2) {
<<<<<<< HEAD
        return ByteConverter.int2(this_row.get(col), 0);
      }
      return (short) readLongValue(this_row.get(col), oid, Short.MIN_VALUE, Short.MAX_VALUE, "short");
=======
        return ByteConverter.int2(thisRow[col], 0);
      }
      return (short) readLongValue(thisRow[col], oid, Short.MIN_VALUE, Short.MAX_VALUE, "short");
>>>>>>> cc31c13f
    }

    return toShort(getFixedString(columnIndex));
  }

  @Override
  public int getInt(int columnIndex) throws SQLException {
    connection.getLogger().log(Level.FINEST, "  getInt columnIndex: {0}", columnIndex);
    checkResultSet(columnIndex);
    if (wasNullFlag) {
      return 0; // SQL NULL
    }

    if (isBinary(columnIndex)) {
      int col = columnIndex - 1;
      int oid = fields[col].getOID();
      if (oid == Oid.INT4) {
<<<<<<< HEAD
        return ByteConverter.int4(this_row.get(col), 0);
      }
      return (int) readLongValue(this_row.get(col), oid, Integer.MIN_VALUE, Integer.MAX_VALUE, "int");
=======
        return ByteConverter.int4(thisRow[col], 0);
      }
      return (int) readLongValue(thisRow[col], oid, Integer.MIN_VALUE, Integer.MAX_VALUE, "int");
>>>>>>> cc31c13f
    }

    Encoding encoding = connection.getEncoding();
    if (encoding.hasAsciiNumbers()) {
      try {
        return getFastInt(columnIndex);
      } catch (NumberFormatException ex) {
      }
    }
    return toInt(getFixedString(columnIndex));
  }

  @Override
  public long getLong(int columnIndex) throws SQLException {
    connection.getLogger().log(Level.FINEST, "  getLong columnIndex: {0}", columnIndex);
    checkResultSet(columnIndex);
    if (wasNullFlag) {
      return 0; // SQL NULL
    }

    if (isBinary(columnIndex)) {
      int col = columnIndex - 1;
      int oid = fields[col].getOID();
      if (oid == Oid.INT8) {
<<<<<<< HEAD
        return ByteConverter.int8(this_row.get(col), 0);
      }
      return readLongValue(this_row.get(col), oid, Long.MIN_VALUE, Long.MAX_VALUE, "long");
=======
        return ByteConverter.int8(thisRow[col], 0);
      }
      return readLongValue(thisRow[col], oid, Long.MIN_VALUE, Long.MAX_VALUE, "long");
>>>>>>> cc31c13f
    }

    Encoding encoding = connection.getEncoding();
    if (encoding.hasAsciiNumbers()) {
      try {
        return getFastLong(columnIndex);
      } catch (NumberFormatException ex) {
      }
    }
    return toLong(getFixedString(columnIndex));
  }

  /**
   * A dummy exception thrown when fast byte[] to number parsing fails and no value can be returned.
   * The exact stack trace does not matter because the exception is always caught and is not visible
   * to users.
   */
  private static final NumberFormatException FAST_NUMBER_FAILED = new NumberFormatException() {

    // Override fillInStackTrace to prevent memory leak via Throwable.backtrace hidden field
    // The field is not observable via reflection, however when throwable contains stacktrace, it
    // does
    // hold strong references to user objects (e.g. classes -> classloaders), thus it might lead to
    // OutOfMemory conditions.
    @Override
    public synchronized Throwable fillInStackTrace() {
      return this;
    }
  };

  /**
   * Optimised byte[] to number parser. This code does not handle null values, so the caller must do
   * checkResultSet and handle null values prior to calling this function.
   *
   * @param columnIndex The column to parse.
   * @return The parsed number.
   * @throws SQLException If an error occurs while fetching column.
   * @throws NumberFormatException If the number is invalid or the out of range for fast parsing.
   *         The value must then be parsed by {@link #toLong(String)}.
   */
  private long getFastLong(int columnIndex) throws SQLException, NumberFormatException {

<<<<<<< HEAD
    byte[] bytes = this_row.get(columnIndex - 1);
=======
    byte[] bytes = thisRow[columnIndex - 1];
>>>>>>> cc31c13f

    if (bytes.length == 0) {
      throw FAST_NUMBER_FAILED;
    }

    long val = 0;
    int start;
    boolean neg;
    if (bytes[0] == '-') {
      neg = true;
      start = 1;
      if (bytes.length == 1 || bytes.length > 19) {
        throw FAST_NUMBER_FAILED;
      }
    } else {
      start = 0;
      neg = false;
      if (bytes.length > 18) {
        throw FAST_NUMBER_FAILED;
      }
    }

    while (start < bytes.length) {
      byte b = bytes[start++];
      if (b < '0' || b > '9') {
        throw FAST_NUMBER_FAILED;
      }

      val *= 10;
      val += b - '0';
    }

    if (neg) {
      val = -val;
    }

    return val;
  }

  /**
   * Optimised byte[] to number parser. This code does not handle null values, so the caller must do
   * checkResultSet and handle null values prior to calling this function.
   *
   * @param columnIndex The column to parse.
   * @return The parsed number.
   * @throws SQLException If an error occurs while fetching column.
   * @throws NumberFormatException If the number is invalid or the out of range for fast parsing.
   *         The value must then be parsed by {@link #toInt(String)}.
   */
  private int getFastInt(int columnIndex) throws SQLException, NumberFormatException {

<<<<<<< HEAD
    byte[] bytes = this_row.get(columnIndex - 1);
=======
    byte[] bytes = thisRow[columnIndex - 1];
>>>>>>> cc31c13f

    if (bytes.length == 0) {
      throw FAST_NUMBER_FAILED;
    }

    int val = 0;
    int start;
    boolean neg;
    if (bytes[0] == '-') {
      neg = true;
      start = 1;
      if (bytes.length == 1 || bytes.length > 10) {
        throw FAST_NUMBER_FAILED;
      }
    } else {
      start = 0;
      neg = false;
      if (bytes.length > 9) {
        throw FAST_NUMBER_FAILED;
      }
    }

    while (start < bytes.length) {
      byte b = bytes[start++];
      if (b < '0' || b > '9') {
        throw FAST_NUMBER_FAILED;
      }

      val *= 10;
      val += b - '0';
    }

    if (neg) {
      val = -val;
    }

    return val;
  }

  /**
   * Optimised byte[] to number parser. This code does not handle null values, so the caller must do
   * checkResultSet and handle null values prior to calling this function.
   *
   * @param columnIndex The column to parse.
   * @return The parsed number.
   * @throws SQLException If an error occurs while fetching column.
   * @throws NumberFormatException If the number is invalid or the out of range for fast parsing.
   *         The value must then be parsed by {@link #toBigDecimal(String, int)}.
   */
  private BigDecimal getFastBigDecimal(int columnIndex) throws SQLException, NumberFormatException {

<<<<<<< HEAD
    byte[] bytes = this_row.get(columnIndex - 1);
=======
    byte[] bytes = thisRow[columnIndex - 1];
>>>>>>> cc31c13f

    if (bytes.length == 0) {
      throw FAST_NUMBER_FAILED;
    }

    int scale = 0;
    long val = 0;
    int start;
    boolean neg;
    if (bytes[0] == '-') {
      neg = true;
      start = 1;
      if (bytes.length == 1 || bytes.length > 19) {
        throw FAST_NUMBER_FAILED;
      }
    } else {
      start = 0;
      neg = false;
      if (bytes.length > 18) {
        throw FAST_NUMBER_FAILED;
      }
    }

    int periodsSeen = 0;
    while (start < bytes.length) {
      byte b = bytes[start++];
      if (b < '0' || b > '9') {
        if (b == '.') {
          scale = bytes.length - start;
          periodsSeen++;
          continue;
        } else {
          throw FAST_NUMBER_FAILED;
        }
      }
      val *= 10;
      val += b - '0';
    }

    int numNonSignChars = neg ? bytes.length - 1 : bytes.length;
    if (periodsSeen > 1 || periodsSeen == numNonSignChars) {
      throw FAST_NUMBER_FAILED;
    }

    if (neg) {
      val = -val;
    }

    return BigDecimal.valueOf(val, scale);
  }

  @Override
  public float getFloat(int columnIndex) throws SQLException {
    connection.getLogger().log(Level.FINEST, "  getFloat columnIndex: {0}", columnIndex);
    checkResultSet(columnIndex);
    if (wasNullFlag) {
      return 0; // SQL NULL
    }

    if (isBinary(columnIndex)) {
      int col = columnIndex - 1;
      int oid = fields[col].getOID();
      if (oid == Oid.FLOAT4) {
<<<<<<< HEAD
        return ByteConverter.float4(this_row.get(col), 0);
      }
      return (float) readDoubleValue(this_row.get(col), oid, "float");
=======
        return ByteConverter.float4(thisRow[col], 0);
      }
      return (float) readDoubleValue(thisRow[col], oid, "float");
>>>>>>> cc31c13f
    }

    return toFloat(getFixedString(columnIndex));
  }

  @Override
  public double getDouble(int columnIndex) throws SQLException {
    connection.getLogger().log(Level.FINEST, "  getDouble columnIndex: {0}", columnIndex);
    checkResultSet(columnIndex);
    if (wasNullFlag) {
      return 0; // SQL NULL
    }

    if (isBinary(columnIndex)) {
      int col = columnIndex - 1;
      int oid = fields[col].getOID();
      if (oid == Oid.FLOAT8) {
<<<<<<< HEAD
        return ByteConverter.float8(this_row.get(col), 0);
      }
      return readDoubleValue(this_row.get(col), oid, "double");
=======
        return ByteConverter.float8(thisRow[col], 0);
      }
      return readDoubleValue(thisRow[col], oid, "double");
>>>>>>> cc31c13f
    }

    return toDouble(getFixedString(columnIndex));
  }

  public BigDecimal getBigDecimal(int columnIndex, int scale) throws SQLException {
    connection.getLogger().log(Level.FINEST, "  getBigDecimal columnIndex: {0}", columnIndex);
    return (BigDecimal) getNumeric(columnIndex, scale, false);
  }

  private Number getNumeric(int columnIndex, int scale, boolean allowNaN) throws SQLException {
    checkResultSet(columnIndex);
    if (wasNullFlag) {
      return null;
    }

    if (isBinary(columnIndex)) {
      int sqlType = getSQLType(columnIndex);
      if (sqlType != Types.NUMERIC && sqlType != Types.DECIMAL) {
        Object obj = internalGetObject(columnIndex, fields[columnIndex - 1]);
        if (obj == null) {
          return null;
        }
        if (obj instanceof Long || obj instanceof Integer || obj instanceof Byte) {
          BigDecimal res = BigDecimal.valueOf(((Number) obj).longValue());
          res = scaleBigDecimal(res, scale);
          return res;
        }
        return toBigDecimal(trimMoney(String.valueOf(obj)), scale);
      } else {
        Number num = ByteConverter.numeric(thisRow[columnIndex - 1]);
        if (allowNaN && Double.isNaN(num.doubleValue())) {
          return Double.NaN;
        }

        return num;
      }
    }

    Encoding encoding = connection.getEncoding();
    if (encoding.hasAsciiNumbers()) {
      try {
        BigDecimal res = getFastBigDecimal(columnIndex);
        res = scaleBigDecimal(res, scale);
        return res;
      } catch (NumberFormatException ignore) {
      }
    }

    String stringValue = getFixedString(columnIndex);
    if (allowNaN && "NaN".equalsIgnoreCase(stringValue)) {
      return Double.NaN;
    }
    return toBigDecimal(stringValue, scale);
  }

  /**
   * {@inheritDoc}
   *
   * <p>In normal use, the bytes represent the raw values returned by the backend. However, if the
   * column is an OID, then it is assumed to refer to a Large Object, and that object is returned as
   * a byte array.</p>
   *
   * <p><b>Be warned</b> If the large object is huge, then you may run out of memory.</p>
   */
  @Override
  public byte[] getBytes(int columnIndex) throws SQLException {
    connection.getLogger().log(Level.FINEST, "  getBytes columnIndex: {0}", columnIndex);
    checkResultSet(columnIndex);
    if (wasNullFlag) {
      return null;
    }

    if (isBinary(columnIndex)) {
      // If the data is already binary then just return it
<<<<<<< HEAD
      return this_row.get(columnIndex - 1);
    }
    if (fields[columnIndex - 1].getOID() == Oid.BYTEA) {
      return trimBytes(columnIndex, PGbytea.toBytes(this_row.get(columnIndex - 1)));
    } else {
      return trimBytes(columnIndex, this_row.get(columnIndex - 1));
=======
      return thisRow[columnIndex - 1];
    }
    if (fields[columnIndex - 1].getOID() == Oid.BYTEA) {
      return trimBytes(columnIndex, PGbytea.toBytes(thisRow[columnIndex - 1]));
    } else {
      return trimBytes(columnIndex, thisRow[columnIndex - 1]);
>>>>>>> cc31c13f
    }
  }

  public java.sql.Date getDate(int columnIndex) throws SQLException {
    connection.getLogger().log(Level.FINEST, "  getDate columnIndex: {0}", columnIndex);
    return getDate(columnIndex, null);
  }

  public Time getTime(int columnIndex) throws SQLException {
    connection.getLogger().log(Level.FINEST, "  getTime columnIndex: {0}", columnIndex);
    return getTime(columnIndex, null);
  }

  public Timestamp getTimestamp(int columnIndex) throws SQLException {
    connection.getLogger().log(Level.FINEST, "  getTimestamp columnIndex: {0}", columnIndex);
    return getTimestamp(columnIndex, null);
  }

  public InputStream getAsciiStream(int columnIndex) throws SQLException {
    connection.getLogger().log(Level.FINEST, "  getAsciiStream columnIndex: {0}", columnIndex);
    checkResultSet(columnIndex);
    if (wasNullFlag) {
      return null;
    }

    // Version 7.2 supports AsciiStream for all the PG text types
    // As the spec/javadoc for this method indicate this is to be used for
    // large text values (i.e. LONGVARCHAR) PG doesn't have a separate
    // long string datatype, but with toast the text datatype is capable of
    // handling very large values. Thus the implementation ends up calling
    // getString() since there is no current way to stream the value from the server
    try {
      return new ByteArrayInputStream(getString(columnIndex).getBytes("ASCII"));
    } catch (UnsupportedEncodingException l_uee) {
      throw new PSQLException(GT.tr("The JVM claims not to support the encoding: {0}", "ASCII"),
          PSQLState.UNEXPECTED_ERROR, l_uee);
    }
  }

  public InputStream getUnicodeStream(int columnIndex) throws SQLException {
    connection.getLogger().log(Level.FINEST, "  getUnicodeStream columnIndex: {0}", columnIndex);
    checkResultSet(columnIndex);
    if (wasNullFlag) {
      return null;
    }

    // Version 7.2 supports AsciiStream for all the PG text types
    // As the spec/javadoc for this method indicate this is to be used for
    // large text values (i.e. LONGVARCHAR) PG doesn't have a separate
    // long string datatype, but with toast the text datatype is capable of
    // handling very large values. Thus the implementation ends up calling
    // getString() since there is no current way to stream the value from the server
    try {
      return new ByteArrayInputStream(getString(columnIndex).getBytes("UTF-8"));
    } catch (UnsupportedEncodingException l_uee) {
      throw new PSQLException(GT.tr("The JVM claims not to support the encoding: {0}", "UTF-8"),
          PSQLState.UNEXPECTED_ERROR, l_uee);
    }
  }

  public InputStream getBinaryStream(int columnIndex) throws SQLException {
    connection.getLogger().log(Level.FINEST, "  getBinaryStream columnIndex: {0}", columnIndex);
    checkResultSet(columnIndex);
    if (wasNullFlag) {
      return null;
    }

    // Version 7.2 supports BinaryStream for all PG bytea type
    // As the spec/javadoc for this method indicate this is to be used for
    // large binary values (i.e. LONGVARBINARY) PG doesn't have a separate
    // long binary datatype, but with toast the bytea datatype is capable of
    // handling very large values. Thus the implementation ends up calling
    // getBytes() since there is no current way to stream the value from the server
    byte[] b = getBytes(columnIndex);
    if (b != null) {
      return new ByteArrayInputStream(b);
    }
    return null;
  }

  public String getString(String columnName) throws SQLException {
    return getString(findColumn(columnName));
  }

  @Override
  public boolean getBoolean(String columnName) throws SQLException {
    return getBoolean(findColumn(columnName));
  }

  public byte getByte(String columnName) throws SQLException {

    return getByte(findColumn(columnName));
  }

  public short getShort(String columnName) throws SQLException {
    return getShort(findColumn(columnName));
  }

  public int getInt(String columnName) throws SQLException {
    return getInt(findColumn(columnName));
  }

  public long getLong(String columnName) throws SQLException {
    return getLong(findColumn(columnName));
  }

  public float getFloat(String columnName) throws SQLException {
    return getFloat(findColumn(columnName));
  }

  public double getDouble(String columnName) throws SQLException {
    return getDouble(findColumn(columnName));
  }

  public BigDecimal getBigDecimal(String columnName, int scale) throws SQLException {
    return getBigDecimal(findColumn(columnName), scale);
  }

  public byte[] getBytes(String columnName) throws SQLException {
    return getBytes(findColumn(columnName));
  }

  public java.sql.Date getDate(String columnName) throws SQLException {
    return getDate(findColumn(columnName), null);
  }

  public Time getTime(String columnName) throws SQLException {
    return getTime(findColumn(columnName), null);
  }

  public Timestamp getTimestamp(String columnName) throws SQLException {
    return getTimestamp(findColumn(columnName), null);
  }

  public InputStream getAsciiStream(String columnName) throws SQLException {
    return getAsciiStream(findColumn(columnName));
  }

  public InputStream getUnicodeStream(String columnName) throws SQLException {
    return getUnicodeStream(findColumn(columnName));
  }

  public InputStream getBinaryStream(String columnName) throws SQLException {
    return getBinaryStream(findColumn(columnName));
  }

  public SQLWarning getWarnings() throws SQLException {
    checkClosed();
    return warnings;
  }

  public void clearWarnings() throws SQLException {
    checkClosed();
    warnings = null;
  }

  protected void addWarning(SQLWarning warnings) {
    if (this.warnings != null) {
      this.warnings.setNextWarning(warnings);
    } else {
      this.warnings = warnings;
    }
  }

  public String getCursorName() throws SQLException {
    checkClosed();
    return null;
  }

  @Override
  public Object getObject(int columnIndex) throws SQLException {
    connection.getLogger().log(Level.FINEST, "  getObject columnIndex: {0}", columnIndex);
    Field field;

    checkResultSet(columnIndex);
    if (wasNullFlag) {
      return null;
    }

    field = fields[columnIndex - 1];

    // some fields can be null, mainly from those returned by MetaData methods
    if (field == null) {
      wasNullFlag = true;
      return null;
    }

    Object result = internalGetObject(columnIndex, field);
    if (result != null) {
      return result;
    }

    if (isBinary(columnIndex)) {
<<<<<<< HEAD
      return connection.getObject(getPGType(columnIndex), null, this_row.get(columnIndex - 1));
=======
      return connection.getObject(getPGType(columnIndex), null, thisRow[columnIndex - 1]);
>>>>>>> cc31c13f
    }
    return connection.getObject(getPGType(columnIndex), getString(columnIndex), null);
  }

  public Object getObject(String columnName) throws SQLException {
    return getObject(findColumn(columnName));
  }

  public int findColumn(String columnName) throws SQLException {
    checkClosed();

    int col = findColumnIndex(columnName);
    if (col == 0) {
      throw new PSQLException(
          GT.tr("The column name {0} was not found in this ResultSet.", columnName),
          PSQLState.UNDEFINED_COLUMN);
    }
    return col;
  }

  public static Map<String, Integer> createColumnNameIndexMap(Field[] fields,
      boolean isSanitiserDisabled) {
    Map<String, Integer> columnNameIndexMap = new HashMap<String, Integer>(fields.length * 2);
    // The JDBC spec says when you have duplicate columns names,
    // the first one should be returned. So load the map in
    // reverse order so the first ones will overwrite later ones.
    for (int i = fields.length - 1; i >= 0; i--) {
      String columnLabel = fields[i].getColumnLabel();
      if (isSanitiserDisabled) {
        columnNameIndexMap.put(columnLabel, i + 1);
      } else {
        columnNameIndexMap.put(columnLabel.toLowerCase(Locale.US), i + 1);
      }
    }
    return columnNameIndexMap;
  }

  private int findColumnIndex(String columnName) {
    if (columnNameIndexMap == null) {
      if (originalQuery != null) {
        columnNameIndexMap = originalQuery.getResultSetColumnNameIndexMap();
      }
      if (columnNameIndexMap == null) {
        columnNameIndexMap = createColumnNameIndexMap(fields, connection.isColumnSanitiserDisabled());
      }
    }

    Integer index = columnNameIndexMap.get(columnName);
    if (index != null) {
      return index;
    }

    index = columnNameIndexMap.get(columnName.toLowerCase(Locale.US));
    if (index != null) {
      columnNameIndexMap.put(columnName, index);
      return index;
    }

    index = columnNameIndexMap.get(columnName.toUpperCase(Locale.US));
    if (index != null) {
      columnNameIndexMap.put(columnName, index);
      return index;
    }

    return 0;
  }

  /**
   * Returns the OID of a field. It is used internally by the driver.
   *
   * @param field field index
   * @return OID of a field
   */
  public int getColumnOID(int field) {
    return fields[field - 1].getOID();
  }

  /**
   * <p>This is used to fix get*() methods on Money fields. It should only be used by those methods!</p>
   *
   * <p>It converts ($##.##) to -##.## and $##.## to ##.##</p>
   *
   * @param col column position (1-based)
   * @return numeric-parsable representation of money string literal
   * @throws SQLException if something wrong happens
   */
  public String getFixedString(int col) throws SQLException {
    return trimMoney(getString(col));
  }

  private String trimMoney(String s) {
    if (s == null) {
      return null;
    }

    // if we don't have at least 2 characters it can't be money.
    if (s.length() < 2) {
      return s;
    }

    // Handle Money
    char ch = s.charAt(0);

    // optimise for non-money type: return immediately with one check
    // if the first char cannot be '(', '$' or '-'
    if (ch > '-') {
      return s;
    }

    if (ch == '(') {
      s = "-" + PGtokenizer.removePara(s).substring(1);
    } else if (ch == '$') {
      s = s.substring(1);
    } else if (ch == '-' && s.charAt(1) == '$') {
      s = "-" + s.substring(2);
    }

    return s;
  }

  protected String getPGType(int column) throws SQLException {
    Field field = fields[column - 1];
    initSqlType(field);
    return field.getPGType();
  }

  protected int getSQLType(int column) throws SQLException {
    Field field = fields[column - 1];
    initSqlType(field);
    return field.getSQLType();
  }

  private void initSqlType(Field field) throws SQLException {
    if (field.isTypeInitialized()) {
      return;
    }
    TypeInfo typeInfo = connection.getTypeInfo();
    int oid = field.getOID();
    String pgType = typeInfo.getPGType(oid);
    int sqlType = typeInfo.getSQLType(pgType);
    field.setSQLType(sqlType);
    field.setPGType(pgType);
  }

  private void checkUpdateable() throws SQLException {
    checkClosed();

    if (!isUpdateable()) {
      throw new PSQLException(
          GT.tr(
              "ResultSet is not updateable.  The query that generated this result set must select only one table, and must select all primary keys from that table. See the JDBC 2.1 API Specification, section 5.6 for more details."),
          PSQLState.INVALID_CURSOR_STATE);
    }

    if (updateValues == null) {
      // allow every column to be updated without a rehash.
      updateValues = new HashMap<String, Object>((int) (fields.length / 0.75), 0.75f);
    }
  }

  protected void checkClosed() throws SQLException {
    if (rows == null) {
      throw new PSQLException(GT.tr("This ResultSet is closed."), PSQLState.OBJECT_NOT_IN_STATE);
    }
  }

  /*
   * for jdbc3 to call internally
   */
  protected boolean isResultSetClosed() {
    return rows == null;
  }

  protected void checkColumnIndex(int column) throws SQLException {
    if (column < 1 || column > fields.length) {
      throw new PSQLException(
          GT.tr("The column index is out of range: {0}, number of columns: {1}.",
              column, fields.length),
          PSQLState.INVALID_PARAMETER_VALUE);
    }
  }

  /**
   * Checks that the result set is not closed, it's positioned on a valid row and that the given
   * column number is valid. Also updates the {@link #wasNullFlag} to correct value.
   *
   * @param column The column number to check. Range starts from 1.
   * @throws SQLException If state or column is invalid.
   */
  protected void checkResultSet(int column) throws SQLException {
    checkClosed();
    if (thisRow == null) {
      throw new PSQLException(
          GT.tr("ResultSet not positioned properly, perhaps you need to call next."),
          PSQLState.INVALID_CURSOR_STATE);
    }
    checkColumnIndex(column);
<<<<<<< HEAD
    wasNullFlag = (this_row.get(column - 1) == null);
=======
    wasNullFlag = (thisRow[column - 1] == null);
>>>>>>> cc31c13f
  }

  /**
   * Returns true if the value of the given column is in binary format.
   *
   * @param column The column to check. Range starts from 1.
   * @return True if the column is in binary format.
   */
  protected boolean isBinary(int column) {
    return fields[column - 1].getFormat() == Field.BINARY_FORMAT;
  }

  // ----------------- Formatting Methods -------------------

  private static final BigInteger SHORTMAX = new BigInteger(Short.toString(Short.MAX_VALUE));
  private static final BigInteger SHORTMIN = new BigInteger(Short.toString(Short.MIN_VALUE));

  public static short toShort(String s) throws SQLException {
    if (s != null) {
      try {
        s = s.trim();
        return Short.parseShort(s);
      } catch (NumberFormatException e) {
        try {
          BigDecimal n = new BigDecimal(s);
          BigInteger i = n.toBigInteger();
          int gt = i.compareTo(SHORTMAX);
          int lt = i.compareTo(SHORTMIN);

          if (gt > 0 || lt < 0) {
            throw new PSQLException(GT.tr("Bad value for type {0} : {1}", "short", s),
                PSQLState.NUMERIC_VALUE_OUT_OF_RANGE);
          }
          return i.shortValue();

        } catch (NumberFormatException ne) {
          throw new PSQLException(GT.tr("Bad value for type {0} : {1}", "short", s),
              PSQLState.NUMERIC_VALUE_OUT_OF_RANGE);
        }
      }
    }
    return 0; // SQL NULL
  }

  private static final BigInteger INTMAX = new BigInteger(Integer.toString(Integer.MAX_VALUE));
  private static final BigInteger INTMIN = new BigInteger(Integer.toString(Integer.MIN_VALUE));

  public static int toInt(String s) throws SQLException {
    if (s != null) {
      try {
        s = s.trim();
        return Integer.parseInt(s);
      } catch (NumberFormatException e) {
        try {
          BigDecimal n = new BigDecimal(s);
          BigInteger i = n.toBigInteger();

          int gt = i.compareTo(INTMAX);
          int lt = i.compareTo(INTMIN);

          if (gt > 0 || lt < 0) {
            throw new PSQLException(GT.tr("Bad value for type {0} : {1}", "int", s),
                PSQLState.NUMERIC_VALUE_OUT_OF_RANGE);
          }
          return i.intValue();

        } catch (NumberFormatException ne) {
          throw new PSQLException(GT.tr("Bad value for type {0} : {1}", "int", s),
              PSQLState.NUMERIC_VALUE_OUT_OF_RANGE);
        }
      }
    }
    return 0; // SQL NULL
  }

  private static final BigInteger LONGMAX = new BigInteger(Long.toString(Long.MAX_VALUE));
  private static final BigInteger LONGMIN = new BigInteger(Long.toString(Long.MIN_VALUE));

  public static long toLong(String s) throws SQLException {
    if (s != null) {
      try {
        s = s.trim();
        return Long.parseLong(s);
      } catch (NumberFormatException e) {
        try {
          BigDecimal n = new BigDecimal(s);
          BigInteger i = n.toBigInteger();
          int gt = i.compareTo(LONGMAX);
          int lt = i.compareTo(LONGMIN);

          if (gt > 0 || lt < 0) {
            throw new PSQLException(GT.tr("Bad value for type {0} : {1}", "long", s),
                PSQLState.NUMERIC_VALUE_OUT_OF_RANGE);
          }
          return i.longValue();
        } catch (NumberFormatException ne) {
          throw new PSQLException(GT.tr("Bad value for type {0} : {1}", "long", s),
              PSQLState.NUMERIC_VALUE_OUT_OF_RANGE);
        }
      }
    }
    return 0; // SQL NULL
  }

  public static BigDecimal toBigDecimal(String s) throws SQLException {
    if (s == null) {
      return null;
    }
    try {
      s = s.trim();
      return new BigDecimal(s);
    } catch (NumberFormatException e) {
      throw new PSQLException(GT.tr("Bad value for type {0} : {1}", "BigDecimal", s),
          PSQLState.NUMERIC_VALUE_OUT_OF_RANGE);
    }
  }

  public BigDecimal toBigDecimal(String s, int scale) throws SQLException {
    if (s == null) {
      return null;
    }
    BigDecimal val = toBigDecimal(s);
    return scaleBigDecimal(val, scale);
  }

  private BigDecimal scaleBigDecimal(BigDecimal val, int scale) throws PSQLException {
    if (scale == -1) {
      return val;
    }
    try {
      return val.setScale(scale);
    } catch (ArithmeticException e) {
      throw new PSQLException(
          GT.tr("Bad value for type {0} : {1}", "BigDecimal", val),
          PSQLState.NUMERIC_VALUE_OUT_OF_RANGE);
    }
  }

  public static float toFloat(String s) throws SQLException {
    if (s != null) {
      try {
        s = s.trim();
        return Float.parseFloat(s);
      } catch (NumberFormatException e) {
        throw new PSQLException(GT.tr("Bad value for type {0} : {1}", "float", s),
            PSQLState.NUMERIC_VALUE_OUT_OF_RANGE);
      }
    }
    return 0; // SQL NULL
  }

  public static double toDouble(String s) throws SQLException {
    if (s != null) {
      try {
        s = s.trim();
        return Double.parseDouble(s);
      } catch (NumberFormatException e) {
        throw new PSQLException(GT.tr("Bad value for type {0} : {1}", "double", s),
            PSQLState.NUMERIC_VALUE_OUT_OF_RANGE);
      }
    }
    return 0; // SQL NULL
  }

  private void initRowBuffer() {
    thisRow = rows.get(currentRow);
    // We only need a copy of the current row if we're going to
    // modify it via an updatable resultset.
    if (resultsetconcurrency == ResultSet.CONCUR_UPDATABLE) {
<<<<<<< HEAD
      rowBuffer = this_row.updateableCopy();
=======
      rowBuffer = new byte[thisRow.length][];
      System.arraycopy(thisRow, 0, rowBuffer, 0, thisRow.length);
>>>>>>> cc31c13f
    } else {
      rowBuffer = null;
    }
  }

  private boolean isColumnTrimmable(int columnIndex) throws SQLException {
    switch (getSQLType(columnIndex)) {
      case Types.CHAR:
      case Types.VARCHAR:
      case Types.LONGVARCHAR:
      case Types.BINARY:
      case Types.VARBINARY:
      case Types.LONGVARBINARY:
        return true;
    }
    return false;
  }

  private byte[] trimBytes(int columnIndex, byte[] bytes) throws SQLException {
    // we need to trim if maxsize is set and the length is greater than maxsize and the
    // type of this column is a candidate for trimming
    if (maxFieldSize > 0 && bytes.length > maxFieldSize && isColumnTrimmable(columnIndex)) {
      byte[] newBytes = new byte[maxFieldSize];
      System.arraycopy(bytes, 0, newBytes, 0, maxFieldSize);
      return newBytes;
    } else {
      return bytes;
    }
  }

  private String trimString(int columnIndex, String string) throws SQLException {
    // we need to trim if maxsize is set and the length is greater than maxsize and the
    // type of this column is a candidate for trimming
    if (maxFieldSize > 0 && string.length() > maxFieldSize && isColumnTrimmable(columnIndex)) {
      return string.substring(0, maxFieldSize);
    } else {
      return string;
    }
  }

  /**
   * Converts any numeric binary field to double value. This method does no overflow checking.
   *
   * @param bytes The bytes of the numeric field.
   * @param oid The oid of the field.
   * @param targetType The target type. Used for error reporting.
   * @return The value as double.
   * @throws PSQLException If the field type is not supported numeric type.
   */
  private double readDoubleValue(byte[] bytes, int oid, String targetType) throws PSQLException {
    // currently implemented binary encoded fields
    switch (oid) {
      case Oid.INT2:
        return ByteConverter.int2(bytes, 0);
      case Oid.INT4:
        return ByteConverter.int4(bytes, 0);
      case Oid.INT8:
        // might not fit but there still should be no overflow checking
        return ByteConverter.int8(bytes, 0);
      case Oid.FLOAT4:
        return ByteConverter.float4(bytes, 0);
      case Oid.FLOAT8:
        return ByteConverter.float8(bytes, 0);
      case Oid.NUMERIC:
        return ByteConverter.numeric(bytes).doubleValue();
    }
    throw new PSQLException(GT.tr("Cannot convert the column of type {0} to requested type {1}.",
        Oid.toString(oid), targetType), PSQLState.DATA_TYPE_MISMATCH);
  }

  /**
   * <p>Converts any numeric binary field to long value.</p>
   *
   * <p>This method is used by getByte,getShort,getInt and getLong. It must support a subset of the
   * following java types that use Binary encoding. (fields that use text encoding use a different
   * code path).
   *
   * <code>byte,short,int,long,float,double,BigDecimal,boolean,string</code>.
   * </p>
   *
   * @param bytes The bytes of the numeric field.
   * @param oid The oid of the field.
   * @param minVal the minimum value allowed.
   * @param maxVal the maximum value allowed.
   * @param targetType The target type. Used for error reporting.
   * @return The value as long.
   * @throws PSQLException If the field type is not supported numeric type or if the value is out of
   *         range.
   */
  private long readLongValue(byte[] bytes, int oid, long minVal, long maxVal, String targetType)
      throws PSQLException {
    long val;
    // currently implemented binary encoded fields
    switch (oid) {
      case Oid.INT2:
        val = ByteConverter.int2(bytes, 0);
        break;
      case Oid.INT4:
        val = ByteConverter.int4(bytes, 0);
        break;
      case Oid.INT8:
        val = ByteConverter.int8(bytes, 0);
        break;
      case Oid.FLOAT4:
        val = (long) ByteConverter.float4(bytes, 0);
        break;
      case Oid.FLOAT8:
        val = (long) ByteConverter.float8(bytes, 0);
        break;
      case Oid.NUMERIC:
        Number num = ByteConverter.numeric(bytes);
        if (num instanceof  BigDecimal) {
          val = ((BigDecimal) num).setScale(0 , RoundingMode.DOWN).longValueExact();
        } else {
          val = num.longValue();
        }
        break;
      default:
        throw new PSQLException(
            GT.tr("Cannot convert the column of type {0} to requested type {1}.",
                Oid.toString(oid), targetType),
            PSQLState.DATA_TYPE_MISMATCH);
    }
    if (val < minVal || val > maxVal) {
      throw new PSQLException(GT.tr("Bad value for type {0} : {1}", targetType, val),
          PSQLState.NUMERIC_VALUE_OUT_OF_RANGE);
    }
    return val;
  }

  protected void updateValue(int columnIndex, Object value) throws SQLException {
    checkUpdateable();

    if (!onInsertRow && (isBeforeFirst() || isAfterLast() || rows.isEmpty())) {
      throw new PSQLException(
          GT.tr(
              "Cannot update the ResultSet because it is either before the start or after the end of the results."),
          PSQLState.INVALID_CURSOR_STATE);
    }

    checkColumnIndex(columnIndex);

    doingUpdates = !onInsertRow;
    if (value == null) {
      updateNull(columnIndex);
    } else {
      PGResultSetMetaData md = (PGResultSetMetaData) getMetaData();
      updateValues.put(md.getBaseColumnName(columnIndex), value);
    }
  }

  protected Object getUUID(String data) throws SQLException {
    UUID uuid;
    try {
      uuid = UUID.fromString(data);
    } catch (IllegalArgumentException iae) {
      throw new PSQLException(GT.tr("Invalid UUID data."), PSQLState.INVALID_PARAMETER_VALUE, iae);
    }

    return uuid;
  }

  protected Object getUUID(byte[] data) throws SQLException {
    return new UUID(ByteConverter.int8(data, 0), ByteConverter.int8(data, 8));
  }

  private class PrimaryKey {
    int index; // where in the result set is this primaryKey
    String name; // what is the columnName of this primary Key

    PrimaryKey(int index, String name) {
      this.index = index;
      this.name = name;
    }

    Object getValue() throws SQLException {
      return getObject(index);
    }
  }

  //
  // We need to specify the type of NULL when updating a column to NULL, so
  // NullObject is a simple extension of PGobject that always returns null
  // values but retains column type info.
  //

  static class NullObject extends PGobject {
    NullObject(String type) {
      setType(type);
    }

    public String getValue() {
      return null;
    }
  }

  /**
   * Used to add rows to an already existing ResultSet that exactly match the existing rows.
   * Currently only used for assembling generated keys from batch statement execution.
   */
  void addRows(List<Tuple> tuples) {
    rows.addAll(tuples);
  }

  public void updateRef(int columnIndex, Ref x) throws SQLException {
    throw org.postgresql.Driver.notImplemented(this.getClass(), "updateRef(int,Ref)");
  }

  public void updateRef(String columnName, Ref x) throws SQLException {
    throw org.postgresql.Driver.notImplemented(this.getClass(), "updateRef(String,Ref)");
  }

  public void updateBlob(int columnIndex, Blob x) throws SQLException {
    throw org.postgresql.Driver.notImplemented(this.getClass(), "updateBlob(int,Blob)");
  }

  public void updateBlob(String columnName, Blob x) throws SQLException {
    throw org.postgresql.Driver.notImplemented(this.getClass(), "updateBlob(String,Blob)");
  }

  public void updateClob(int columnIndex, Clob x) throws SQLException {
    throw org.postgresql.Driver.notImplemented(this.getClass(), "updateClob(int,Clob)");
  }

  public void updateClob(String columnName, Clob x) throws SQLException {
    throw org.postgresql.Driver.notImplemented(this.getClass(), "updateClob(String,Clob)");
  }

  public void updateArray(int columnIndex, Array x) throws SQLException {
    updateObject(columnIndex, x);
  }

  public void updateArray(String columnName, Array x) throws SQLException {
    updateArray(findColumn(columnName), x);
  }

  public <T> T getObject(int columnIndex, Class<T> type) throws SQLException {
    if (type == null) {
      throw new SQLException("type is null");
    }
    int sqlType = getSQLType(columnIndex);
    if (type == BigDecimal.class) {
      if (sqlType == Types.NUMERIC || sqlType == Types.DECIMAL) {
        return type.cast(getBigDecimal(columnIndex));
      } else {
        throw new PSQLException(GT.tr("conversion to {0} from {1} not supported", type, getPGType(columnIndex)),
                PSQLState.INVALID_PARAMETER_VALUE);
      }
    } else if (type == String.class) {
      if (sqlType == Types.CHAR || sqlType == Types.VARCHAR) {
        return type.cast(getString(columnIndex));
      } else {
        throw new PSQLException(GT.tr("conversion to {0} from {1} not supported", type, getPGType(columnIndex)),
                PSQLState.INVALID_PARAMETER_VALUE);
      }
    } else if (type == Boolean.class) {
      if (sqlType == Types.BOOLEAN || sqlType == Types.BIT) {
        boolean booleanValue = getBoolean(columnIndex);
        if (wasNull()) {
          return null;
        }
        return type.cast(booleanValue);
      } else {
        throw new PSQLException(GT.tr("conversion to {0} from {1} not supported", type, getPGType(columnIndex)),
                PSQLState.INVALID_PARAMETER_VALUE);
      }
    } else if (type == Short.class) {
      if (sqlType == Types.SMALLINT) {
        short shortValue = getShort(columnIndex);
        if (wasNull()) {
          return null;
        }
        return type.cast(shortValue);
      } else {
        throw new PSQLException(GT.tr("conversion to {0} from {1} not supported", type, getPGType(columnIndex)),
                PSQLState.INVALID_PARAMETER_VALUE);
      }
    } else if (type == Integer.class) {
      if (sqlType == Types.INTEGER || sqlType == Types.SMALLINT) {
        int intValue = getInt(columnIndex);
        if (wasNull()) {
          return null;
        }
        return type.cast(intValue);
      } else {
        throw new PSQLException(GT.tr("conversion to {0} from {1} not supported", type, getPGType(columnIndex)),
                PSQLState.INVALID_PARAMETER_VALUE);
      }
    } else if (type == Long.class) {
      if (sqlType == Types.BIGINT) {
        long longValue = getLong(columnIndex);
        if (wasNull()) {
          return null;
        }
        return type.cast(longValue);
      } else {
        throw new PSQLException(GT.tr("conversion to {0} from {1} not supported", type, getPGType(columnIndex)),
                PSQLState.INVALID_PARAMETER_VALUE);
      }
    } else if (type == BigInteger.class) {
      if (sqlType == Types.BIGINT) {
        long longValue = getLong(columnIndex);
        if (wasNull()) {
          return null;
        }
        return type.cast(BigInteger.valueOf(longValue));
      } else {
        throw new PSQLException(GT.tr("conversion to {0} from {1} not supported", type, getPGType(columnIndex)),
                PSQLState.INVALID_PARAMETER_VALUE);
      }
    } else if (type == Float.class) {
      if (sqlType == Types.REAL) {
        float floatValue = getFloat(columnIndex);
        if (wasNull()) {
          return null;
        }
        return type.cast(floatValue);
      } else {
        throw new PSQLException(GT.tr("conversion to {0} from {1} not supported", type, getPGType(columnIndex)),
                PSQLState.INVALID_PARAMETER_VALUE);
      }
    } else if (type == Double.class) {
      if (sqlType == Types.FLOAT || sqlType == Types.DOUBLE) {
        double doubleValue = getDouble(columnIndex);
        if (wasNull()) {
          return null;
        }
        return type.cast(doubleValue);
      } else {
        throw new PSQLException(GT.tr("conversion to {0} from {1} not supported", type, getPGType(columnIndex)),
                PSQLState.INVALID_PARAMETER_VALUE);
      }
    } else if (type == Date.class) {
      if (sqlType == Types.DATE) {
        return type.cast(getDate(columnIndex));
      } else {
        throw new PSQLException(GT.tr("conversion to {0} from {1} not supported", type, getPGType(columnIndex)),
                PSQLState.INVALID_PARAMETER_VALUE);
      }
    } else if (type == Time.class) {
      if (sqlType == Types.TIME) {
        return type.cast(getTime(columnIndex));
      } else {
        throw new PSQLException(GT.tr("conversion to {0} from {1} not supported", type, getPGType(columnIndex)),
                PSQLState.INVALID_PARAMETER_VALUE);
      }
    } else if (type == Timestamp.class) {
      if (sqlType == Types.TIMESTAMP
              //#if mvn.project.property.postgresql.jdbc.spec >= "JDBC4.2"
              || sqlType == Types.TIMESTAMP_WITH_TIMEZONE
      //#endif
      ) {
        return type.cast(getTimestamp(columnIndex));
      } else {
        throw new PSQLException(GT.tr("conversion to {0} from {1} not supported", type, getPGType(columnIndex)),
                PSQLState.INVALID_PARAMETER_VALUE);
      }
    } else if (type == Calendar.class) {
      if (sqlType == Types.TIMESTAMP
              //#if mvn.project.property.postgresql.jdbc.spec >= "JDBC4.2"
              || sqlType == Types.TIMESTAMP_WITH_TIMEZONE
      //#endif
      ) {
        Timestamp timestampValue = getTimestamp(columnIndex);
        if (wasNull()) {
          return null;
        }
        Calendar calendar = Calendar.getInstance(getDefaultCalendar().getTimeZone());
        calendar.setTimeInMillis(timestampValue.getTime());
        return type.cast(calendar);
      } else {
        throw new PSQLException(GT.tr("conversion to {0} from {1} not supported", type, getPGType(columnIndex)),
                PSQLState.INVALID_PARAMETER_VALUE);
      }
    } else if (type == Blob.class) {
      if (sqlType == Types.BLOB || sqlType == Types.BINARY || sqlType == Types.BIGINT) {
        return type.cast(getBlob(columnIndex));
      } else {
        throw new PSQLException(GT.tr("conversion to {0} from {1} not supported", type, getPGType(columnIndex)),
                PSQLState.INVALID_PARAMETER_VALUE);
      }
    } else if (type == Clob.class) {
      if (sqlType == Types.CLOB || sqlType == Types.BIGINT) {
        return type.cast(getClob(columnIndex));
      } else {
        throw new PSQLException(GT.tr("conversion to {0} from {1} not supported", type, getPGType(columnIndex)),
                PSQLState.INVALID_PARAMETER_VALUE);
      }
    } else if (type == java.util.Date.class) {
      if (sqlType == Types.TIMESTAMP) {
        Timestamp timestamp = getTimestamp(columnIndex);
        if (wasNull()) {
          return null;
        }
        return type.cast(new java.util.Date(timestamp.getTime()));
      } else {
        throw new PSQLException(GT.tr("conversion to {0} from {1} not supported", type, getPGType(columnIndex)),
                PSQLState.INVALID_PARAMETER_VALUE);
      }
    } else if (type == Array.class) {
      if (sqlType == Types.ARRAY) {
        return type.cast(getArray(columnIndex));
      } else {
        throw new PSQLException(GT.tr("conversion to {0} from {1} not supported", type, getPGType(columnIndex)),
                PSQLState.INVALID_PARAMETER_VALUE);
      }
    } else if (type == SQLXML.class) {
      if (sqlType == Types.SQLXML) {
        return type.cast(getSQLXML(columnIndex));
      } else {
        throw new PSQLException(GT.tr("conversion to {0} from {1} not supported", type, getPGType(columnIndex)),
                PSQLState.INVALID_PARAMETER_VALUE);
      }
    } else if (type == UUID.class) {
      return type.cast(getObject(columnIndex));
    } else if (type == InetAddress.class) {
      String inetText = getString(columnIndex);
      if (inetText == null) {
        return null;
      }
      int slash = inetText.indexOf("/");
      try {
        return type.cast(InetAddress.getByName(slash < 0 ? inetText : inetText.substring(0, slash)));
      } catch (UnknownHostException ex) {
        throw new PSQLException(GT.tr("Invalid Inet data."), PSQLState.INVALID_PARAMETER_VALUE, ex);
      }
      // JSR-310 support
      //#if mvn.project.property.postgresql.jdbc.spec >= "JDBC4.2"
    } else if (type == LocalDate.class) {
      if (sqlType == Types.DATE) {
        Date dateValue = getDate(columnIndex);
        if (wasNull()) {
          return null;
        }
        long time = dateValue.getTime();
        if (time == PGStatement.DATE_POSITIVE_INFINITY) {
          return type.cast(LocalDate.MAX);
        }
        if (time == PGStatement.DATE_NEGATIVE_INFINITY) {
          return type.cast(LocalDate.MIN);
        }
        return type.cast(dateValue.toLocalDate());
      } else if (sqlType == Types.TIMESTAMP) {
        LocalDateTime localDateTimeValue = getLocalDateTime(columnIndex);
        if (wasNull()) {
          return null;
        }
        return type.cast(localDateTimeValue.toLocalDate());
      } else {
        throw new PSQLException(GT.tr("conversion to {0} from {1} not supported", type, getPGType(columnIndex)),
                PSQLState.INVALID_PARAMETER_VALUE);
      }
    } else if (type == LocalTime.class) {
      if (sqlType == Types.TIME) {
        return type.cast(getLocalTime(columnIndex));
      } else {
        throw new PSQLException(GT.tr("conversion to {0} from {1} not supported", type, getPGType(columnIndex)),
                PSQLState.INVALID_PARAMETER_VALUE);
      }
    } else if (type == LocalDateTime.class) {
      if (sqlType == Types.TIMESTAMP) {
        return type.cast(getLocalDateTime(columnIndex));
      } else {
        throw new PSQLException(GT.tr("conversion to {0} from {1} not supported", type, getPGType(columnIndex)),
                PSQLState.INVALID_PARAMETER_VALUE);
      }
    } else if (type == OffsetDateTime.class) {
      if (sqlType == Types.TIMESTAMP_WITH_TIMEZONE || sqlType == Types.TIMESTAMP) {
        OffsetDateTime offsetDateTime = getOffsetDateTime(columnIndex);
        return type.cast(offsetDateTime);
      } else {
        throw new PSQLException(GT.tr("conversion to {0} from {1} not supported", type, getPGType(columnIndex)),
                PSQLState.INVALID_PARAMETER_VALUE);
      }
      //#endif
    } else if (PGobject.class.isAssignableFrom(type)) {
      Object object;
      if (isBinary(columnIndex)) {
<<<<<<< HEAD
        object = connection.getObject(getPGType(columnIndex), null, this_row.get(columnIndex - 1));
=======
        object = connection.getObject(getPGType(columnIndex), null, thisRow[columnIndex - 1]);
>>>>>>> cc31c13f
      } else {
        object = connection.getObject(getPGType(columnIndex), getString(columnIndex), null);
      }
      return type.cast(object);
    }
    throw new PSQLException(GT.tr("conversion to {0} from {1} not supported", type, getPGType(columnIndex)),
            PSQLState.INVALID_PARAMETER_VALUE);
  }

  public <T> T getObject(String columnLabel, Class<T> type) throws SQLException {
    return getObject(findColumn(columnLabel), type);
  }

  public Object getObject(String s, Map<String, Class<?>> map) throws SQLException {
    return getObjectImpl(s, map);
  }

  public Object getObject(int i, Map<String, Class<?>> map) throws SQLException {
    return getObjectImpl(i, map);
  }

  //#if mvn.project.property.postgresql.jdbc.spec >= "JDBC4.2"
  public void updateObject(int columnIndex, Object x, java.sql.SQLType targetSqlType,
      int scaleOrLength) throws SQLException {
    throw org.postgresql.Driver.notImplemented(this.getClass(), "updateObject");
  }

  public void updateObject(String columnLabel, Object x, java.sql.SQLType targetSqlType,
      int scaleOrLength) throws SQLException {
    throw org.postgresql.Driver.notImplemented(this.getClass(), "updateObject");
  }

  public void updateObject(int columnIndex, Object x, java.sql.SQLType targetSqlType)
      throws SQLException {
    throw org.postgresql.Driver.notImplemented(this.getClass(), "updateObject");
  }

  public void updateObject(String columnLabel, Object x, java.sql.SQLType targetSqlType)
      throws SQLException {
    throw org.postgresql.Driver.notImplemented(this.getClass(), "updateObject");
  }
  //#endif

  public RowId getRowId(int columnIndex) throws SQLException {
    connection.getLogger().log(Level.FINEST, "  getRowId columnIndex: {0}", columnIndex);
    throw org.postgresql.Driver.notImplemented(this.getClass(), "getRowId(int)");
  }

  public RowId getRowId(String columnName) throws SQLException {
    return getRowId(findColumn(columnName));
  }

  public void updateRowId(int columnIndex, RowId x) throws SQLException {
    throw org.postgresql.Driver.notImplemented(this.getClass(), "updateRowId(int, RowId)");
  }

  public void updateRowId(String columnName, RowId x) throws SQLException {
    updateRowId(findColumn(columnName), x);
  }

  public int getHoldability() throws SQLException {
    throw org.postgresql.Driver.notImplemented(this.getClass(), "getHoldability()");
  }

  public boolean isClosed() throws SQLException {
    return (rows == null);
  }

  public void updateNString(int columnIndex, String nString) throws SQLException {
    throw org.postgresql.Driver.notImplemented(this.getClass(), "updateNString(int, String)");
  }

  public void updateNString(String columnName, String nString) throws SQLException {
    updateNString(findColumn(columnName), nString);
  }

  public void updateNClob(int columnIndex, NClob nClob) throws SQLException {
    throw org.postgresql.Driver.notImplemented(this.getClass(), "updateNClob(int, NClob)");
  }

  public void updateNClob(String columnName, NClob nClob) throws SQLException {
    updateNClob(findColumn(columnName), nClob);
  }

  public void updateNClob(int columnIndex, Reader reader) throws SQLException {
    throw org.postgresql.Driver.notImplemented(this.getClass(), "updateNClob(int, Reader)");
  }

  public void updateNClob(String columnName, Reader reader) throws SQLException {
    updateNClob(findColumn(columnName), reader);
  }

  public void updateNClob(int columnIndex, Reader reader, long length) throws SQLException {
    throw org.postgresql.Driver.notImplemented(this.getClass(), "updateNClob(int, Reader, long)");
  }

  public void updateNClob(String columnName, Reader reader, long length) throws SQLException {
    updateNClob(findColumn(columnName), reader, length);
  }

  public NClob getNClob(int columnIndex) throws SQLException {
    connection.getLogger().log(Level.FINEST, "  getNClob columnIndex: {0}", columnIndex);
    throw org.postgresql.Driver.notImplemented(this.getClass(), "getNClob(int)");
  }

  public NClob getNClob(String columnName) throws SQLException {
    return getNClob(findColumn(columnName));
  }

  public void updateBlob(int columnIndex, InputStream inputStream, long length)
      throws SQLException {
    throw org.postgresql.Driver.notImplemented(this.getClass(),
        "updateBlob(int, InputStream, long)");
  }

  public void updateBlob(String columnName, InputStream inputStream, long length)
      throws SQLException {
    updateBlob(findColumn(columnName), inputStream, length);
  }

  public void updateBlob(int columnIndex, InputStream inputStream) throws SQLException {
    throw org.postgresql.Driver.notImplemented(this.getClass(), "updateBlob(int, InputStream)");
  }

  public void updateBlob(String columnName, InputStream inputStream) throws SQLException {
    updateBlob(findColumn(columnName), inputStream);
  }

  public void updateClob(int columnIndex, Reader reader, long length) throws SQLException {
    throw org.postgresql.Driver.notImplemented(this.getClass(), "updateClob(int, Reader, long)");
  }

  public void updateClob(String columnName, Reader reader, long length) throws SQLException {
    updateClob(findColumn(columnName), reader, length);
  }

  public void updateClob(int columnIndex, Reader reader) throws SQLException {
    throw org.postgresql.Driver.notImplemented(this.getClass(), "updateClob(int, Reader)");
  }

  public void updateClob(String columnName, Reader reader) throws SQLException {
    updateClob(findColumn(columnName), reader);
  }

  public SQLXML getSQLXML(int columnIndex) throws SQLException {
    connection.getLogger().log(Level.FINEST, "  getSQLXML columnIndex: {0}", columnIndex);
    String data = getString(columnIndex);
    if (data == null) {
      return null;
    }

    return new PgSQLXML(connection, data);
  }

  public SQLXML getSQLXML(String columnName) throws SQLException {
    return getSQLXML(findColumn(columnName));
  }

  public void updateSQLXML(int columnIndex, SQLXML xmlObject) throws SQLException {
    updateValue(columnIndex, xmlObject);
  }

  public void updateSQLXML(String columnName, SQLXML xmlObject) throws SQLException {
    updateSQLXML(findColumn(columnName), xmlObject);
  }

  public String getNString(int columnIndex) throws SQLException {
    connection.getLogger().log(Level.FINEST, "  getNString columnIndex: {0}", columnIndex);
    throw org.postgresql.Driver.notImplemented(this.getClass(), "getNString(int)");
  }

  public String getNString(String columnName) throws SQLException {
    return getNString(findColumn(columnName));
  }

  public Reader getNCharacterStream(int columnIndex) throws SQLException {
    connection.getLogger().log(Level.FINEST, "  getNCharacterStream columnIndex: {0}", columnIndex);
    throw org.postgresql.Driver.notImplemented(this.getClass(), "getNCharacterStream(int)");
  }

  public Reader getNCharacterStream(String columnName) throws SQLException {
    return getNCharacterStream(findColumn(columnName));
  }

  public void updateNCharacterStream(int columnIndex, Reader x, int length) throws SQLException {
    throw org.postgresql.Driver.notImplemented(this.getClass(),
        "updateNCharacterStream(int, Reader, int)");
  }

  public void updateNCharacterStream(String columnName, Reader x, int length) throws SQLException {
    updateNCharacterStream(findColumn(columnName), x, length);
  }

  public void updateNCharacterStream(int columnIndex, Reader x) throws SQLException {
    throw org.postgresql.Driver.notImplemented(this.getClass(),
        "updateNCharacterStream(int, Reader)");
  }

  public void updateNCharacterStream(String columnName, Reader x) throws SQLException {
    updateNCharacterStream(findColumn(columnName), x);
  }

  public void updateNCharacterStream(int columnIndex, Reader x, long length) throws SQLException {
    throw org.postgresql.Driver.notImplemented(this.getClass(),
        "updateNCharacterStream(int, Reader, long)");
  }

  public void updateNCharacterStream(String columnName, Reader x, long length) throws SQLException {
    updateNCharacterStream(findColumn(columnName), x, length);
  }

  public void updateCharacterStream(int columnIndex, Reader reader, long length)
      throws SQLException {
    throw org.postgresql.Driver.notImplemented(this.getClass(),
        "updateCharaceterStream(int, Reader, long)");
  }

  public void updateCharacterStream(String columnName, Reader reader, long length)
      throws SQLException {
    updateCharacterStream(findColumn(columnName), reader, length);
  }

  public void updateCharacterStream(int columnIndex, Reader reader) throws SQLException {
    throw org.postgresql.Driver.notImplemented(this.getClass(),
        "updateCharaceterStream(int, Reader)");
  }

  public void updateCharacterStream(String columnName, Reader reader) throws SQLException {
    updateCharacterStream(findColumn(columnName), reader);
  }

  public void updateBinaryStream(int columnIndex, InputStream inputStream, long length)
      throws SQLException {
    throw org.postgresql.Driver.notImplemented(this.getClass(),
        "updateBinaryStream(int, InputStream, long)");
  }

  public void updateBinaryStream(String columnName, InputStream inputStream, long length)
      throws SQLException {
    updateBinaryStream(findColumn(columnName), inputStream, length);
  }

  public void updateBinaryStream(int columnIndex, InputStream inputStream) throws SQLException {
    throw org.postgresql.Driver.notImplemented(this.getClass(),
        "updateBinaryStream(int, InputStream)");
  }

  public void updateBinaryStream(String columnName, InputStream inputStream) throws SQLException {
    updateBinaryStream(findColumn(columnName), inputStream);
  }

  public void updateAsciiStream(int columnIndex, InputStream inputStream, long length)
      throws SQLException {
    throw org.postgresql.Driver.notImplemented(this.getClass(),
        "updateAsciiStream(int, InputStream, long)");
  }

  public void updateAsciiStream(String columnName, InputStream inputStream, long length)
      throws SQLException {
    updateAsciiStream(findColumn(columnName), inputStream, length);
  }

  public void updateAsciiStream(int columnIndex, InputStream inputStream) throws SQLException {
    throw org.postgresql.Driver.notImplemented(this.getClass(),
        "updateAsciiStream(int, InputStream)");
  }

  public void updateAsciiStream(String columnName, InputStream inputStream) throws SQLException {
    updateAsciiStream(findColumn(columnName), inputStream);
  }

  public boolean isWrapperFor(Class<?> iface) throws SQLException {
    return iface.isAssignableFrom(getClass());
  }

  public <T> T unwrap(Class<T> iface) throws SQLException {
    if (iface.isAssignableFrom(getClass())) {
      return iface.cast(this);
    }
    throw new SQLException("Cannot unwrap to " + iface.getName());
  }

  private Calendar getDefaultCalendar() {
    TimestampUtils timestampUtils = connection.getTimestampUtils();
    if (timestampUtils.hasFastDefaultTimeZone()) {
      return timestampUtils.getSharedCalendar(null);
    }
    Calendar sharedCalendar = timestampUtils.getSharedCalendar(defaultTimeZone);
    if (defaultTimeZone == null) {
      defaultTimeZone = sharedCalendar.getTimeZone();
    }
    return sharedCalendar;
  }
}<|MERGE_RESOLUTION|>--- conflicted
+++ resolved
@@ -102,17 +102,10 @@
   protected final int maxRows; // Maximum rows in this resultset (might be 0).
   protected final int maxFieldSize; // Maximum field size in this resultset (might be 0).
 
-<<<<<<< HEAD
   protected List<Tuple> rows; // Current page of results.
-  protected int current_row = -1; // Index into 'rows' of our currrent row (0-based)
-  protected int row_offset; // Offset of row 0 in the actual resultset
-  protected Tuple this_row; // copy of the current result row
-=======
-  protected List<byte[][]> rows; // Current page of results.
   protected int currentRow = -1; // Index into 'rows' of our currrent row (0-based)
   protected int rowOffset; // Offset of row 0 in the actual resultset
-  protected byte[][] thisRow; // copy of the current result row
->>>>>>> cc31c13f
+  protected Tuple thisRow; // copy of the current result row
   protected SQLWarning warnings = null; // The warning chain
   /**
    * True if the last obtained column value was SQL NULL as specified by {@link #wasNull}. The value
@@ -229,11 +222,7 @@
 
         if (type.equals("uuid")) {
           if (isBinary(columnIndex)) {
-<<<<<<< HEAD
-            return getUUID(this_row.get(columnIndex - 1));
-=======
-            return getUUID(thisRow[columnIndex - 1]);
->>>>>>> cc31c13f
+            return getUUID(thisRow.get(columnIndex - 1));
           }
           return getUUID(getString(columnIndex));
         }
@@ -273,11 +262,7 @@
         }
         if ("hstore".equals(type)) {
           if (isBinary(columnIndex)) {
-<<<<<<< HEAD
-            return HStoreConverter.fromBytes(this_row.get(columnIndex - 1), connection.getEncoding());
-=======
-            return HStoreConverter.fromBytes(thisRow[columnIndex - 1], connection.getEncoding());
->>>>>>> cc31c13f
+            return HStoreConverter.fromBytes(thisRow.get(columnIndex - 1), connection.getEncoding());
           }
           return HStoreConverter.fromString(getString(columnIndex));
         }
@@ -402,11 +387,7 @@
 
     int oid = fields[i - 1].getOID();
     if (isBinary(i)) {
-<<<<<<< HEAD
-      return makeArray(oid, this_row.get(i - 1));
-=======
-      return makeArray(oid, thisRow[i - 1]);
->>>>>>> cc31c13f
+      return makeArray(oid, thisRow.get(i - 1));
     }
     return makeArray(oid, getFixedString(i));
   }
@@ -492,11 +473,7 @@
       int oid = fields[col].getOID();
       TimeZone tz = cal.getTimeZone();
       if (oid == Oid.DATE) {
-<<<<<<< HEAD
-        return connection.getTimestampUtils().toDateBin(tz, this_row.get(col));
-=======
-        return connection.getTimestampUtils().toDateBin(tz, thisRow[col]);
->>>>>>> cc31c13f
+        return connection.getTimestampUtils().toDateBin(tz, thisRow.get(col));
       } else if (oid == Oid.TIMESTAMP || oid == Oid.TIMESTAMPTZ) {
         // If backend provides just TIMESTAMP, we use "cal" timezone
         // If backend provides TIMESTAMPTZ, we ignore "cal" as we know true instant value
@@ -529,11 +506,7 @@
       int oid = fields[col].getOID();
       TimeZone tz = cal.getTimeZone();
       if (oid == Oid.TIME || oid == Oid.TIMETZ) {
-<<<<<<< HEAD
-        return connection.getTimestampUtils().toTimeBin(tz, this_row.get(col));
-=======
-        return connection.getTimestampUtils().toTimeBin(tz, thisRow[col]);
->>>>>>> cc31c13f
+        return connection.getTimestampUtils().toTimeBin(tz, thisRow.get(col));
       } else if (oid == Oid.TIMESTAMP || oid == Oid.TIMESTAMPTZ) {
         // If backend provides just TIMESTAMP, we use "cal" timezone
         // If backend provides TIMESTAMPTZ, we ignore "cal" as we know true instant value
@@ -569,11 +542,7 @@
       int col = i - 1;
       int oid = fields[col].getOID();
       if (oid == Oid.TIME) {
-<<<<<<< HEAD
-        return connection.getTimestampUtils().toLocalTimeBin(this_row.get(col));
-=======
-        return connection.getTimestampUtils().toLocalTimeBin(thisRow[col]);
->>>>>>> cc31c13f
+        return connection.getTimestampUtils().toLocalTimeBin(thisRow.get(col));
       } else {
         throw new PSQLException(
             GT.tr("Cannot convert the column of type {0} to requested type {1}.",
@@ -603,11 +572,7 @@
       if (oid == Oid.TIMESTAMPTZ || oid == Oid.TIMESTAMP) {
         boolean hasTimeZone = oid == Oid.TIMESTAMPTZ;
         TimeZone tz = cal.getTimeZone();
-<<<<<<< HEAD
-        return connection.getTimestampUtils().toTimestampBin(tz, this_row.get(col), hasTimeZone);
-=======
-        return connection.getTimestampUtils().toTimestampBin(tz, thisRow[col], hasTimeZone);
->>>>>>> cc31c13f
+        return connection.getTimestampUtils().toTimestampBin(tz, thisRow.get(col), hasTimeZone);
       } else {
         // JDBC spec says getTimestamp of Time and Date must be supported
         long millis;
@@ -648,7 +613,7 @@
 
     if (isBinary(i)) {
       if (oid == Oid.TIMESTAMPTZ || oid == Oid.TIMESTAMP) {
-        return connection.getTimestampUtils().toOffsetDateTimeBin(thisRow[col]);
+        return connection.getTimestampUtils().toOffsetDateTimeBin(thisRow.get(col));
       } else if (oid == Oid.TIMETZ) {
         // JDBC spec says timetz must be supported
         Time time = getTime(i);
@@ -690,12 +655,7 @@
               PSQLState.DATA_TYPE_MISMATCH);
     }
     if (isBinary(i)) {
-<<<<<<< HEAD
-      TimeZone timeZone = getDefaultCalendar().getTimeZone();
-      return connection.getTimestampUtils().toLocalDateTimeBin(timeZone, this_row.get(col));
-=======
-      return connection.getTimestampUtils().toLocalDateTimeBin(thisRow[col]);
->>>>>>> cc31c13f
+      return connection.getTimestampUtils().toLocalDateTimeBin(thisRow.get(col));
     }
 
     String string = getString(i);
@@ -1110,22 +1070,14 @@
     doingUpdates = false;
   }
 
-<<<<<<< HEAD
-
   // rowBuffer is the temporary storage for the row
-=======
->>>>>>> cc31c13f
   private synchronized void clearRowBuffer(boolean copyCurrentRow) throws SQLException {
 
     // inserts want an empty array while updates want a copy of the current row
     if (copyCurrentRow) {
-<<<<<<< HEAD
-      rowBuffer = this_row.updateableCopy();
+      rowBuffer = thisRow.updateableCopy();
     } else {
       rowBuffer = new Tuple(fields.length);
-=======
-      System.arraycopy(thisRow, 0, rowBuffer, 0, thisRow.length);
->>>>>>> cc31c13f
     }
 
     // clear the updateValues hash map for the next set of updates
@@ -1432,13 +1384,8 @@
     updateRowBuffer();
 
     connection.getLogger().log(Level.FINE, "copying data");
-<<<<<<< HEAD
-    this_row = rowBuffer.readOnlyCopy();
-    rows.set(current_row, rowBuffer);
-=======
-    System.arraycopy(rowBuffer, 0, thisRow, 0, rowBuffer.length);
+    thisRow = rowBuffer.readOnlyCopy();
     rows.set(currentRow, rowBuffer);
->>>>>>> cc31c13f
 
     connection.getLogger().log(Level.FINE, "done updates");
     updateValues.clear();
@@ -1791,12 +1738,8 @@
 
   public class CursorResultHandler extends ResultHandlerBase {
 
-<<<<<<< HEAD
+    @Override
     public void handleResultRows(Query fromQuery, Field[] fields, List<Tuple> tuples,
-=======
-    @Override
-    public void handleResultRows(Query fromQuery, Field[] fields, List<byte[][]> tuples,
->>>>>>> cc31c13f
         ResultCursor cursor) {
       PgResultSet.this.rows = tuples;
       PgResultSet.this.cursor = cursor;
@@ -1964,11 +1907,7 @@
 
     Encoding encoding = connection.getEncoding();
     try {
-<<<<<<< HEAD
-      return trimString(columnIndex, encoding.decode(this_row.get(columnIndex - 1)));
-=======
-      return trimString(columnIndex, encoding.decode(thisRow[columnIndex - 1]));
->>>>>>> cc31c13f
+      return trimString(columnIndex, encoding.decode(thisRow.get(columnIndex - 1)));
     } catch (IOException ioe) {
       throw new PSQLException(
           GT.tr(
@@ -2009,20 +1948,12 @@
 
     int col = columnIndex - 1;
     if (Oid.BOOL == fields[col].getOID()) {
-<<<<<<< HEAD
-      final byte[] v = this_row.get(col);
-=======
-      final byte[] v = thisRow[col];
->>>>>>> cc31c13f
+      final byte[] v = thisRow.get(col);
       return (1 == v.length) && (116 == v[0]); // 116 = 't'
     }
 
     if (isBinary(columnIndex)) {
-<<<<<<< HEAD
-      return BooleanTypeUtil.castToBoolean(readDoubleValue(this_row.get(col), fields[col].getOID(), "boolean"));
-=======
-      return BooleanTypeUtil.castToBoolean(readDoubleValue(thisRow[col], fields[col].getOID(), "boolean"));
->>>>>>> cc31c13f
+      return BooleanTypeUtil.castToBoolean(readDoubleValue(thisRow.get(col), fields[col].getOID(), "boolean"));
     }
 
     return BooleanTypeUtil.castToBoolean(getString(columnIndex));
@@ -2043,11 +1974,7 @@
       int col = columnIndex - 1;
       // there is no Oid for byte so must always do conversion from
       // some other numeric type
-<<<<<<< HEAD
-      return (byte) readLongValue(this_row.get(col), fields[col].getOID(), Byte.MIN_VALUE,
-=======
-      return (byte) readLongValue(thisRow[col], fields[col].getOID(), Byte.MIN_VALUE,
->>>>>>> cc31c13f
+      return (byte) readLongValue(thisRow.get(col), fields[col].getOID(), Byte.MIN_VALUE,
           Byte.MAX_VALUE, "byte");
     }
 
@@ -2096,15 +2023,9 @@
       int col = columnIndex - 1;
       int oid = fields[col].getOID();
       if (oid == Oid.INT2) {
-<<<<<<< HEAD
-        return ByteConverter.int2(this_row.get(col), 0);
-      }
-      return (short) readLongValue(this_row.get(col), oid, Short.MIN_VALUE, Short.MAX_VALUE, "short");
-=======
-        return ByteConverter.int2(thisRow[col], 0);
-      }
-      return (short) readLongValue(thisRow[col], oid, Short.MIN_VALUE, Short.MAX_VALUE, "short");
->>>>>>> cc31c13f
+        return ByteConverter.int2(thisRow.get(col), 0);
+      }
+      return (short) readLongValue(thisRow.get(col), oid, Short.MIN_VALUE, Short.MAX_VALUE, "short");
     }
 
     return toShort(getFixedString(columnIndex));
@@ -2122,15 +2043,9 @@
       int col = columnIndex - 1;
       int oid = fields[col].getOID();
       if (oid == Oid.INT4) {
-<<<<<<< HEAD
-        return ByteConverter.int4(this_row.get(col), 0);
-      }
-      return (int) readLongValue(this_row.get(col), oid, Integer.MIN_VALUE, Integer.MAX_VALUE, "int");
-=======
-        return ByteConverter.int4(thisRow[col], 0);
-      }
-      return (int) readLongValue(thisRow[col], oid, Integer.MIN_VALUE, Integer.MAX_VALUE, "int");
->>>>>>> cc31c13f
+        return ByteConverter.int4(thisRow.get(col), 0);
+      }
+      return (int) readLongValue(thisRow.get(col), oid, Integer.MIN_VALUE, Integer.MAX_VALUE, "int");
     }
 
     Encoding encoding = connection.getEncoding();
@@ -2155,15 +2070,9 @@
       int col = columnIndex - 1;
       int oid = fields[col].getOID();
       if (oid == Oid.INT8) {
-<<<<<<< HEAD
-        return ByteConverter.int8(this_row.get(col), 0);
-      }
-      return readLongValue(this_row.get(col), oid, Long.MIN_VALUE, Long.MAX_VALUE, "long");
-=======
-        return ByteConverter.int8(thisRow[col], 0);
-      }
-      return readLongValue(thisRow[col], oid, Long.MIN_VALUE, Long.MAX_VALUE, "long");
->>>>>>> cc31c13f
+        return ByteConverter.int8(thisRow.get(col), 0);
+      }
+      return readLongValue(thisRow.get(col), oid, Long.MIN_VALUE, Long.MAX_VALUE, "long");
     }
 
     Encoding encoding = connection.getEncoding();
@@ -2206,11 +2115,7 @@
    */
   private long getFastLong(int columnIndex) throws SQLException, NumberFormatException {
 
-<<<<<<< HEAD
-    byte[] bytes = this_row.get(columnIndex - 1);
-=======
-    byte[] bytes = thisRow[columnIndex - 1];
->>>>>>> cc31c13f
+    byte[] bytes = thisRow.get(columnIndex - 1);
 
     if (bytes.length == 0) {
       throw FAST_NUMBER_FAILED;
@@ -2262,11 +2167,7 @@
    */
   private int getFastInt(int columnIndex) throws SQLException, NumberFormatException {
 
-<<<<<<< HEAD
-    byte[] bytes = this_row.get(columnIndex - 1);
-=======
-    byte[] bytes = thisRow[columnIndex - 1];
->>>>>>> cc31c13f
+    byte[] bytes = thisRow.get(columnIndex - 1);
 
     if (bytes.length == 0) {
       throw FAST_NUMBER_FAILED;
@@ -2318,11 +2219,7 @@
    */
   private BigDecimal getFastBigDecimal(int columnIndex) throws SQLException, NumberFormatException {
 
-<<<<<<< HEAD
-    byte[] bytes = this_row.get(columnIndex - 1);
-=======
-    byte[] bytes = thisRow[columnIndex - 1];
->>>>>>> cc31c13f
+    byte[] bytes = thisRow.get(columnIndex - 1);
 
     if (bytes.length == 0) {
       throw FAST_NUMBER_FAILED;
@@ -2386,15 +2283,9 @@
       int col = columnIndex - 1;
       int oid = fields[col].getOID();
       if (oid == Oid.FLOAT4) {
-<<<<<<< HEAD
-        return ByteConverter.float4(this_row.get(col), 0);
-      }
-      return (float) readDoubleValue(this_row.get(col), oid, "float");
-=======
-        return ByteConverter.float4(thisRow[col], 0);
-      }
-      return (float) readDoubleValue(thisRow[col], oid, "float");
->>>>>>> cc31c13f
+        return ByteConverter.float4(thisRow.get(col), 0);
+      }
+      return (float) readDoubleValue(thisRow.get(col), oid, "float");
     }
 
     return toFloat(getFixedString(columnIndex));
@@ -2412,15 +2303,9 @@
       int col = columnIndex - 1;
       int oid = fields[col].getOID();
       if (oid == Oid.FLOAT8) {
-<<<<<<< HEAD
-        return ByteConverter.float8(this_row.get(col), 0);
-      }
-      return readDoubleValue(this_row.get(col), oid, "double");
-=======
-        return ByteConverter.float8(thisRow[col], 0);
-      }
-      return readDoubleValue(thisRow[col], oid, "double");
->>>>>>> cc31c13f
+        return ByteConverter.float8(thisRow.get(col), 0);
+      }
+      return readDoubleValue(thisRow.get(col), oid, "double");
     }
 
     return toDouble(getFixedString(columnIndex));
@@ -2451,7 +2336,7 @@
         }
         return toBigDecimal(trimMoney(String.valueOf(obj)), scale);
       } else {
-        Number num = ByteConverter.numeric(thisRow[columnIndex - 1]);
+        Number num = ByteConverter.numeric(thisRow.get(columnIndex - 1));
         if (allowNaN && Double.isNaN(num.doubleValue())) {
           return Double.NaN;
         }
@@ -2496,21 +2381,12 @@
 
     if (isBinary(columnIndex)) {
       // If the data is already binary then just return it
-<<<<<<< HEAD
-      return this_row.get(columnIndex - 1);
+      return thisRow.get(columnIndex - 1);
     }
     if (fields[columnIndex - 1].getOID() == Oid.BYTEA) {
-      return trimBytes(columnIndex, PGbytea.toBytes(this_row.get(columnIndex - 1)));
+      return trimBytes(columnIndex, PGbytea.toBytes(thisRow.get(columnIndex - 1)));
     } else {
-      return trimBytes(columnIndex, this_row.get(columnIndex - 1));
-=======
-      return thisRow[columnIndex - 1];
-    }
-    if (fields[columnIndex - 1].getOID() == Oid.BYTEA) {
-      return trimBytes(columnIndex, PGbytea.toBytes(thisRow[columnIndex - 1]));
-    } else {
-      return trimBytes(columnIndex, thisRow[columnIndex - 1]);
->>>>>>> cc31c13f
+      return trimBytes(columnIndex, thisRow.get(columnIndex - 1));
     }
   }
 
@@ -2704,11 +2580,7 @@
     }
 
     if (isBinary(columnIndex)) {
-<<<<<<< HEAD
-      return connection.getObject(getPGType(columnIndex), null, this_row.get(columnIndex - 1));
-=======
-      return connection.getObject(getPGType(columnIndex), null, thisRow[columnIndex - 1]);
->>>>>>> cc31c13f
+      return connection.getObject(getPGType(columnIndex), null, thisRow.get(columnIndex - 1));
     }
     return connection.getObject(getPGType(columnIndex), getString(columnIndex), null);
   }
@@ -2906,11 +2778,7 @@
           PSQLState.INVALID_CURSOR_STATE);
     }
     checkColumnIndex(column);
-<<<<<<< HEAD
-    wasNullFlag = (this_row.get(column - 1) == null);
-=======
-    wasNullFlag = (thisRow[column - 1] == null);
->>>>>>> cc31c13f
+    wasNullFlag = (thisRow.get(column - 1) == null);
   }
 
   /**
@@ -3080,12 +2948,7 @@
     // We only need a copy of the current row if we're going to
     // modify it via an updatable resultset.
     if (resultsetconcurrency == ResultSet.CONCUR_UPDATABLE) {
-<<<<<<< HEAD
-      rowBuffer = this_row.updateableCopy();
-=======
-      rowBuffer = new byte[thisRow.length][];
-      System.arraycopy(thisRow, 0, rowBuffer, 0, thisRow.length);
->>>>>>> cc31c13f
+      rowBuffer = thisRow.updateableCopy();
     } else {
       rowBuffer = null;
     }
@@ -3564,11 +3427,7 @@
     } else if (PGobject.class.isAssignableFrom(type)) {
       Object object;
       if (isBinary(columnIndex)) {
-<<<<<<< HEAD
-        object = connection.getObject(getPGType(columnIndex), null, this_row.get(columnIndex - 1));
-=======
-        object = connection.getObject(getPGType(columnIndex), null, thisRow[columnIndex - 1]);
->>>>>>> cc31c13f
+        object = connection.getObject(getPGType(columnIndex), null, thisRow.get(columnIndex - 1));
       } else {
         object = connection.getObject(getPGType(columnIndex), getString(columnIndex), null);
       }
