/*
 * Copyright (c) 2004, PostgreSQL Global Development Group
 * See the LICENSE file in the project root for more information.
 */

package org.postgresql.jdbc;

import static org.postgresql.util.internal.Nullness.castNonNull;

import org.postgresql.PGResultSetMetaData;
import org.postgresql.PGStatement;
import org.postgresql.core.BaseConnection;
import org.postgresql.core.BaseStatement;
import org.postgresql.core.Encoding;
import org.postgresql.core.Field;
import org.postgresql.core.Oid;
import org.postgresql.core.Provider;
import org.postgresql.core.Query;
import org.postgresql.core.ResultCursor;
import org.postgresql.core.ResultHandlerBase;
import org.postgresql.core.Tuple;
import org.postgresql.core.TypeInfo;
import org.postgresql.core.Utils;
import org.postgresql.util.ByteConverter;
import org.postgresql.util.GT;
import org.postgresql.util.HStoreConverter;
import org.postgresql.util.JdbcBlackHole;
import org.postgresql.util.PGbytea;
import org.postgresql.util.PGobject;
import org.postgresql.util.PGtokenizer;
import org.postgresql.util.PSQLException;
import org.postgresql.util.PSQLState;

import org.checkerframework.checker.index.qual.NonNegative;
import org.checkerframework.checker.index.qual.Positive;
import org.checkerframework.checker.nullness.qual.EnsuresNonNull;
import org.checkerframework.checker.nullness.qual.Nullable;
import org.checkerframework.checker.nullness.qual.PolyNull;
import org.checkerframework.checker.nullness.qual.RequiresNonNull;
import org.checkerframework.dataflow.qual.Pure;

import java.io.ByteArrayInputStream;
import java.io.CharArrayReader;
import java.io.IOException;
import java.io.InputStream;
import java.io.InputStreamReader;
import java.io.Reader;
import java.io.UnsupportedEncodingException;
import java.math.BigDecimal;
import java.math.BigInteger;
import java.math.RoundingMode;
import java.net.InetAddress;
import java.net.UnknownHostException;
import java.nio.charset.StandardCharsets;
import java.sql.Array;
import java.sql.Blob;
import java.sql.Clob;
import java.sql.Date;
import java.sql.NClob;
import java.sql.PreparedStatement;
import java.sql.Ref;
import java.sql.ResultSet;
import java.sql.ResultSetMetaData;
import java.sql.RowId;
import java.sql.SQLException;
import java.sql.SQLWarning;
import java.sql.SQLXML;
import java.sql.Statement;
import java.sql.Time;
import java.sql.Timestamp;
import java.sql.Types;
import java.util.ArrayList;
import java.util.Arrays;
import java.util.Calendar;
import java.util.HashMap;
import java.util.Iterator;
import java.util.List;
import java.util.Locale;
import java.util.Map;
import java.util.Objects;
import java.util.StringTokenizer;
import java.util.TimeZone;
import java.util.UUID;
import java.util.concurrent.TimeUnit;
import java.util.logging.Level;

public class PgResultSet implements ResultSet, org.postgresql.PGRefCursorResultSet {

  // needed for updateable result set support
  private boolean updateable = false;
  private boolean doingUpdates = false;
  private @Nullable HashMap<String, Object> updateValues = null;
  private boolean usingOID = false; // are we using the OID for the primary key?
  private @Nullable List<PrimaryKey> primaryKeys; // list of primary keys
  private boolean singleTable = false;
  private String onlyTable = "";
  private @Nullable String tableName = null;
  private @Nullable PreparedStatement deleteStatement = null;
  private final int resultsettype;
  private final int resultsetconcurrency;
  private int fetchdirection = ResultSet.FETCH_UNKNOWN;
  private @Nullable TimeZone defaultTimeZone;
  protected final BaseConnection connection; // the connection we belong to
  protected final BaseStatement statement; // the statement we belong to
  protected final Field[] fields; // Field metadata for this resultset.
  protected final @Nullable Query originalQuery; // Query we originated from
  private @Nullable TimestampUtils timestampUtils; // our own Object because it's not thread safe

  protected final int maxRows; // Maximum rows in this resultset (might be 0).
  protected final int maxFieldSize; // Maximum field size in this resultset (might be 0).

  protected @Nullable List<Tuple> rows; // Current page of results.
  protected int currentRow = -1; // Index into 'rows' of our currrent row (0-based)
  protected int rowOffset; // Offset of row 0 in the actual resultset
  protected @Nullable Tuple thisRow; // copy of the current result row
  protected @Nullable SQLWarning warnings = null; // The warning chain
  /**
   * True if the last obtained column value was SQL NULL as specified by {@link #wasNull}. The value
   * is always updated by the {@link #getRawValue} method.
   */
  protected boolean wasNullFlag = false;
  protected boolean onInsertRow = false;
  // are we on the insert row (for JDBC2 updatable resultsets)?

  private @Nullable Tuple rowBuffer = null; // updateable rowbuffer

  protected int fetchSize; // Current fetch size (might be 0).
  protected int lastUsedFetchSize; // Fetch size used during last fetch
  protected boolean adaptiveFetch = false;
  protected @Nullable ResultCursor cursor; // Cursor for fetching additional data.

  // Speed up findColumn by caching lookups
  private @Nullable Map<String, Integer> columnNameIndexMap;

  private @Nullable ResultSetMetaData rsMetaData;

  protected ResultSetMetaData createMetaData() throws SQLException {
    return new PgResultSetMetaData(connection, fields);
  }

  public ResultSetMetaData getMetaData() throws SQLException {
    checkClosed();
    if (rsMetaData == null) {
      rsMetaData = createMetaData();
    }
    return rsMetaData;
  }

  PgResultSet(@Nullable Query originalQuery, BaseStatement statement,
      Field[] fields, List<Tuple> tuples,
      @Nullable ResultCursor cursor, int maxRows, int maxFieldSize, int rsType, int rsConcurrency,
      int rsHoldability, boolean adaptiveFetch) throws SQLException {
    // Fail-fast on invalid null inputs
    if (tuples == null) {
      throw new NullPointerException("tuples must be non-null");
    }
    if (fields == null) {
      throw new NullPointerException("fields must be non-null");
    }

    this.originalQuery = originalQuery;
    this.connection = (BaseConnection) statement.getConnection();
    this.statement = statement;
    this.fields = fields;
    this.rows = tuples;
    this.cursor = cursor;
    this.maxRows = maxRows;
    this.maxFieldSize = maxFieldSize;
    this.resultsettype = rsType;
    this.resultsetconcurrency = rsConcurrency;
    this.adaptiveFetch = adaptiveFetch;

    // Constructor doesn't have fetch size and can't be sure if fetch size was used so initial value would be the number of rows
    this.lastUsedFetchSize = tuples.size();
  }

  public java.net.URL getURL(@Positive int columnIndex) throws SQLException {
    connection.getLogger().log(Level.FINEST, "  getURL columnIndex: {0}", columnIndex);
    checkClosed();
    throw org.postgresql.Driver.notImplemented(this.getClass(), "getURL(int)");
  }

  public java.net.URL getURL(String columnName) throws SQLException {
    return getURL(findColumn(columnName));
  }

  @RequiresNonNull({"thisRow"})
  protected @Nullable Object internalGetObject(@Positive int columnIndex, Field field) throws SQLException {
    castNonNull(thisRow, "thisRow");
    switch (getSQLType(columnIndex)) {
      case Types.BOOLEAN:
      case Types.BIT:
        if (field.getOID() == Oid.BOOL) {
          return getBoolean(columnIndex);
        }

        if (field.getOID() == Oid.BIT) {
          // Let's peek at the data - I tried to use the field.getLength() but it returns 65535 and
          // it doesn't reflect the real length of the field, which is odd.
          // If we have 1 byte, it's a bit(1) and return a boolean to preserve the backwards
          // compatibility. If the value is null, it doesn't really matter
          byte[] data = getRawValue(columnIndex);
          if (data == null || data.length == 1) {
            return getBoolean(columnIndex);
          }
        }
        // Returning null here will lead to another value processing path for the bit field
        // which will return a PGobject
        return null;
      case Types.SQLXML:
        return getSQLXML(columnIndex);
      case Types.TINYINT:
      case Types.SMALLINT:
      case Types.INTEGER:
        return getInt(columnIndex);
      case Types.BIGINT:
        return getLong(columnIndex);
      case Types.NUMERIC:
      case Types.DECIMAL:
        return getNumeric(columnIndex,
            (field.getMod() == -1) ? -1 : ((field.getMod() - 4) & 0xffff), true);
      case Types.REAL:
        return getFloat(columnIndex);
      case Types.FLOAT:
      case Types.DOUBLE:
        return getDouble(columnIndex);
      case Types.CHAR:
      case Types.VARCHAR:
      case Types.LONGVARCHAR:
        return getString(columnIndex);
      case Types.DATE:
        return getDate(columnIndex);
      case Types.TIME:
        return getTime(columnIndex);
      case Types.TIMESTAMP:
        return getTimestamp(columnIndex, null);
      case Types.BINARY:
      case Types.VARBINARY:
      case Types.LONGVARBINARY:
        return getBytes(columnIndex);
      case Types.ARRAY:
        return getArray(columnIndex);
      case Types.CLOB:
        return getClob(columnIndex);
      case Types.BLOB:
        return getBlob(columnIndex);

      default:
        String type = getPGType(columnIndex);

        // if the backend doesn't know the type then coerce to String
        if (type.equals("unknown")) {
          return getString(columnIndex);
        }

        if (type.equals("uuid")) {
          if (isBinary(columnIndex)) {
            return getUUID(castNonNull(thisRow.get(columnIndex - 1)));
          }
          return getUUID(castNonNull(getString(columnIndex)));
        }

        // Specialized support for ref cursors is neater.
        if (type.equals("refcursor")) {
          // Fetch all results.
          String cursorName = castNonNull(getString(columnIndex));

          StringBuilder sb = new StringBuilder("FETCH ALL IN ");
          Utils.escapeIdentifier(sb, cursorName);

          // nb: no BEGIN triggered here. This is fine. If someone
          // committed, and the cursor was not holdable (closing the
          // cursor), we avoid starting a new xact and promptly causing
          // it to fail. If the cursor *was* holdable, we don't want a
          // new xact anyway since holdable cursor state isn't affected
          // by xact boundaries. If our caller didn't commit at all, or
          // autocommit was on, then we wouldn't issue a BEGIN anyway.
          //
          // We take the scrollability from the statement, but until
          // we have updatable cursors it must be readonly.
          ResultSet rs =
              connection.execSQLQuery(sb.toString(), resultsettype, ResultSet.CONCUR_READ_ONLY);
          //
          // In long running transactions these backend cursors take up memory space
          // we could close in rs.close(), but if the transaction is closed before the result set,
          // then
          // the cursor no longer exists

          sb.setLength(0);
          sb.append("CLOSE ");
          Utils.escapeIdentifier(sb, cursorName);
          connection.execSQLUpdate(sb.toString());
          ((PgResultSet) rs).setRefCursor(cursorName);
          return rs;
        }
        if ("hstore".equals(type)) {
          if (isBinary(columnIndex)) {
            return HStoreConverter.fromBytes(castNonNull(thisRow.get(columnIndex - 1)),
                connection.getEncoding());
          }
          return HStoreConverter.fromString(castNonNull(getString(columnIndex)));
        }

        // Caller determines what to do (JDBC3 overrides in this case)
        return null;
    }
  }

  @Pure
  @EnsuresNonNull("rows")
  private void checkScrollable() throws SQLException {
    checkClosed();
    if (resultsettype == ResultSet.TYPE_FORWARD_ONLY) {
      throw new PSQLException(
          GT.tr("Operation requires a scrollable ResultSet, but this ResultSet is FORWARD_ONLY."),
          PSQLState.INVALID_CURSOR_STATE);
    }
  }

  @Override
  public boolean absolute(int index) throws SQLException {
    checkScrollable();

    // index is 1-based, but internally we use 0-based indices
    int internalIndex;

    if (index == 0) {
      beforeFirst();
      return false;
    }

    final int rows_size = rows.size();

    // if index<0, count from the end of the result set, but check
    // to be sure that it is not beyond the first index
    if (index < 0) {
      if (index >= -rows_size) {
        internalIndex = rows_size + index;
      } else {
        beforeFirst();
        return false;
      }
    } else {
      // must be the case that index>0,
      // find the correct place, assuming that
      // the index is not too large
      if (index <= rows_size) {
        internalIndex = index - 1;
      } else {
        afterLast();
        return false;
      }
    }

    currentRow = internalIndex;
    initRowBuffer();
    onInsertRow = false;

    return true;
  }

  @Override
  public void afterLast() throws SQLException {
    checkScrollable();

    final int rows_size = rows.size();
    if (rows_size > 0) {
      currentRow = rows_size;
    }

    onInsertRow = false;
    thisRow = null;
    rowBuffer = null;
  }

  @Override
  public void beforeFirst() throws SQLException {
    checkScrollable();

    if (!rows.isEmpty()) {
      currentRow = -1;
    }

    onInsertRow = false;
    thisRow = null;
    rowBuffer = null;
  }

  @Override
  public boolean first() throws SQLException {
    checkScrollable();

    if (rows.size() <= 0) {
      return false;
    }

    currentRow = 0;
    initRowBuffer();
    onInsertRow = false;

    return true;
  }

  @Override
  public @Nullable Array getArray(String colName) throws SQLException {
    return getArray(findColumn(colName));
  }

  protected Array makeArray(int oid, byte[] value) throws SQLException {
    return new PgArray(connection, oid, value);
  }

  protected Array makeArray(int oid, String value) throws SQLException {
    return new PgArray(connection, oid, value);
  }

  @Pure
  @Override
  public @Nullable Array getArray(int i) throws SQLException {
    byte[] value = getRawValue(i);
    if (value == null) {
      return null;
    }

    int oid = fields[i - 1].getOID();
    if (isBinary(i)) {
      return makeArray(oid, value);
    }
    return makeArray(oid, castNonNull(getFixedString(i)));
  }

  public java.math.@Nullable BigDecimal getBigDecimal(@Positive int columnIndex) throws SQLException {
    return getBigDecimal(columnIndex, -1);
  }

  public java.math.@Nullable BigDecimal getBigDecimal(String columnName) throws SQLException {
    return getBigDecimal(findColumn(columnName));
  }

  public @Nullable Blob getBlob(String columnName) throws SQLException {
    return getBlob(findColumn(columnName));
  }

  protected Blob makeBlob(long oid) throws SQLException {
    return new PgBlob(connection, oid);
  }

  @Pure
  public @Nullable Blob getBlob(int i) throws SQLException {
    byte[] value = getRawValue(i);
    if (value == null) {
      return null;
    }

    return makeBlob(getLong(i));
  }

  public java.io.@Nullable Reader getCharacterStream(String columnName) throws SQLException {
    return getCharacterStream(findColumn(columnName));
  }

  public java.io.@Nullable Reader getCharacterStream(int i) throws SQLException {
    String value = getString(i);
    if (value == null) {
      return null;
    }

    // Version 7.2 supports AsciiStream for all the PG text types
    // As the spec/javadoc for this method indicate this is to be used for
    // large text values (i.e. LONGVARCHAR) PG doesn't have a separate
    // long string datatype, but with toast the text datatype is capable of
    // handling very large values. Thus the implementation ends up calling
    // getString() since there is no current way to stream the value from the server
    return new CharArrayReader(value.toCharArray());
  }

  public @Nullable Clob getClob(String columnName) throws SQLException {
    return getClob(findColumn(columnName));
  }

  protected Clob makeClob(long oid) throws SQLException {
    return new PgClob(connection, oid);
  }

  @Pure
  public @Nullable Clob getClob(int i) throws SQLException {
    byte[] value = getRawValue(i);
    if (value == null) {
      return null;
    }

    return makeClob(getLong(i));
  }

  public int getConcurrency() throws SQLException {
    checkClosed();
    return resultsetconcurrency;
  }

  @Override
  public java.sql.@Nullable Date getDate(
      int i, java.util.@Nullable Calendar cal) throws SQLException {
    byte[] value = getRawValue(i);
    if (value == null) {
      return null;
    }

    if (cal == null) {
      cal = getDefaultCalendar();
    }
    if (isBinary(i)) {
      int col = i - 1;
      int oid = fields[col].getOID();
      TimeZone tz = cal.getTimeZone();
      if (oid == Oid.DATE) {
        return getTimestampUtils().toDateBin(tz, value);
      } else if (oid == Oid.TIMESTAMP || oid == Oid.TIMESTAMPTZ) {
        // If backend provides just TIMESTAMP, we use "cal" timezone
        // If backend provides TIMESTAMPTZ, we ignore "cal" as we know true instant value
        Timestamp timestamp = castNonNull(getTimestamp(i, cal));
        // Here we just truncate date to 00:00 in a given time zone
        return getTimestampUtils().convertToDate(timestamp.getTime(), tz);
      } else {
        throw new PSQLException(
            GT.tr("Cannot convert the column of type {0} to requested type {1}.",
                Oid.toString(oid), "date"),
            PSQLState.DATA_TYPE_MISMATCH);
      }
    }

    return getTimestampUtils().toDate(cal, castNonNull(getString(i)));
  }

  @Override
  public @Nullable Time getTime(
      int i, java.util.@Nullable Calendar cal) throws SQLException {
    byte[] value = getRawValue(i);
    if (value == null) {
      return null;
    }

    if (cal == null) {
      cal = getDefaultCalendar();
    }
    if (isBinary(i)) {
      int col = i - 1;
      int oid = fields[col].getOID();
      TimeZone tz = cal.getTimeZone();
      if (oid == Oid.TIME || oid == Oid.TIMETZ) {
        return getTimestampUtils().toTimeBin(tz, value);
      } else if (oid == Oid.TIMESTAMP || oid == Oid.TIMESTAMPTZ) {
        // If backend provides just TIMESTAMP, we use "cal" timezone
        // If backend provides TIMESTAMPTZ, we ignore "cal" as we know true instant value
        Timestamp timestamp = getTimestamp(i, cal);
        if (timestamp == null) {
          return null;
        }
        long timeMillis = timestamp.getTime();
        if (oid == Oid.TIMESTAMPTZ) {
          // time zone == UTC since BINARY "timestamp with time zone" is always sent in UTC
          // So we truncate days
          return new Time(timeMillis % TimeUnit.DAYS.toMillis(1));
        }
        // Here we just truncate date part
        return getTimestampUtils().convertToTime(timeMillis, tz);
      } else {
        throw new PSQLException(
            GT.tr("Cannot convert the column of type {0} to requested type {1}.",
                Oid.toString(oid), "time"),
            PSQLState.DATA_TYPE_MISMATCH);
      }
    }

    String string = getString(i);
    return getTimestampUtils().toTime(cal, string);
  }

  private java.time.@Nullable LocalTime getLocalTime(int i) throws SQLException {
    byte[] value = getRawValue(i);
    if (value == null) {
      return null;
    }

    if (isBinary(i)) {
      int col = i - 1;
      int oid = fields[col].getOID();
      if (oid == Oid.TIME) {
        return getTimestampUtils().toLocalTimeBin(value);
      } else {
        throw new PSQLException(
            GT.tr("Cannot convert the column of type {0} to requested type {1}.",
                Oid.toString(oid), "time"),
            PSQLState.DATA_TYPE_MISMATCH);
      }
    }

    String string = getString(i);
    return getTimestampUtils().toLocalTime(string);
  }

  @Pure
  @Override
  public @Nullable Timestamp getTimestamp(
      int i, java.util.@Nullable Calendar cal) throws SQLException {

    byte[] value = getRawValue(i);
    if (value == null) {
      return null;
    }

    if (cal == null) {
      cal = getDefaultCalendar();
    }
    int col = i - 1;
    int oid = fields[col].getOID();

    if (isBinary(i)) {
      byte [] row = castNonNull(thisRow).get(col);
      if (oid == Oid.TIMESTAMPTZ || oid == Oid.TIMESTAMP) {
        boolean hasTimeZone = oid == Oid.TIMESTAMPTZ;
        TimeZone tz = cal.getTimeZone();
<<<<<<< HEAD
        return connection.getTimestampUtils().toTimestampBin(tz, castNonNull(row), hasTimeZone);
      } else if (oid == Oid.TIME) {
=======
        return getTimestampUtils().toTimestampBin(tz, value, hasTimeZone);
      } else {
>>>>>>> e50bcc11
        // JDBC spec says getTimestamp of Time and Date must be supported
        Timestamp tsWithMicros = connection.getTimestampUtils().toTimestampBin(cal.getTimeZone(), castNonNull(row), false);
        // If server sends us a TIME, we ensure java counterpart has date of 1970-01-01
        Timestamp tsUnixEpochDate = new Timestamp(castNonNull(getTime(i, cal)).getTime());
        tsUnixEpochDate.setNanos(tsWithMicros.getNanos());
        return tsUnixEpochDate;
      } else if (oid == Oid.TIMETZ) {
        TimeZone tz = cal.getTimeZone();
        byte[] timeBytesWithoutTimeZone = Arrays.copyOfRange(castNonNull(row), 0, 8);
        Timestamp tsWithMicros = connection.getTimestampUtils().toTimestampBin(tz, timeBytesWithoutTimeZone, false);
        // If server sends us a TIMETZ, we ensure java counterpart has date of 1970-01-01
        Timestamp tsUnixEpochDate = new Timestamp(castNonNull(getTime(i, cal)).getTime());
        tsUnixEpochDate.setNanos(tsWithMicros.getNanos());
        return tsUnixEpochDate;
      } else if (oid == Oid.DATE) {
        new Timestamp(castNonNull(getDate(i, cal)).getTime());
      } else {
        throw new PSQLException(
            GT.tr("Cannot convert the column of type {0} to requested type {1}.",
                Oid.toString(oid), "timestamp"),
            PSQLState.DATA_TYPE_MISMATCH);
      }
    }

    // If this is actually a timestamptz, the server-provided timezone will override
    // the one we pass in, which is the desired behaviour. Otherwise, we'll
    // interpret the timezone-less value in the provided timezone.
    String string = castNonNull(getString(i));
    if (oid == Oid.TIME || oid == Oid.TIMETZ) {
      // If server sends us a TIME, we ensure java counterpart has date of 1970-01-01
<<<<<<< HEAD
      Timestamp tsWithMicros = connection.getTimestampUtils().toTimestamp(cal, string);
      Timestamp tsUnixEpochDate = new Timestamp(connection.getTimestampUtils().toTime(cal, string).getTime());
      tsUnixEpochDate.setNanos(tsWithMicros.getNanos());
      return tsUnixEpochDate;
    }

    return connection.getTimestampUtils().toTimestamp(cal, string);
=======
      return new Timestamp(getTimestampUtils().toTime(cal, string).getTime());
    }
    return getTimestampUtils().toTimestamp(cal, string);
>>>>>>> e50bcc11
  }

  private java.time.@Nullable OffsetDateTime getOffsetDateTime(int i) throws SQLException {
    byte[] value = getRawValue(i);
    if (value == null) {
      return null;
    }

    int col = i - 1;
    int oid = fields[col].getOID();

    if (isBinary(i)) {
      if (oid == Oid.TIMESTAMPTZ || oid == Oid.TIMESTAMP) {
        return getTimestampUtils().toOffsetDateTimeBin(value);
      } else if (oid == Oid.TIMETZ) {
        // JDBC spec says timetz must be supported
        Time time = getTime(i);
        if (time == null) {
          return null;
        }
        return getTimestampUtils().toOffsetDateTime(time);
      } else {
        throw new PSQLException(
            GT.tr("Cannot convert the column of type {0} to requested type {1}.",
                Oid.toString(oid), "timestamptz"),
            PSQLState.DATA_TYPE_MISMATCH);
      }
    }
    // If this is actually a timestamptz, the server-provided timezone will override
    // the one we pass in, which is the desired behaviour. Otherwise, we'll
    // interpret the timezone-less value in the provided timezone.
    String string = castNonNull(getString(i));
    if (oid == Oid.TIMETZ) {
      // JDBC spec says timetz must be supported
      // If server sends us a TIMETZ, we ensure java counterpart has date of 1970-01-01
      Calendar cal = getDefaultCalendar();
      Time time = getTimestampUtils().toTime(cal, string);
      return getTimestampUtils().toOffsetDateTime(time);
    }
    return getTimestampUtils().toOffsetDateTime(string);
  }

  private java.time.@Nullable LocalDateTime getLocalDateTime(int i) throws SQLException {
    byte[] value = getRawValue(i);
    if (value == null) {
      return null;
    }

    int col = i - 1;
    int oid = fields[col].getOID();
    if (oid != Oid.TIMESTAMP) {
      throw new PSQLException(
              GT.tr("Cannot convert the column of type {0} to requested type {1}.",
                  Oid.toString(oid), "timestamp"),
              PSQLState.DATA_TYPE_MISMATCH);
    }
    if (isBinary(i)) {
      return getTimestampUtils().toLocalDateTimeBin(value);
    }

    String string = castNonNull(getString(i));
    return getTimestampUtils().toLocalDateTime(string);
  }

  public java.sql.@Nullable Date getDate(
      String c, java.util.@Nullable Calendar cal) throws SQLException {
    return getDate(findColumn(c), cal);
  }

  public @Nullable Time getTime(
      String c, java.util.@Nullable Calendar cal) throws SQLException {
    return getTime(findColumn(c), cal);
  }

  public @Nullable Timestamp getTimestamp(
      String c, java.util.@Nullable Calendar cal) throws SQLException {
    return getTimestamp(findColumn(c), cal);
  }

  public int getFetchDirection() throws SQLException {
    checkClosed();
    return fetchdirection;
  }

  public @Nullable Object getObjectImpl(
      String columnName, @Nullable Map<String, Class<?>> map) throws SQLException {
    return getObjectImpl(findColumn(columnName), map);
  }

  /*
   * This checks against map for the type of column i, and if found returns an object based on that
   * mapping. The class must implement the SQLData interface.
   */
  public @Nullable Object getObjectImpl(
      int i, @Nullable Map<String, Class<?>> map) throws SQLException {
    checkClosed();
    if (map == null || map.isEmpty()) {
      return getObject(i);
    }
    throw org.postgresql.Driver.notImplemented(this.getClass(), "getObjectImpl(int,Map)");
  }

  public @Nullable Ref getRef(String columnName) throws SQLException {
    return getRef(findColumn(columnName));
  }

  public @Nullable Ref getRef(int i) throws SQLException {
    checkClosed();
    // The backend doesn't yet have SQL3 REF types
    throw org.postgresql.Driver.notImplemented(this.getClass(), "getRef(int)");
  }

  @Override
  public int getRow() throws SQLException {
    checkClosed();

    if (onInsertRow) {
      return 0;
    }

    final int rows_size = rows.size();

    if (currentRow < 0 || currentRow >= rows_size) {
      return 0;
    }

    return rowOffset + currentRow + 1;
  }

  // This one needs some thought, as not all ResultSets come from a statement
  public Statement getStatement() throws SQLException {
    checkClosed();
    return statement;
  }

  public int getType() throws SQLException {
    checkClosed();
    return resultsettype;
  }

  @Pure
  @Override
  public boolean isAfterLast() throws SQLException {
    checkClosed();
    if (onInsertRow) {
      return false;
    }

    castNonNull(rows, "rows");
    final int rows_size = rows.size();
    if (rowOffset + rows_size == 0) {
      return false;
    }
    return (currentRow >= rows_size);
  }

  @Pure
  @Override
  public boolean isBeforeFirst() throws SQLException {
    checkClosed();
    if (onInsertRow) {
      return false;
    }

    return ((rowOffset + currentRow) < 0 && !castNonNull(rows, "rows").isEmpty());
  }

  @Override
  public boolean isFirst() throws SQLException {
    checkClosed();
    if (onInsertRow) {
      return false;
    }

    final int rows_size = rows.size();
    if (rowOffset + rows_size == 0) {
      return false;
    }

    return ((rowOffset + currentRow) == 0);
  }

  @Override
  public boolean isLast() throws SQLException {
    checkClosed();
    if (onInsertRow) {
      return false;
    }

    List<Tuple> rows = castNonNull(this.rows, "rows");
    final int rows_size = rows.size();

    if (rows_size == 0) {
      return false; // No rows.
    }

    if (currentRow != (rows_size - 1)) {
      return false; // Not on the last row of this block.
    }

    // We are on the last row of the current block.

    ResultCursor cursor = this.cursor;
    if (cursor == null) {
      // This is the last block and therefore the last row.
      return true;
    }

    if (maxRows > 0 && rowOffset + currentRow == maxRows) {
      // We are implicitly limited by maxRows.
      return true;
    }

    // Now the more painful case begins.
    // We are on the last row of the current block, but we don't know if the
    // current block is the last block; we must try to fetch some more data to
    // find out.

    // We do a fetch of the next block, then prepend the current row to that
    // block (so currentRow == 0). This works as the current row
    // must be the last row of the current block if we got this far.

    rowOffset += rows_size - 1; // Discarding all but one row.

    // Work out how many rows maxRows will let us fetch.
    int fetchRows = fetchSize;
    int adaptiveFetchRows = connection.getQueryExecutor()
        .getAdaptiveFetchSize(adaptiveFetch, cursor);

    if (adaptiveFetchRows != -1) {
      fetchRows = adaptiveFetchRows;
    }

    if (maxRows != 0) {
      if (fetchRows == 0 || rowOffset + fetchRows > maxRows) {
        // Fetch would exceed maxRows, limit it.
        fetchRows = maxRows - rowOffset;
      }
    }

    // Do the actual fetch.
    connection.getQueryExecutor()
        .fetch(cursor, new CursorResultHandler(), fetchRows, adaptiveFetch);

    // After fetch, update last used fetch size (could be useful during adaptive fetch).
    lastUsedFetchSize = fetchRows;

    rows = castNonNull(this.rows, "rows");
    // Now prepend our one saved row and move to it.
    rows.add(0, castNonNull(thisRow));
    currentRow = 0;

    // Finally, now we can tell if we're the last row or not.
    return (rows.size() == 1);
  }

  @Override
  public boolean last() throws SQLException {
    checkScrollable();
    List<Tuple> rows = castNonNull(this.rows, "rows");
    final int rows_size = rows.size();
    if (rows_size <= 0) {
      return false;
    }

    currentRow = rows_size - 1;
    initRowBuffer();
    onInsertRow = false;

    return true;
  }

  @Override
  public boolean previous() throws SQLException {
    checkScrollable();

    if (onInsertRow) {
      throw new PSQLException(GT.tr("Can''t use relative move methods while on the insert row."),
          PSQLState.INVALID_CURSOR_STATE);
    }

    if (currentRow - 1 < 0) {
      currentRow = -1;
      thisRow = null;
      rowBuffer = null;
      return false;
    } else {
      currentRow--;
    }
    initRowBuffer();
    return true;
  }

  @Override
  public boolean relative(int rows) throws SQLException {
    checkScrollable();

    if (onInsertRow) {
      throw new PSQLException(GT.tr("Can''t use relative move methods while on the insert row."),
          PSQLState.INVALID_CURSOR_STATE);
    }

    // have to add 1 since absolute expects a 1-based index
    int index = currentRow + 1 + rows;
    if (index < 0) {
      beforeFirst();
      return false;
    }
    return absolute(index);
  }

  public void setFetchDirection(int direction) throws SQLException {
    checkClosed();
    switch (direction) {
      case ResultSet.FETCH_FORWARD:
        break;
      case ResultSet.FETCH_REVERSE:
      case ResultSet.FETCH_UNKNOWN:
        checkScrollable();
        break;
      default:
        throw new PSQLException(GT.tr("Invalid fetch direction constant: {0}.", direction),
            PSQLState.INVALID_PARAMETER_VALUE);
    }

    this.fetchdirection = direction;
  }

  public synchronized void cancelRowUpdates() throws SQLException {
    checkClosed();
    if (onInsertRow) {
      throw new PSQLException(GT.tr("Cannot call cancelRowUpdates() when on the insert row."),
          PSQLState.INVALID_CURSOR_STATE);
    }

    if (doingUpdates) {
      doingUpdates = false;

      clearRowBuffer(true);
    }
  }

  public synchronized void deleteRow() throws SQLException {
    checkUpdateable();

    if (onInsertRow) {
      throw new PSQLException(GT.tr("Cannot call deleteRow() when on the insert row."),
          PSQLState.INVALID_CURSOR_STATE);
    }

    if (isBeforeFirst()) {
      throw new PSQLException(
          GT.tr(
              "Currently positioned before the start of the ResultSet.  You cannot call deleteRow() here."),
          PSQLState.INVALID_CURSOR_STATE);
    }
    if (isAfterLast()) {
      throw new PSQLException(
          GT.tr(
              "Currently positioned after the end of the ResultSet.  You cannot call deleteRow() here."),
          PSQLState.INVALID_CURSOR_STATE);
    }
    List<Tuple> rows = castNonNull(this.rows, "rows");
    if (rows.isEmpty()) {
      throw new PSQLException(GT.tr("There are no rows in this ResultSet."),
          PSQLState.INVALID_CURSOR_STATE);
    }

    List<PrimaryKey> primaryKeys = castNonNull(this.primaryKeys, "primaryKeys");
    int numKeys = primaryKeys.size();
    if (deleteStatement == null) {
      StringBuilder deleteSQL =
          new StringBuilder("DELETE FROM ").append(onlyTable).append(tableName).append(" where ");

      for (int i = 0; i < numKeys; i++) {
        Utils.escapeIdentifier(deleteSQL, primaryKeys.get(i).name);
        deleteSQL.append(" = ?");
        if (i < numKeys - 1) {
          deleteSQL.append(" and ");
        }
      }

      deleteStatement = connection.prepareStatement(deleteSQL.toString());
    }
    deleteStatement.clearParameters();

    for (int i = 0; i < numKeys; i++) {
      deleteStatement.setObject(i + 1, primaryKeys.get(i).getValue());
    }

    deleteStatement.executeUpdate();

    rows.remove(currentRow);
    currentRow--;
    moveToCurrentRow();
  }

  @Override
  public synchronized void insertRow() throws SQLException {
    checkUpdateable();
    castNonNull(rows, "rows");
    if (!onInsertRow) {
      throw new PSQLException(GT.tr("Not on the insert row."), PSQLState.INVALID_CURSOR_STATE);
    }
    HashMap<String, Object> updateValues = this.updateValues;
    if (updateValues == null || updateValues.isEmpty()) {
      throw new PSQLException(GT.tr("You must specify at least one column value to insert a row."),
          PSQLState.INVALID_PARAMETER_VALUE);
    }

    // loop through the keys in the insertTable and create the sql statement
    // we have to create the sql every time since the user could insert different
    // columns each time

    StringBuilder insertSQL = new StringBuilder("INSERT INTO ").append(tableName).append(" (");
    StringBuilder paramSQL = new StringBuilder(") values (");

    Iterator<String> columnNames = updateValues.keySet().iterator();
    int numColumns = updateValues.size();

    for (int i = 0; columnNames.hasNext(); i++) {
      String columnName = columnNames.next();

      Utils.escapeIdentifier(insertSQL, columnName);
      if (i < numColumns - 1) {
        insertSQL.append(", ");
        paramSQL.append("?,");
      } else {
        paramSQL.append("?)");
      }

    }

    insertSQL.append(paramSQL.toString());
    PreparedStatement insertStatement = null;

    Tuple rowBuffer = castNonNull(this.rowBuffer);
    try {
      insertStatement = connection.prepareStatement(insertSQL.toString(), Statement.RETURN_GENERATED_KEYS);

      Iterator<Object> values = updateValues.values().iterator();

      for (int i = 1; values.hasNext(); i++) {
        insertStatement.setObject(i, values.next());
      }

      insertStatement.executeUpdate();

      if (usingOID) {
        // we have to get the last inserted OID and put it in the resultset

        long insertedOID = ((PgStatement) insertStatement).getLastOID();

        updateValues.put("oid", insertedOID);

      }

      // update the underlying row to the new inserted data
      updateRowBuffer(insertStatement, rowBuffer, castNonNull(updateValues));
    } finally {
      JdbcBlackHole.close(insertStatement);
    }

    castNonNull(rows).add(rowBuffer);

    // we should now reflect the current data in thisRow
    // that way getXXX will get the newly inserted data
    thisRow = rowBuffer;

    // need to clear this in case of another insert
    clearRowBuffer(false);
  }

  @Override
  public synchronized void moveToCurrentRow() throws SQLException {
    checkUpdateable();
    castNonNull(rows, "rows");

    if (currentRow < 0 || currentRow >= rows.size()) {
      thisRow = null;
      rowBuffer = null;
    } else {
      initRowBuffer();
    }

    onInsertRow = false;
    doingUpdates = false;
  }

  @Override
  public synchronized void moveToInsertRow() throws SQLException {
    checkUpdateable();

    // make sure the underlying data is null
    clearRowBuffer(false);

    onInsertRow = true;
    doingUpdates = false;
  }

  // rowBuffer is the temporary storage for the row
  private synchronized void clearRowBuffer(boolean copyCurrentRow) throws SQLException {
    // inserts want an empty array while updates want a copy of the current row
    if (copyCurrentRow) {
      rowBuffer = castNonNull(thisRow, "thisRow").updateableCopy();
    } else {
      rowBuffer = new Tuple(fields.length);
    }

    // clear the updateValues hash map for the next set of updates
    HashMap<String, Object> updateValues = this.updateValues;
    if (updateValues != null) {
      updateValues.clear();
    }
  }

  public boolean rowDeleted() throws SQLException {
    checkClosed();
    return false;
  }

  public boolean rowInserted() throws SQLException {
    checkClosed();
    return false;
  }

  public boolean rowUpdated() throws SQLException {
    checkClosed();
    return false;
  }

  public synchronized void updateAsciiStream(@Positive int columnIndex,
      java.io.@Nullable InputStream x, int length)
      throws SQLException {
    if (x == null) {
      updateNull(columnIndex);
      return;
    }

    try {
      InputStreamReader reader = new InputStreamReader(x, StandardCharsets.US_ASCII);
      char[] data = new char[length];
      int numRead = 0;
      while (true) {
        int n = reader.read(data, numRead, length - numRead);
        if (n == -1) {
          break;
        }

        numRead += n;

        if (numRead == length) {
          break;
        }
      }
      updateString(columnIndex, new String(data, 0, numRead));
    } catch (IOException ie) {
      throw new PSQLException(GT.tr("Provided InputStream failed."), null, ie);
    }
  }

  public synchronized void updateBigDecimal(@Positive int columnIndex, java.math.@Nullable BigDecimal x)
      throws SQLException {
    updateValue(columnIndex, x);
  }

  public synchronized void updateBinaryStream(@Positive int columnIndex,
      java.io.@Nullable InputStream x, int length)
      throws SQLException {
    if (x == null) {
      updateNull(columnIndex);
      return;
    }

    byte[] data = new byte[length];
    int numRead = 0;
    try {
      while (true) {
        int n = x.read(data, numRead, length - numRead);
        if (n == -1) {
          break;
        }

        numRead += n;

        if (numRead == length) {
          break;
        }
      }
    } catch (IOException ie) {
      throw new PSQLException(GT.tr("Provided InputStream failed."), null, ie);
    }

    if (numRead == length) {
      updateBytes(columnIndex, data);
    } else {
      // the stream contained less data than they said
      // perhaps this is an error?
      byte[] data2 = new byte[numRead];
      System.arraycopy(data, 0, data2, 0, numRead);
      updateBytes(columnIndex, data2);
    }
  }

  public synchronized void updateBoolean(@Positive int columnIndex, boolean x) throws SQLException {
    updateValue(columnIndex, x);
  }

  public synchronized void updateByte(@Positive int columnIndex, byte x) throws SQLException {
    updateValue(columnIndex, String.valueOf(x));
  }

  public synchronized void updateBytes(@Positive int columnIndex, byte @Nullable [] x) throws SQLException {
    updateValue(columnIndex, x);
  }

  public synchronized void updateCharacterStream(@Positive int columnIndex,
      java.io.@Nullable Reader x, int length)
      throws SQLException {
    if (x == null) {
      updateNull(columnIndex);
      return;
    }

    try {
      char[] data = new char[length];
      int numRead = 0;
      while (true) {
        int n = x.read(data, numRead, length - numRead);
        if (n == -1) {
          break;
        }

        numRead += n;

        if (numRead == length) {
          break;
        }
      }
      updateString(columnIndex, new String(data, 0, numRead));
    } catch (IOException ie) {
      throw new PSQLException(GT.tr("Provided Reader failed."), null, ie);
    }
  }

  public synchronized void updateDate(@Positive int columnIndex,
      java.sql.@Nullable Date x) throws SQLException {
    updateValue(columnIndex, x);
  }

  public synchronized void updateDouble(@Positive int columnIndex, double x) throws SQLException {
    updateValue(columnIndex, x);
  }

  public synchronized void updateFloat(@Positive int columnIndex, float x) throws SQLException {
    updateValue(columnIndex, x);
  }

  public synchronized void updateInt(@Positive int columnIndex, int x) throws SQLException {
    updateValue(columnIndex, x);
  }

  public synchronized void updateLong(@Positive int columnIndex, long x) throws SQLException {
    updateValue(columnIndex, x);
  }

  public synchronized void updateNull(@Positive int columnIndex) throws SQLException {
    checkColumnIndex(columnIndex);
    String columnTypeName = getPGType(columnIndex);
    updateValue(columnIndex, new NullObject(columnTypeName));
  }

  public synchronized void updateObject(
      int columnIndex, @Nullable Object x) throws SQLException {
    updateValue(columnIndex, x);
  }

  public synchronized void updateObject(
      int columnIndex, @Nullable Object x, int scale) throws SQLException {
    this.updateObject(columnIndex, x);
  }

  @Override
  public void refreshRow() throws SQLException {
    checkUpdateable();
    if (onInsertRow) {
      throw new PSQLException(GT.tr("Can''t refresh the insert row."),
          PSQLState.INVALID_CURSOR_STATE);
    }

    if (isBeforeFirst() || isAfterLast() || castNonNull(rows, "rows").isEmpty()) {
      return;
    }

    StringBuilder selectSQL = new StringBuilder("select ");

    ResultSetMetaData rsmd = getMetaData();
    PGResultSetMetaData pgmd = (PGResultSetMetaData) rsmd;
    for (int i = 1; i <= rsmd.getColumnCount(); i++) {
      if (i > 1) {
        selectSQL.append(", ");
      }
      selectSQL.append(pgmd.getBaseColumnName(i));
    }
    selectSQL.append(" from ").append(onlyTable).append(tableName).append(" where ");

    List<PrimaryKey> primaryKeys = castNonNull(this.primaryKeys, "primaryKeys");
    int numKeys = primaryKeys.size();

    for (int i = 0; i < numKeys; i++) {

      PrimaryKey primaryKey = primaryKeys.get(i);
      selectSQL.append(primaryKey.name).append(" = ?");

      if (i < numKeys - 1) {
        selectSQL.append(" and ");
      }
    }
    String sqlText = selectSQL.toString();
    if (connection.getLogger().isLoggable(Level.FINE)) {
      connection.getLogger().log(Level.FINE, "selecting {0}", sqlText);
    }
    // because updateable result sets do not yet support binary transfers we must request refresh
    // with updateable result set to get field data in correct format
    PreparedStatement selectStatement = null;
    try {
      selectStatement = connection.prepareStatement(sqlText,
          ResultSet.TYPE_SCROLL_INSENSITIVE, ResultSet.CONCUR_UPDATABLE);

      for (int i = 0; i < numKeys; i++) {
        selectStatement.setObject(i + 1, primaryKeys.get(i).getValue());
      }

      PgResultSet rs = (PgResultSet) selectStatement.executeQuery();

      if (rs.next()) {
        // we know that the row is updatable as it was tested above.
        if ( rs.thisRow == null ) {
          rowBuffer = null;
        } else {
          rowBuffer = castNonNull(rs.thisRow).updateableCopy();
        }
      }

      castNonNull(rows).set(currentRow, castNonNull(rowBuffer));
      thisRow = rowBuffer;

      connection.getLogger().log(Level.FINE, "done updates");

      rs.close();
    } finally {
      JdbcBlackHole.close(selectStatement);
    }
  }

  @Override
  public synchronized void updateRow() throws SQLException {
    checkUpdateable();

    if (onInsertRow) {
      throw new PSQLException(GT.tr("Cannot call updateRow() when on the insert row."),
          PSQLState.INVALID_CURSOR_STATE);
    }

    List<Tuple> rows = castNonNull(this.rows, "rows");
    if (isBeforeFirst() || isAfterLast() || rows.isEmpty()) {
      throw new PSQLException(
          GT.tr(
              "Cannot update the ResultSet because it is either before the start or after the end of the results."),
          PSQLState.INVALID_CURSOR_STATE);
    }

    if (!doingUpdates) {
      return; // No work pending.
    }

    StringBuilder updateSQL = new StringBuilder("UPDATE " + onlyTable + tableName + " SET  ");

    HashMap<String, Object> updateValues = castNonNull(this.updateValues);
    int numColumns = updateValues.size();
    Iterator<String> columns = updateValues.keySet().iterator();

    for (int i = 0; columns.hasNext(); i++) {
      String column = columns.next();
      Utils.escapeIdentifier(updateSQL, column);
      updateSQL.append(" = ?");

      if (i < numColumns - 1) {
        updateSQL.append(", ");
      }
    }

    updateSQL.append(" WHERE ");

    List<PrimaryKey> primaryKeys = castNonNull(this.primaryKeys, "primaryKeys");
    int numKeys = primaryKeys.size();

    for (int i = 0; i < numKeys; i++) {
      PrimaryKey primaryKey = primaryKeys.get(i);
      Utils.escapeIdentifier(updateSQL, primaryKey.name);
      updateSQL.append(" = ?");

      if (i < numKeys - 1) {
        updateSQL.append(" and ");
      }
    }

    String sqlText = updateSQL.toString();
    if (connection.getLogger().isLoggable(Level.FINE)) {
      connection.getLogger().log(Level.FINE, "updating {0}", sqlText);
    }
    PreparedStatement updateStatement = null;
    try {
      updateStatement = connection.prepareStatement(sqlText);

      int i = 0;
      Iterator<Object> iterator = updateValues.values().iterator();
      for (; iterator.hasNext(); i++) {
        Object o = iterator.next();
        updateStatement.setObject(i + 1, o);
      }

      for (int j = 0; j < numKeys; j++, i++) {
        updateStatement.setObject(i + 1, primaryKeys.get(j).getValue());
      }

      updateStatement.executeUpdate();
    } finally {
      JdbcBlackHole.close(updateStatement);
    }

    Tuple rowBuffer = castNonNull(this.rowBuffer, "rowBuffer");
    updateRowBuffer(null, rowBuffer, updateValues);

    connection.getLogger().log(Level.FINE, "copying data");
    thisRow = rowBuffer.readOnlyCopy();
    rows.set(currentRow, rowBuffer);

    connection.getLogger().log(Level.FINE, "done updates");
    updateValues.clear();
    doingUpdates = false;
  }

  public synchronized void updateShort(@Positive int columnIndex, short x) throws SQLException {
    updateValue(columnIndex, x);
  }

  public synchronized void updateString(@Positive int columnIndex, @Nullable String x) throws SQLException {
    updateValue(columnIndex, x);
  }

  public synchronized void updateTime(@Positive int columnIndex, @Nullable Time x) throws SQLException {
    updateValue(columnIndex, x);
  }

  public synchronized void updateTimestamp(
      int columnIndex, @Nullable Timestamp x) throws SQLException {
    updateValue(columnIndex, x);

  }

  public synchronized void updateNull(String columnName) throws SQLException {
    updateNull(findColumn(columnName));
  }

  public synchronized void updateBoolean(String columnName, boolean x) throws SQLException {
    updateBoolean(findColumn(columnName), x);
  }

  public synchronized void updateByte(String columnName, byte x) throws SQLException {
    updateByte(findColumn(columnName), x);
  }

  public synchronized void updateShort(String columnName, short x) throws SQLException {
    updateShort(findColumn(columnName), x);
  }

  public synchronized void updateInt(String columnName, int x) throws SQLException {
    updateInt(findColumn(columnName), x);
  }

  public synchronized void updateLong(String columnName, long x) throws SQLException {
    updateLong(findColumn(columnName), x);
  }

  public synchronized void updateFloat(String columnName, float x) throws SQLException {
    updateFloat(findColumn(columnName), x);
  }

  public synchronized void updateDouble(String columnName, double x) throws SQLException {
    updateDouble(findColumn(columnName), x);
  }

  public synchronized void updateBigDecimal(
      String columnName, @Nullable BigDecimal x) throws SQLException {
    updateBigDecimal(findColumn(columnName), x);
  }

  public synchronized void updateString(
      String columnName, @Nullable String x) throws SQLException {
    updateString(findColumn(columnName), x);
  }

  public synchronized void updateBytes(
      String columnName, byte @Nullable [] x) throws SQLException {
    updateBytes(findColumn(columnName), x);
  }

  public synchronized void updateDate(
      String columnName, java.sql.@Nullable Date x) throws SQLException {
    updateDate(findColumn(columnName), x);
  }

  public synchronized void updateTime(
      String columnName, java.sql.@Nullable Time x) throws SQLException {
    updateTime(findColumn(columnName), x);
  }

  public synchronized void updateTimestamp(
      String columnName, java.sql.@Nullable Timestamp x)
      throws SQLException {
    updateTimestamp(findColumn(columnName), x);
  }

  public synchronized void updateAsciiStream(
      String columnName, java.io.@Nullable InputStream x, int length)
      throws SQLException {
    updateAsciiStream(findColumn(columnName), x, length);
  }

  public synchronized void updateBinaryStream(
      String columnName, java.io.@Nullable InputStream x, int length)
      throws SQLException {
    updateBinaryStream(findColumn(columnName), x, length);
  }

  public synchronized void updateCharacterStream(
      String columnName, java.io.@Nullable Reader reader,
      int length) throws SQLException {
    updateCharacterStream(findColumn(columnName), reader, length);
  }

  public synchronized void updateObject(
      String columnName, @Nullable Object x, int scale)
      throws SQLException {
    updateObject(findColumn(columnName), x);
  }

  public synchronized void updateObject(
      String columnName, @Nullable Object x) throws SQLException {
    updateObject(findColumn(columnName), x);
  }

  /**
   * Is this ResultSet updateable?
   */

  boolean isUpdateable() throws SQLException {
    checkClosed();

    if (resultsetconcurrency == ResultSet.CONCUR_READ_ONLY) {
      throw new PSQLException(
          GT.tr("ResultSets with concurrency CONCUR_READ_ONLY cannot be updated."),
          PSQLState.INVALID_CURSOR_STATE);
    }

    if (updateable) {
      return true;
    }

    connection.getLogger().log(Level.FINE, "checking if rs is updateable");

    parseQuery();

    if (tableName == null) {
      connection.getLogger().log(Level.FINE, "tableName is not found");
      return false;
    }

    if (!singleTable) {
      connection.getLogger().log(Level.FINE, "not a single table");
      return false;
    }

    usingOID = false;

    connection.getLogger().log(Level.FINE, "getting primary keys");

    //
    // Contains the primary key?
    //

    List<PrimaryKey> primaryKeys = new ArrayList<PrimaryKey>();
    this.primaryKeys = primaryKeys;

    int i = 0;
    int numPKcolumns = 0;

    // otherwise go and get the primary keys and create a list of keys
    @Nullable String[] s = quotelessTableName(castNonNull(tableName));
    String quotelessTableName = castNonNull(s[0]);
    @Nullable String quotelessSchemaName = s[1];
    java.sql.ResultSet rs = ((PgDatabaseMetaData)connection.getMetaData()).getPrimaryUniqueKeys("",
        quotelessSchemaName, quotelessTableName);

    String lastConstraintName = null;

    while (rs.next()) {
      String constraintName = castNonNull(rs.getString(6)); // get the constraintName
      if (lastConstraintName == null || !lastConstraintName.equals(constraintName)) {
        if (lastConstraintName != null) {
          if (i == numPKcolumns && numPKcolumns > 0) {
            break;
          }
          connection.getLogger().log(Level.FINE, "no of keys={0} from constraint {1}", new Object[]{i, lastConstraintName});
        }
        i = 0;
        numPKcolumns = 0;

        primaryKeys.clear();
        lastConstraintName = constraintName;
      }
      numPKcolumns++;

      boolean isNotNull = rs.getBoolean("IS_NOT_NULL");

      /* make sure that only unique keys with all non-null attributes are handled */
      if (isNotNull) {
        String columnName = castNonNull(rs.getString(4)); // get the columnName
        int index = findColumnIndex(columnName);

        /* make sure that the user has included the primary key in the resultset */
        if (index > 0) {
          i++;
          primaryKeys.add(new PrimaryKey(index, columnName)); // get the primary key information
        }
      }
    }

    rs.close();
    connection.getLogger().log(Level.FINE, "no of keys={0} from constraint {1}", new Object[]{i, lastConstraintName});

    /*
    it is only updatable if the primary keys are available in the resultset
     */
    updateable = (i == numPKcolumns) && (numPKcolumns > 0);

    connection.getLogger().log(Level.FINE, "checking primary key {0}", updateable);

    /*
      if we haven't found a primary key we can check to see if the query includes the oid
      This is now a questionable check as oid's have been deprecated. Might still be useful for
      catalog tables, but again the query would have to include the oid.
     */
    if (!updateable) {
      int oidIndex = findColumnIndex("oid"); // 0 if not present

      // oidIndex will be >0 if the oid was in the select list
      if (oidIndex > 0) {
        primaryKeys.add(new PrimaryKey(oidIndex, "oid"));
        usingOID = true;
        updateable = true;
      }
    }

    if (!updateable) {
      throw new PSQLException(GT.tr("No eligible primary or unique key found for table {0}.", tableName),
          PSQLState.INVALID_CURSOR_STATE);
    }

    return updateable;
  }

  /**
   * Turn on/off adaptive fetch for ResultSet.
   *
   * @param adaptiveFetch desired state of adaptive fetch.
   * @throws SQLException exception returned if ResultSet is closed
   */
  public void setAdaptiveFetch(boolean adaptiveFetch) throws SQLException {
    checkClosed();
    updateQueryInsideAdaptiveFetchCache(adaptiveFetch);
    this.adaptiveFetch = adaptiveFetch;
  }

  /**
   * Update adaptive fetch cache during changing state of adaptive fetch inside
   * ResultSet. Update inside AdaptiveFetchCache is required to collect data about max result
   * row length for that query to compute adaptive fetch size.
   *
   * @param newAdaptiveFetch new state of adaptive fetch
   */
  private void updateQueryInsideAdaptiveFetchCache(boolean newAdaptiveFetch) {
    if (Objects.nonNull(cursor)) {
      ResultCursor resultCursor = cursor;
      if (!this.adaptiveFetch && newAdaptiveFetch) {
        // If we are here, that means we want to be added to adaptive fetch.
        connection.getQueryExecutor().addQueryToAdaptiveFetchCache(true, resultCursor);
      }

      if (this.adaptiveFetch && !newAdaptiveFetch && Objects.nonNull(cursor)) {
        // If we are here, that means we want to be removed from adaptive fetch.
        connection.getQueryExecutor().removeQueryFromAdaptiveFetchCache(true, resultCursor);
      }
    }
  }

  /**
   * Get state of adaptive fetch for resultSet.
   *
   * @return state of adaptive fetch (turned on or off)
   * @throws SQLException exception returned if ResultSet is closed
   */
  public boolean getAdaptiveFetch() throws SQLException {
    checkClosed();
    return adaptiveFetch;
  }

  /**
   * Cracks out the table name and schema (if it exists) from a fully qualified table name.
   *
   * @param fullname string that we are trying to crack. Test cases:
   *
   *        <pre>
   *
   *                 Table: table
   *                                 ()
   *
   *                 "Table": Table
   *                                 ()
   *
   *                 Schema.Table:
   *                                 table (schema)
   *
   *                                 "Schema"."Table": Table
   *                                                 (Schema)
   *
   *                                 "Schema"."Dot.Table": Dot.Table
   *                                                 (Schema)
   *
   *                                 Schema."Dot.Table": Dot.Table
   *                                                 (schema)
   *
   *        </pre>
   *
   * @return String array with element zero always being the tablename and element 1 the schema name
   *         which may be a zero length string.
   */
  public static @Nullable String[] quotelessTableName(String fullname) {

    @Nullable String[] parts = new String[]{null, ""};
    StringBuilder acc = new StringBuilder();
    boolean betweenQuotes = false;
    for (int i = 0; i < fullname.length(); i++) {
      char c = fullname.charAt(i);
      switch (c) {
        case '"':
          if ((i < fullname.length() - 1) && (fullname.charAt(i + 1) == '"')) {
            // two consecutive quotes - keep one
            i++;
            acc.append(c); // keep the quote
          } else { // Discard it
            betweenQuotes = !betweenQuotes;
          }
          break;
        case '.':
          if (betweenQuotes) { // Keep it
            acc.append(c);
          } else { // Have schema name
            parts[1] = acc.toString();
            acc = new StringBuilder();
          }
          break;
        default:
          acc.append((betweenQuotes) ? c : Character.toLowerCase(c));
          break;
      }
    }
    // Always put table in slot 0
    parts[0] = acc.toString();
    return parts;
  }

  private void parseQuery() {
    Query originalQuery = this.originalQuery;
    if (originalQuery == null) {
      return;
    }
    String sql = originalQuery.toString(null);
    StringTokenizer st = new StringTokenizer(sql, " \r\t\n");
    boolean tableFound = false;
    boolean tablesChecked = false;
    String name = "";

    singleTable = true;

    while (!tableFound && !tablesChecked && st.hasMoreTokens()) {
      name = st.nextToken();
      if ("from".equalsIgnoreCase(name)) {
        tableName = st.nextToken();
        if ("only".equalsIgnoreCase(tableName)) {
          tableName = st.nextToken();
          onlyTable = "ONLY ";
        }
        tableFound = true;
      }
    }
  }

  private void setRowBufferColumn(Tuple rowBuffer,
      int columnIndex, @Nullable Object valueObject) throws SQLException {
    if (valueObject instanceof PGobject) {
      String value = ((PGobject) valueObject).getValue();
      rowBuffer.set(columnIndex, (value == null) ? null : connection.encodeString(value));
    } else {
      if (valueObject == null) {
        rowBuffer.set(columnIndex, null);
        return;
      }
      switch (getSQLType(columnIndex + 1)) {

        // boolean needs to be formatted as t or f instead of true or false
        case Types.BIT:
        case Types.BOOLEAN:
          rowBuffer.set(columnIndex, connection
              .encodeString((Boolean) valueObject ? "t" : "f"));
          break;
        //
        // toString() isn't enough for date and time types; we must format it correctly
        // or we won't be able to re-parse it.
        //
        case Types.DATE:
          rowBuffer.set(columnIndex, connection
              .encodeString(
                  getTimestampUtils().toString(
                      getDefaultCalendar(), (Date) valueObject)));
          break;

        case Types.TIME:
          rowBuffer.set(columnIndex, connection
              .encodeString(
                  getTimestampUtils().toString(
                      getDefaultCalendar(), (Time) valueObject)));
          break;

        case Types.TIMESTAMP:
          rowBuffer.set(columnIndex, connection.encodeString(
              getTimestampUtils().toString(
                  getDefaultCalendar(), (Timestamp) valueObject)));
          break;

        case Types.NULL:
          // Should never happen?
          break;

        case Types.BINARY:
        case Types.LONGVARBINARY:
        case Types.VARBINARY:
          if (isBinary(columnIndex + 1)) {
            rowBuffer.set(columnIndex, (byte[]) valueObject);
          } else {
            try {
              rowBuffer.set(columnIndex,
                  PGbytea.toPGString((byte[]) valueObject).getBytes(connection.getEncoding().name()));
            } catch (UnsupportedEncodingException e) {
              throw new PSQLException(
                  GT.tr("The JVM claims not to support the encoding: {0}", connection.getEncoding().name()),
                  PSQLState.UNEXPECTED_ERROR, e);
            }
          }
          break;

        default:
          rowBuffer.set(columnIndex, connection.encodeString(String.valueOf(valueObject)));
          break;
      }

    }
  }

  private void updateRowBuffer(@Nullable PreparedStatement insertStatement,
      Tuple rowBuffer, HashMap<String, Object> updateValues) throws SQLException {
    for (Map.Entry<String, Object> entry : updateValues.entrySet()) {
      int columnIndex = findColumn(entry.getKey()) - 1;
      Object valueObject = entry.getValue();
      setRowBufferColumn(rowBuffer, columnIndex, valueObject);
    }

    if (insertStatement == null) {
      return;
    }
    final ResultSet generatedKeys = insertStatement.getGeneratedKeys();
    try {
      generatedKeys.next();

      List<PrimaryKey> primaryKeys = castNonNull(this.primaryKeys);
      int numKeys = primaryKeys.size();

      for (int i = 0; i < numKeys; i++) {
        final PrimaryKey key = primaryKeys.get(i);
        int columnIndex = key.index - 1;
        Object valueObject = generatedKeys.getObject(key.name);
        setRowBufferColumn(rowBuffer, columnIndex, valueObject);
      }
    } finally {
      generatedKeys.close();
    }
  }

  public class CursorResultHandler extends ResultHandlerBase {

    @Override
    public void handleResultRows(Query fromQuery, Field[] fields, List<Tuple> tuples,
        @Nullable ResultCursor cursor) {
      PgResultSet.this.rows = tuples;
      PgResultSet.this.cursor = cursor;
    }

    @Override
    public void handleCommandStatus(String status, long updateCount, long insertOID) {
      handleError(new PSQLException(GT.tr("Unexpected command status: {0}.", status),
          PSQLState.PROTOCOL_VIOLATION));
    }

    @Override
    public void handleCompletion() throws SQLException {
      SQLWarning warning = getWarning();
      if (warning != null) {
        PgResultSet.this.addWarning(warning);
      }
      super.handleCompletion();
    }
  }

  public BaseStatement getPGStatement() {
    return statement;
  }

  //
  // Backwards compatibility with PGRefCursorResultSet
  //

  private @Nullable String refCursorName;

  public @Nullable String getRefCursor() {
    // Can't check this because the PGRefCursorResultSet
    // interface doesn't allow throwing a SQLException
    //
    // checkClosed();
    return refCursorName;
  }

  private void setRefCursor(String refCursorName) {
    this.refCursorName = refCursorName;
  }

  public void setFetchSize(int rows) throws SQLException {
    checkClosed();
    if (rows < 0) {
      throw new PSQLException(GT.tr("Fetch size must be a value greater to or equal to 0."),
          PSQLState.INVALID_PARAMETER_VALUE);
    }
    fetchSize = rows;
  }

  public int getFetchSize() throws SQLException {
    checkClosed();
    if (adaptiveFetch) {
      return lastUsedFetchSize;
    } else {
      return fetchSize;
    }
  }

  /**
   * Get fetch size used during last fetch. Returned value can be useful if using adaptive
   * fetch.
   *
   * @return fetch size used during last fetch.
   * @throws SQLException exception returned if ResultSet is closed
   */
  public int getLastUsedFetchSize() throws SQLException {
    checkClosed();
    return lastUsedFetchSize;
  }

  @Override
  public boolean next() throws SQLException {
    checkClosed();
    castNonNull(rows, "rows");

    if (onInsertRow) {
      throw new PSQLException(GT.tr("Can''t use relative move methods while on the insert row."),
          PSQLState.INVALID_CURSOR_STATE);
    }

    if (currentRow + 1 >= rows.size()) {
      ResultCursor cursor = this.cursor;
      if (cursor == null || (maxRows > 0 && rowOffset + rows.size() >= maxRows)) {
        currentRow = rows.size();
        thisRow = null;
        rowBuffer = null;
        return false; // End of the resultset.
      }

      // Ask for some more data.
      rowOffset += rows.size(); // We are discarding some data.

      int fetchRows = fetchSize;
      int adaptiveFetchRows = connection.getQueryExecutor()
          .getAdaptiveFetchSize(adaptiveFetch, cursor);

      if (adaptiveFetchRows != -1) {
        fetchRows = adaptiveFetchRows;
      }

      if (maxRows != 0) {
        if (fetchRows == 0 || rowOffset + fetchRows > maxRows) {
          // Fetch would exceed maxRows, limit it.
          fetchRows = maxRows - rowOffset;
        }
      }

      // Execute the fetch and update this resultset.
      connection.getQueryExecutor()
          .fetch(cursor, new CursorResultHandler(), fetchRows, adaptiveFetch);

      // After fetch, update last used fetch size (could be useful for adaptive fetch).
      lastUsedFetchSize = fetchRows;

      currentRow = 0;

      // Test the new rows array.
      if (rows == null || rows.isEmpty()) {
        thisRow = null;
        rowBuffer = null;
        return false;
      }
    } else {
      currentRow++;
    }

    initRowBuffer();
    return true;
  }

  public void close() throws SQLException {
    try {
      closeInternally();
    } finally {
      ((PgStatement) statement).checkCompletion();
    }
  }

  /*
  used by PgStatement.closeForNextExecution to avoid
  closing the firstUnclosedResult twice.
  checkCompletion above modifies firstUnclosedResult
  fixes issue #684
   */
  protected void closeInternally() throws SQLException {
    // release resources held (memory for tuples)
    rows = null;
    JdbcBlackHole.close(deleteStatement);
    deleteStatement = null;
    if (cursor != null) {
      cursor.close();
      cursor = null;
    }
  }

  public boolean wasNull() throws SQLException {
    checkClosed();
    return wasNullFlag;
  }

  @Pure
  @Override
  public @Nullable String getString(@Positive int columnIndex) throws SQLException {
    connection.getLogger().log(Level.FINEST, "  getString columnIndex: {0}", columnIndex);
    byte[] value = getRawValue(columnIndex);
    if (value == null) {
      return null;
    }

    // varchar in binary is same as text, other binary fields are converted to their text format
    if (isBinary(columnIndex) && getSQLType(columnIndex) != Types.VARCHAR) {
      Field field = fields[columnIndex - 1];
      Object obj = internalGetObject(columnIndex, field);
      if (obj == null) {
        // internalGetObject() knows jdbc-types and some extra like hstore. It does not know of
        // PGobject based types like geometric types but getObject does
        obj = getObject(columnIndex);
        if (obj == null) {
          return null;
        }
        return obj.toString();
      }
      // hack to be compatible with text protocol
      if (obj instanceof java.util.Date) {
        int oid = field.getOID();
        return getTimestampUtils().timeToString((java.util.Date) obj,
            oid == Oid.TIMESTAMPTZ || oid == Oid.TIMETZ);
      }
      if ("hstore".equals(getPGType(columnIndex))) {
        return HStoreConverter.toString((Map<?, ?>) obj);
      }
      return trimString(columnIndex, obj.toString());
    }

    Encoding encoding = connection.getEncoding();
    try {
      return trimString(columnIndex, encoding.decode(value));
    } catch (IOException ioe) {
      throw new PSQLException(
          GT.tr(
              "Invalid character data was found.  This is most likely caused by stored data containing characters that are invalid for the character set the database was created in.  The most common example of this is storing 8bit data in a SQL_ASCII database."),
          PSQLState.DATA_ERROR, ioe);
    }
  }

  /**
   * <p>Retrieves the value of the designated column in the current row of this <code>ResultSet</code>
   * object as a <code>boolean</code> in the Java programming language.</p>
   *
   * <p>If the designated column has a Character datatype and is one of the following values: "1",
   * "true", "t", "yes", "y" or "on", a value of <code>true</code> is returned. If the designated
   * column has a Character datatype and is one of the following values: "0", "false", "f", "no",
   * "n" or "off", a value of <code>false</code> is returned. Leading or trailing whitespace is
   * ignored, and case does not matter.</p>
   *
   * <p>If the designated column has a Numeric datatype and is a 1, a value of <code>true</code> is
   * returned. If the designated column has a Numeric datatype and is a 0, a value of
   * <code>false</code> is returned.</p>
   *
   * @param columnIndex the first column is 1, the second is 2, ...
   * @return the column value; if the value is SQL <code>NULL</code>, the value returned is
   *         <code>false</code>
   * @exception SQLException if the columnIndex is not valid; if a database access error occurs; if
   *            this method is called on a closed result set or is an invalid cast to boolean type.
   * @see <a href="https://www.postgresql.org/docs/current/static/datatype-boolean.html">PostgreSQL
   *      Boolean Type</a>
   */
  @Pure
  @Override
  public boolean getBoolean(@Positive int columnIndex) throws SQLException {
    connection.getLogger().log(Level.FINEST, "  getBoolean columnIndex: {0}", columnIndex);
    byte[] value = getRawValue(columnIndex);
    if (value == null) {
      return false;
    }

    int col = columnIndex - 1;
    if (Oid.BOOL == fields[col].getOID()) {
      final byte[] v = value;
      return (1 == v.length) && (116 == v[0]); // 116 = 't'
    }

    if (isBinary(columnIndex)) {
      return BooleanTypeUtil.castToBoolean(readDoubleValue(value, fields[col].getOID(), "boolean"));
    }

    String stringValue = castNonNull(getString(columnIndex));
    return BooleanTypeUtil.castToBoolean(stringValue);
  }

  private static final BigInteger BYTEMAX = new BigInteger(Byte.toString(Byte.MAX_VALUE));
  private static final BigInteger BYTEMIN = new BigInteger(Byte.toString(Byte.MIN_VALUE));

  @Override
  public byte getByte(@Positive int columnIndex) throws SQLException {
    connection.getLogger().log(Level.FINEST, "  getByte columnIndex: {0}", columnIndex);
    byte[] value = getRawValue(columnIndex);
    if (value == null) {
      return 0; // SQL NULL
    }

    if (isBinary(columnIndex)) {
      int col = columnIndex - 1;
      // there is no Oid for byte so must always do conversion from
      // some other numeric type
      return (byte) readLongValue(value, fields[col].getOID(), Byte.MIN_VALUE,
          Byte.MAX_VALUE, "byte");
    }

    String s = getString(columnIndex);

    if (s != null) {
      s = s.trim();
      if (s.isEmpty()) {
        return 0;
      }
      try {
        // try the optimal parse
        return Byte.parseByte(s);
      } catch (NumberFormatException e) {
        // didn't work, assume the column is not a byte
        try {
          BigDecimal n = new BigDecimal(s);
          BigInteger i = n.toBigInteger();

          int gt = i.compareTo(BYTEMAX);
          int lt = i.compareTo(BYTEMIN);

          if (gt > 0 || lt < 0) {
            throw new PSQLException(GT.tr("Bad value for type {0} : {1}", "byte", s),
                PSQLState.NUMERIC_VALUE_OUT_OF_RANGE);
          }
          return i.byteValue();
        } catch (NumberFormatException ex) {
          throw new PSQLException(GT.tr("Bad value for type {0} : {1}", "byte", s),
              PSQLState.NUMERIC_VALUE_OUT_OF_RANGE);
        }
      }
    }
    return 0; // SQL NULL
  }

  @Override
  public short getShort(@Positive int columnIndex) throws SQLException {
    connection.getLogger().log(Level.FINEST, "  getShort columnIndex: {0}", columnIndex);
    byte[] value = getRawValue(columnIndex);
    if (value == null) {
      return 0; // SQL NULL
    }

    if (isBinary(columnIndex)) {
      int col = columnIndex - 1;
      int oid = fields[col].getOID();
      if (oid == Oid.INT2) {
        return ByteConverter.int2(value, 0);
      }
      return (short) readLongValue(value, oid, Short.MIN_VALUE, Short.MAX_VALUE, "short");
    }

    return toShort(getFixedString(columnIndex));
  }

  @Pure
  @Override
  public int getInt(@Positive int columnIndex) throws SQLException {
    connection.getLogger().log(Level.FINEST, "  getInt columnIndex: {0}", columnIndex);
    byte[] value = getRawValue(columnIndex);
    if (value == null) {
      return 0; // SQL NULL
    }

    if (isBinary(columnIndex)) {
      int col = columnIndex - 1;
      int oid = fields[col].getOID();
      if (oid == Oid.INT4) {
        return ByteConverter.int4(value, 0);
      }
      return (int) readLongValue(value, oid, Integer.MIN_VALUE, Integer.MAX_VALUE, "int");
    }

    Encoding encoding = connection.getEncoding();
    if (encoding.hasAsciiNumbers()) {
      try {
        return getFastInt(value);
      } catch (NumberFormatException ignored) {
      }
    }
    return toInt(getFixedString(columnIndex));
  }

  @Pure
  @Override
  public long getLong(@Positive int columnIndex) throws SQLException {
    connection.getLogger().log(Level.FINEST, "  getLong columnIndex: {0}", columnIndex);
    byte[] value = getRawValue(columnIndex);
    if (value == null) {
      return 0; // SQL NULL
    }

    if (isBinary(columnIndex)) {
      int col = columnIndex - 1;
      int oid = fields[col].getOID();
      if (oid == Oid.INT8) {
        return ByteConverter.int8(value, 0);
      }
      return readLongValue(value, oid, Long.MIN_VALUE, Long.MAX_VALUE, "long");
    }

    Encoding encoding = connection.getEncoding();
    if (encoding.hasAsciiNumbers()) {
      try {
        return getFastLong(value);
      } catch (NumberFormatException ignored) {
      }
    }
    return toLong(getFixedString(columnIndex));
  }

  /**
   * A dummy exception thrown when fast byte[] to number parsing fails and no value can be returned.
   * The exact stack trace does not matter because the exception is always caught and is not visible
   * to users.
   */
  private static final NumberFormatException FAST_NUMBER_FAILED = new NumberFormatException() {

    // Override fillInStackTrace to prevent memory leak via Throwable.backtrace hidden field
    // The field is not observable via reflection, however when throwable contains stacktrace, it
    // does
    // hold strong references to user objects (e.g. classes -> classloaders), thus it might lead to
    // OutOfMemory conditions.
    @Override
    public synchronized Throwable fillInStackTrace() {
      return this;
    }
  };

  /**
   * Optimised byte[] to number parser. This code does not handle null values, so the caller must do
   * checkResultSet and handle null values prior to calling this function.
   *
   * @param bytes integer represented as a sequence of ASCII bytes
   * @return The parsed number.
   * @throws NumberFormatException If the number is invalid or the out of range for fast parsing.
   *         The value must then be parsed by {@link #toLong(String)}.
   */
  private long getFastLong(byte[] bytes) throws NumberFormatException {
    if (bytes.length == 0) {
      throw FAST_NUMBER_FAILED;
    }

    long val = 0;
    int start;
    boolean neg;
    if (bytes[0] == '-') {
      neg = true;
      start = 1;
      if (bytes.length == 1 || bytes.length > 19) {
        throw FAST_NUMBER_FAILED;
      }
    } else {
      start = 0;
      neg = false;
      if (bytes.length > 18) {
        throw FAST_NUMBER_FAILED;
      }
    }

    while (start < bytes.length) {
      byte b = bytes[start++];
      if (b < '0' || b > '9') {
        throw FAST_NUMBER_FAILED;
      }

      val *= 10;
      val += b - '0';
    }

    if (neg) {
      val = -val;
    }

    return val;
  }

  /**
   * Optimised byte[] to number parser. This code does not handle null values, so the caller must do
   * checkResultSet and handle null values prior to calling this function.
   *
   * @param bytes integer represented as a sequence of ASCII bytes
   * @return The parsed number.
   * @throws NumberFormatException If the number is invalid or the out of range for fast parsing.
   *         The value must then be parsed by {@link #toInt(String)}.
   */
  private int getFastInt(byte[] bytes) throws NumberFormatException {
    if (bytes.length == 0) {
      throw FAST_NUMBER_FAILED;
    }

    int val = 0;
    int start;
    boolean neg;
    if (bytes[0] == '-') {
      neg = true;
      start = 1;
      if (bytes.length == 1 || bytes.length > 10) {
        throw FAST_NUMBER_FAILED;
      }
    } else {
      start = 0;
      neg = false;
      if (bytes.length > 9) {
        throw FAST_NUMBER_FAILED;
      }
    }

    while (start < bytes.length) {
      byte b = bytes[start++];
      if (b < '0' || b > '9') {
        throw FAST_NUMBER_FAILED;
      }

      val *= 10;
      val += b - '0';
    }

    if (neg) {
      val = -val;
    }

    return val;
  }

  /**
   * Optimised byte[] to number parser. This code does not handle null values, so the caller must do
   * checkResultSet and handle null values prior to calling this function.
   *
   * @param bytes integer represented as a sequence of ASCII bytes
   * @return The parsed number.
   * @throws NumberFormatException If the number is invalid or the out of range for fast parsing.
   *         The value must then be parsed by {@link #toBigDecimal(String, int)}.
   */
  private BigDecimal getFastBigDecimal(byte[] bytes) throws NumberFormatException {
    if (bytes.length == 0) {
      throw FAST_NUMBER_FAILED;
    }

    int scale = 0;
    long val = 0;
    int start;
    boolean neg;
    if (bytes[0] == '-') {
      neg = true;
      start = 1;
      if (bytes.length == 1 || bytes.length > 19) {
        throw FAST_NUMBER_FAILED;
      }
    } else {
      start = 0;
      neg = false;
      if (bytes.length > 18) {
        throw FAST_NUMBER_FAILED;
      }
    }

    int periodsSeen = 0;
    while (start < bytes.length) {
      byte b = bytes[start++];
      if (b < '0' || b > '9') {
        if (b == '.') {
          scale = bytes.length - start;
          periodsSeen++;
          continue;
        } else {
          throw FAST_NUMBER_FAILED;
        }
      }
      val *= 10;
      val += b - '0';
    }

    int numNonSignChars = neg ? bytes.length - 1 : bytes.length;
    if (periodsSeen > 1 || periodsSeen == numNonSignChars) {
      throw FAST_NUMBER_FAILED;
    }

    if (neg) {
      val = -val;
    }

    return BigDecimal.valueOf(val, scale);
  }

  @Pure
  @Override
  public float getFloat(@Positive int columnIndex) throws SQLException {
    connection.getLogger().log(Level.FINEST, "  getFloat columnIndex: {0}", columnIndex);
    byte[] value = getRawValue(columnIndex);
    if (value == null) {
      return 0; // SQL NULL
    }

    if (isBinary(columnIndex)) {
      int col = columnIndex - 1;
      int oid = fields[col].getOID();
      if (oid == Oid.FLOAT4) {
        return ByteConverter.float4(value, 0);
      }
      return (float) readDoubleValue(value, oid, "float");
    }

    return toFloat(getFixedString(columnIndex));
  }

  @Pure
  @Override
  public double getDouble(@Positive int columnIndex) throws SQLException {
    connection.getLogger().log(Level.FINEST, "  getDouble columnIndex: {0}", columnIndex);
    byte[] value = getRawValue(columnIndex);
    if (value == null) {
      return 0; // SQL NULL
    }

    if (isBinary(columnIndex)) {
      int col = columnIndex - 1;
      int oid = fields[col].getOID();
      if (oid == Oid.FLOAT8) {
        return ByteConverter.float8(value, 0);
      }
      return readDoubleValue(value, oid, "double");
    }

    return toDouble(getFixedString(columnIndex));
  }

  public @Nullable BigDecimal getBigDecimal(
      int columnIndex, int scale) throws SQLException {
    connection.getLogger().log(Level.FINEST, "  getBigDecimal columnIndex: {0}", columnIndex);
    return (BigDecimal) getNumeric(columnIndex, scale, false);
  }

  @Pure
  private @Nullable Number getNumeric(
      int columnIndex, int scale, boolean allowNaN) throws SQLException {
    byte[] value = getRawValue(columnIndex);
    if (value == null) {
      return null;
    }

    if (isBinary(columnIndex)) {
      int sqlType = getSQLType(columnIndex);
      if (sqlType != Types.NUMERIC && sqlType != Types.DECIMAL) {
        Object obj = internalGetObject(columnIndex, fields[columnIndex - 1]);
        if (obj == null) {
          return null;
        }
        if (obj instanceof Long || obj instanceof Integer || obj instanceof Byte) {
          BigDecimal res = BigDecimal.valueOf(((Number) obj).longValue());
          res = scaleBigDecimal(res, scale);
          return res;
        }
        return toBigDecimal(trimMoney(String.valueOf(obj)), scale);
      } else {
        Number num = ByteConverter.numeric(value);
        if (allowNaN && Double.isNaN(num.doubleValue())) {
          return Double.NaN;
        }

        return num;
      }
    }

    Encoding encoding = connection.getEncoding();
    if (encoding.hasAsciiNumbers()) {
      try {
        BigDecimal res = getFastBigDecimal(value);
        res = scaleBigDecimal(res, scale);
        return res;
      } catch (NumberFormatException ignore) {
      }
    }

    String stringValue = getFixedString(columnIndex);
    if (allowNaN && "NaN".equalsIgnoreCase(stringValue)) {
      return Double.NaN;
    }
    return toBigDecimal(stringValue, scale);
  }

  /**
   * {@inheritDoc}
   *
   * <p>In normal use, the bytes represent the raw values returned by the backend. However, if the
   * column is an OID, then it is assumed to refer to a Large Object, and that object is returned as
   * a byte array.</p>
   *
   * <p><b>Be warned</b> If the large object is huge, then you may run out of memory.</p>
   */
  @Pure
  @Override
  public byte @Nullable [] getBytes(@Positive int columnIndex) throws SQLException {
    connection.getLogger().log(Level.FINEST, "  getBytes columnIndex: {0}", columnIndex);
    byte[] value = getRawValue(columnIndex);
    if (value == null) {
      return null;
    }

    if (isBinary(columnIndex)) {
      // If the data is already binary then just return it
      return value;
    }
    if (fields[columnIndex - 1].getOID() == Oid.BYTEA) {
      return trimBytes(columnIndex, PGbytea.toBytes(value));
    } else {
      return trimBytes(columnIndex, value);
    }
  }

  @Pure
  public java.sql.@Nullable Date getDate(@Positive int columnIndex) throws SQLException {
    connection.getLogger().log(Level.FINEST, "  getDate columnIndex: {0}", columnIndex);
    return getDate(columnIndex, null);
  }

  @Pure
  public @Nullable Time getTime(@Positive int columnIndex) throws SQLException {
    connection.getLogger().log(Level.FINEST, "  getTime columnIndex: {0}", columnIndex);
    return getTime(columnIndex, null);
  }

  @Pure
  public @Nullable Timestamp getTimestamp(@Positive int columnIndex) throws SQLException {
    connection.getLogger().log(Level.FINEST, "  getTimestamp columnIndex: {0}", columnIndex);
    return getTimestamp(columnIndex, null);
  }

  @Pure
  public @Nullable InputStream getAsciiStream(@Positive int columnIndex) throws SQLException {
    connection.getLogger().log(Level.FINEST, "  getAsciiStream columnIndex: {0}", columnIndex);
    byte[] value = getRawValue(columnIndex);
    if (value == null) {
      return null;
    }

    // Version 7.2 supports AsciiStream for all the PG text types
    // As the spec/javadoc for this method indicate this is to be used for
    // large text values (i.e. LONGVARCHAR) PG doesn't have a separate
    // long string datatype, but with toast the text datatype is capable of
    // handling very large values. Thus the implementation ends up calling
    // getString() since there is no current way to stream the value from the server
    String stringValue = castNonNull(getString(columnIndex));
    return new ByteArrayInputStream(stringValue.getBytes(StandardCharsets.US_ASCII));
  }

  @Pure
  public @Nullable InputStream getUnicodeStream(@Positive int columnIndex) throws SQLException {
    connection.getLogger().log(Level.FINEST, "  getUnicodeStream columnIndex: {0}", columnIndex);
    byte[] value = getRawValue(columnIndex);
    if (value == null) {
      return null;
    }

    // Version 7.2 supports AsciiStream for all the PG text types
    // As the spec/javadoc for this method indicate this is to be used for
    // large text values (i.e. LONGVARCHAR) PG doesn't have a separate
    // long string datatype, but with toast the text datatype is capable of
    // handling very large values. Thus the implementation ends up calling
    // getString() since there is no current way to stream the value from the server
    String stringValue = castNonNull(getString(columnIndex));
    return new ByteArrayInputStream(stringValue.getBytes(StandardCharsets.UTF_8));
  }

  @Pure
  public @Nullable InputStream getBinaryStream(@Positive int columnIndex) throws SQLException {
    connection.getLogger().log(Level.FINEST, "  getBinaryStream columnIndex: {0}", columnIndex);
    byte[] value = getRawValue(columnIndex);
    if (value == null) {
      return null;
    }

    // Version 7.2 supports BinaryStream for all PG bytea type
    // As the spec/javadoc for this method indicate this is to be used for
    // large binary values (i.e. LONGVARBINARY) PG doesn't have a separate
    // long binary datatype, but with toast the bytea datatype is capable of
    // handling very large values. Thus the implementation ends up calling
    // getBytes() since there is no current way to stream the value from the server
    byte[] b = getBytes(columnIndex);
    if (b != null) {
      return new ByteArrayInputStream(b);
    }
    return null;
  }

  @Pure
  public @Nullable String getString(String columnName) throws SQLException {
    return getString(findColumn(columnName));
  }

  @Pure
  @Override
  public boolean getBoolean(String columnName) throws SQLException {
    return getBoolean(findColumn(columnName));
  }

  @Pure
  public byte getByte(String columnName) throws SQLException {
    return getByte(findColumn(columnName));
  }

  @Pure
  public short getShort(String columnName) throws SQLException {
    return getShort(findColumn(columnName));
  }

  @Pure
  public int getInt(String columnName) throws SQLException {
    return getInt(findColumn(columnName));
  }

  @Pure
  public long getLong(String columnName) throws SQLException {
    return getLong(findColumn(columnName));
  }

  @Pure
  public float getFloat(String columnName) throws SQLException {
    return getFloat(findColumn(columnName));
  }

  @Pure
  public double getDouble(String columnName) throws SQLException {
    return getDouble(findColumn(columnName));
  }

  @Pure
  public @Nullable BigDecimal getBigDecimal(String columnName, int scale) throws SQLException {
    return getBigDecimal(findColumn(columnName), scale);
  }

  @Pure
  public byte @Nullable [] getBytes(String columnName) throws SQLException {
    return getBytes(findColumn(columnName));
  }

  @Pure
  public java.sql.@Nullable Date getDate(String columnName) throws SQLException {
    return getDate(findColumn(columnName), null);
  }

  @Pure
  public @Nullable Time getTime(String columnName) throws SQLException {
    return getTime(findColumn(columnName), null);
  }

  @Pure
  public @Nullable Timestamp getTimestamp(String columnName) throws SQLException {
    return getTimestamp(findColumn(columnName), null);
  }

  @Pure
  public @Nullable InputStream getAsciiStream(String columnName) throws SQLException {
    return getAsciiStream(findColumn(columnName));
  }

  @Pure
  public @Nullable InputStream getUnicodeStream(String columnName) throws SQLException {
    return getUnicodeStream(findColumn(columnName));
  }

  @Pure
  public @Nullable InputStream getBinaryStream(String columnName) throws SQLException {
    return getBinaryStream(findColumn(columnName));
  }

  @Pure
  public @Nullable SQLWarning getWarnings() throws SQLException {
    checkClosed();
    return warnings;
  }

  public void clearWarnings() throws SQLException {
    checkClosed();
    warnings = null;
  }

  protected void addWarning(SQLWarning warnings) {
    if (this.warnings != null) {
      this.warnings.setNextWarning(warnings);
    } else {
      this.warnings = warnings;
    }
  }

  public @Nullable String getCursorName() throws SQLException {
    checkClosed();
    return null;
  }

  @Override
  public @Nullable Object getObject(@Positive int columnIndex) throws SQLException {
    connection.getLogger().log(Level.FINEST, "  getObject columnIndex: {0}", columnIndex);
    Field field;

    byte[] value = getRawValue(columnIndex);
    if (value == null) {
      return null;
    }

    field = fields[columnIndex - 1];

    // some fields can be null, mainly from those returned by MetaData methods
    if (field == null) {
      wasNullFlag = true;
      return null;
    }

    Object result = internalGetObject(columnIndex, field);
    if (result != null) {
      return result;
    }

    if (isBinary(columnIndex)) {
      return connection.getObject(getPGType(columnIndex), null, value);
    }
    String stringValue = castNonNull(getString(columnIndex));
    return connection.getObject(getPGType(columnIndex), stringValue, null);
  }

  public @Nullable Object getObject(String columnName) throws SQLException {
    return getObject(findColumn(columnName));
  }

  public @NonNegative int findColumn(String columnName) throws SQLException {
    checkClosed();

    int col = findColumnIndex(columnName);
    if (col == 0) {
      throw new PSQLException(
          GT.tr("The column name {0} was not found in this ResultSet.", columnName),
          PSQLState.UNDEFINED_COLUMN);
    }
    return col;
  }

  public static Map<String, Integer> createColumnNameIndexMap(Field[] fields,
      boolean isSanitiserDisabled) {
    Map<String, Integer> columnNameIndexMap = new HashMap<String, Integer>(fields.length * 2);
    // The JDBC spec says when you have duplicate columns names,
    // the first one should be returned. So load the map in
    // reverse order so the first ones will overwrite later ones.
    for (int i = fields.length - 1; i >= 0; i--) {
      String columnLabel = fields[i].getColumnLabel();
      if (isSanitiserDisabled) {
        columnNameIndexMap.put(columnLabel, i + 1);
      } else {
        columnNameIndexMap.put(columnLabel.toLowerCase(Locale.US), i + 1);
      }
    }
    return columnNameIndexMap;
  }

  private @NonNegative int findColumnIndex(String columnName) {
    if (columnNameIndexMap == null) {
      if (originalQuery != null) {
        columnNameIndexMap = originalQuery.getResultSetColumnNameIndexMap();
      }
      if (columnNameIndexMap == null) {
        columnNameIndexMap = createColumnNameIndexMap(fields, connection.isColumnSanitiserDisabled());
      }
    }

    Integer index = columnNameIndexMap.get(columnName);
    if (index != null) {
      return index;
    }

    index = columnNameIndexMap.get(columnName.toLowerCase(Locale.US));
    if (index != null) {
      columnNameIndexMap.put(columnName, index);
      return index;
    }

    index = columnNameIndexMap.get(columnName.toUpperCase(Locale.US));
    if (index != null) {
      columnNameIndexMap.put(columnName, index);
      return index;
    }

    return 0;
  }

  /**
   * Returns the OID of a field. It is used internally by the driver.
   *
   * @param field field index
   * @return OID of a field
   */
  public int getColumnOID(int field) {
    return fields[field - 1].getOID();
  }

  /**
   * <p>This is used to fix get*() methods on Money fields. It should only be used by those methods!</p>
   *
   * <p>It converts ($##.##) to -##.## and $##.## to ##.##</p>
   *
   * @param col column position (1-based)
   * @return numeric-parsable representation of money string literal
   * @throws SQLException if something wrong happens
   */
  public @Nullable String getFixedString(int col) throws SQLException {
    String stringValue = castNonNull(getString(col));
    return trimMoney(stringValue);
  }

  private @PolyNull String trimMoney(@PolyNull String s) {
    if (s == null) {
      return null;
    }

    // if we don't have at least 2 characters it can't be money.
    if (s.length() < 2) {
      return s;
    }

    // Handle Money
    char ch = s.charAt(0);

    // optimise for non-money type: return immediately with one check
    // if the first char cannot be '(', '$' or '-'
    if (ch > '-') {
      return s;
    }

    if (ch == '(') {
      s = "-" + PGtokenizer.removePara(s).substring(1);
    } else if (ch == '$') {
      s = s.substring(1);
    } else if (ch == '-' && s.charAt(1) == '$') {
      s = "-" + s.substring(2);
    }

    return s;
  }

  @Pure
  protected String getPGType(@Positive int column) throws SQLException {
    Field field = fields[column - 1];
    initSqlType(field);
    return field.getPGType();
  }

  @Pure
  protected int getSQLType(@Positive int column) throws SQLException {
    Field field = fields[column - 1];
    initSqlType(field);
    return field.getSQLType();
  }

  @Pure
  private void initSqlType(Field field) throws SQLException {
    if (field.isTypeInitialized()) {
      return;
    }
    TypeInfo typeInfo = connection.getTypeInfo();
    int oid = field.getOID();
    String pgType = castNonNull(typeInfo.getPGType(oid));
    int sqlType = typeInfo.getSQLType(pgType);
    field.setSQLType(sqlType);
    field.setPGType(pgType);
  }

  @EnsuresNonNull({"updateValues", "rows"})
  private void checkUpdateable() throws SQLException {
    checkClosed();

    if (!isUpdateable()) {
      throw new PSQLException(
          GT.tr(
              "ResultSet is not updateable.  The query that generated this result set must select only one table, and must select all primary keys from that table. See the JDBC 2.1 API Specification, section 5.6 for more details."),
          PSQLState.INVALID_CURSOR_STATE);
    }

    if (updateValues == null) {
      // allow every column to be updated without a rehash.
      updateValues = new HashMap<String, Object>((int) (fields.length / 0.75), 0.75f);
    }
    castNonNull(updateValues, "updateValues");
    castNonNull(rows, "rows");
  }

  @Pure
  @EnsuresNonNull("rows")
  protected void checkClosed() throws SQLException {
    if (rows == null) {
      throw new PSQLException(GT.tr("This ResultSet is closed."), PSQLState.OBJECT_NOT_IN_STATE);
    }
  }

  /*
   * for jdbc3 to call internally
   */
  protected boolean isResultSetClosed() {
    return rows == null;
  }

  @Pure
  protected void checkColumnIndex(@Positive int column) throws SQLException {
    if (column < 1 || column > fields.length) {
      throw new PSQLException(
          GT.tr("The column index is out of range: {0}, number of columns: {1}.",
              column, fields.length),
          PSQLState.INVALID_PARAMETER_VALUE);
    }
  }

  /**
   * Checks that the result set is not closed, it's positioned on a valid row and that the given
   * column number is valid. Also updates the {@link #wasNullFlag} to correct value.
   *
   * @param column The column number to check. Range starts from 1.
   * @return raw value or null
   * @throws SQLException If state or column is invalid.
   */
  @EnsuresNonNull("thisRow")
  protected byte @Nullable [] getRawValue(@Positive int column) throws SQLException {
    checkClosed();
    if (thisRow == null) {
      throw new PSQLException(
          GT.tr("ResultSet not positioned properly, perhaps you need to call next."),
          PSQLState.INVALID_CURSOR_STATE);
    }
    checkColumnIndex(column);
    byte[] bytes = thisRow.get(column - 1);
    wasNullFlag = bytes == null;
    return bytes;
  }

  /**
   * Returns true if the value of the given column is in binary format.
   *
   * @param column The column to check. Range starts from 1.
   * @return True if the column is in binary format.
   */
  @Pure
  protected boolean isBinary(@Positive int column) {
    return fields[column - 1].getFormat() == Field.BINARY_FORMAT;
  }

  // ----------------- Formatting Methods -------------------

  private static final BigInteger SHORTMAX = new BigInteger(Short.toString(Short.MAX_VALUE));
  private static final BigInteger SHORTMIN = new BigInteger(Short.toString(Short.MIN_VALUE));

  public static short toShort(@Nullable String s) throws SQLException {
    if (s != null) {
      try {
        s = s.trim();
        return Short.parseShort(s);
      } catch (NumberFormatException e) {
        try {
          BigDecimal n = new BigDecimal(s);
          BigInteger i = n.toBigInteger();
          int gt = i.compareTo(SHORTMAX);
          int lt = i.compareTo(SHORTMIN);

          if (gt > 0 || lt < 0) {
            throw new PSQLException(GT.tr("Bad value for type {0} : {1}", "short", s),
                PSQLState.NUMERIC_VALUE_OUT_OF_RANGE);
          }
          return i.shortValue();

        } catch (NumberFormatException ne) {
          throw new PSQLException(GT.tr("Bad value for type {0} : {1}", "short", s),
              PSQLState.NUMERIC_VALUE_OUT_OF_RANGE);
        }
      }
    }
    return 0; // SQL NULL
  }

  private static final BigInteger INTMAX = new BigInteger(Integer.toString(Integer.MAX_VALUE));
  private static final BigInteger INTMIN = new BigInteger(Integer.toString(Integer.MIN_VALUE));

  public static int toInt(@Nullable String s) throws SQLException {
    if (s != null) {
      try {
        s = s.trim();
        return Integer.parseInt(s);
      } catch (NumberFormatException e) {
        try {
          BigDecimal n = new BigDecimal(s);
          BigInteger i = n.toBigInteger();

          int gt = i.compareTo(INTMAX);
          int lt = i.compareTo(INTMIN);

          if (gt > 0 || lt < 0) {
            throw new PSQLException(GT.tr("Bad value for type {0} : {1}", "int", s),
                PSQLState.NUMERIC_VALUE_OUT_OF_RANGE);
          }
          return i.intValue();

        } catch (NumberFormatException ne) {
          throw new PSQLException(GT.tr("Bad value for type {0} : {1}", "int", s),
              PSQLState.NUMERIC_VALUE_OUT_OF_RANGE);
        }
      }
    }
    return 0; // SQL NULL
  }

  private static final BigInteger LONGMAX = new BigInteger(Long.toString(Long.MAX_VALUE));
  private static final BigInteger LONGMIN = new BigInteger(Long.toString(Long.MIN_VALUE));

  public static long toLong(@Nullable String s) throws SQLException {
    if (s != null) {
      try {
        s = s.trim();
        return Long.parseLong(s);
      } catch (NumberFormatException e) {
        try {
          BigDecimal n = new BigDecimal(s);
          BigInteger i = n.toBigInteger();
          int gt = i.compareTo(LONGMAX);
          int lt = i.compareTo(LONGMIN);

          if (gt > 0 || lt < 0) {
            throw new PSQLException(GT.tr("Bad value for type {0} : {1}", "long", s),
                PSQLState.NUMERIC_VALUE_OUT_OF_RANGE);
          }
          return i.longValue();
        } catch (NumberFormatException ne) {
          throw new PSQLException(GT.tr("Bad value for type {0} : {1}", "long", s),
              PSQLState.NUMERIC_VALUE_OUT_OF_RANGE);
        }
      }
    }
    return 0; // SQL NULL
  }

  public static @PolyNull BigDecimal toBigDecimal(@PolyNull String s) throws SQLException {
    if (s == null) {
      return null;
    }
    try {
      s = s.trim();
      return new BigDecimal(s);
    } catch (NumberFormatException e) {
      throw new PSQLException(GT.tr("Bad value for type {0} : {1}", "BigDecimal", s),
          PSQLState.NUMERIC_VALUE_OUT_OF_RANGE);
    }
  }

  public @PolyNull BigDecimal toBigDecimal(@PolyNull String s, int scale) throws SQLException {
    if (s == null) {
      return null;
    }
    BigDecimal val = toBigDecimal(s);
    return scaleBigDecimal(val, scale);
  }

  private BigDecimal scaleBigDecimal(BigDecimal val, int scale) throws PSQLException {
    if (scale == -1) {
      return val;
    }
    try {
      return val.setScale(scale);
    } catch (ArithmeticException e) {
      throw new PSQLException(
          GT.tr("Bad value for type {0} : {1}", "BigDecimal", val),
          PSQLState.NUMERIC_VALUE_OUT_OF_RANGE);
    }
  }

  public static float toFloat(@Nullable String s) throws SQLException {
    if (s != null) {
      try {
        s = s.trim();
        return Float.parseFloat(s);
      } catch (NumberFormatException e) {
        throw new PSQLException(GT.tr("Bad value for type {0} : {1}", "float", s),
            PSQLState.NUMERIC_VALUE_OUT_OF_RANGE);
      }
    }
    return 0; // SQL NULL
  }

  public static double toDouble(@Nullable String s) throws SQLException {
    if (s != null) {
      try {
        s = s.trim();
        return Double.parseDouble(s);
      } catch (NumberFormatException e) {
        throw new PSQLException(GT.tr("Bad value for type {0} : {1}", "double", s),
            PSQLState.NUMERIC_VALUE_OUT_OF_RANGE);
      }
    }
    return 0; // SQL NULL
  }

  @RequiresNonNull("rows")
  private void initRowBuffer() {
    thisRow = castNonNull(rows, "rows").get(currentRow);
    // We only need a copy of the current row if we're going to
    // modify it via an updatable resultset.
    if (resultsetconcurrency == ResultSet.CONCUR_UPDATABLE) {
      rowBuffer = thisRow.updateableCopy();
    } else {
      rowBuffer = null;
    }
  }

  private boolean isColumnTrimmable(@Positive int columnIndex) throws SQLException {
    switch (getSQLType(columnIndex)) {
      case Types.CHAR:
      case Types.VARCHAR:
      case Types.LONGVARCHAR:
      case Types.BINARY:
      case Types.VARBINARY:
      case Types.LONGVARBINARY:
        return true;
    }
    return false;
  }

  private byte[] trimBytes(@Positive int columnIndex, byte[] bytes) throws SQLException {
    // we need to trim if maxsize is set and the length is greater than maxsize and the
    // type of this column is a candidate for trimming
    if (maxFieldSize > 0 && bytes.length > maxFieldSize && isColumnTrimmable(columnIndex)) {
      byte[] newBytes = new byte[maxFieldSize];
      System.arraycopy(bytes, 0, newBytes, 0, maxFieldSize);
      return newBytes;
    } else {
      return bytes;
    }
  }

  private String trimString(@Positive int columnIndex, String string) throws SQLException {
    // we need to trim if maxsize is set and the length is greater than maxsize and the
    // type of this column is a candidate for trimming
    if (maxFieldSize > 0 && string.length() > maxFieldSize && isColumnTrimmable(columnIndex)) {
      return string.substring(0, maxFieldSize);
    } else {
      return string;
    }
  }

  /**
   * Converts any numeric binary field to double value. This method does no overflow checking.
   *
   * @param bytes The bytes of the numeric field.
   * @param oid The oid of the field.
   * @param targetType The target type. Used for error reporting.
   * @return The value as double.
   * @throws PSQLException If the field type is not supported numeric type.
   */
  private double readDoubleValue(byte[] bytes, int oid, String targetType) throws PSQLException {
    // currently implemented binary encoded fields
    switch (oid) {
      case Oid.INT2:
        return ByteConverter.int2(bytes, 0);
      case Oid.INT4:
        return ByteConverter.int4(bytes, 0);
      case Oid.INT8:
        // might not fit but there still should be no overflow checking
        return ByteConverter.int8(bytes, 0);
      case Oid.FLOAT4:
        return ByteConverter.float4(bytes, 0);
      case Oid.FLOAT8:
        return ByteConverter.float8(bytes, 0);
      case Oid.NUMERIC:
        return ByteConverter.numeric(bytes).doubleValue();
    }
    throw new PSQLException(GT.tr("Cannot convert the column of type {0} to requested type {1}.",
        Oid.toString(oid), targetType), PSQLState.DATA_TYPE_MISMATCH);
  }

  /**
   * <p>Converts any numeric binary field to long value.</p>
   *
   * <p>This method is used by getByte,getShort,getInt and getLong. It must support a subset of the
   * following java types that use Binary encoding. (fields that use text encoding use a different
   * code path).
   *
   * <code>byte,short,int,long,float,double,BigDecimal,boolean,string</code>.
   * </p>
   *
   * @param bytes The bytes of the numeric field.
   * @param oid The oid of the field.
   * @param minVal the minimum value allowed.
   * @param maxVal the maximum value allowed.
   * @param targetType The target type. Used for error reporting.
   * @return The value as long.
   * @throws PSQLException If the field type is not supported numeric type or if the value is out of
   *         range.
   */
  @Pure
  private long readLongValue(byte[] bytes, int oid, long minVal, long maxVal, String targetType)
      throws PSQLException {
    long val;
    // currently implemented binary encoded fields
    switch (oid) {
      case Oid.INT2:
        val = ByteConverter.int2(bytes, 0);
        break;
      case Oid.INT4:
        val = ByteConverter.int4(bytes, 0);
        break;
      case Oid.INT8:
        val = ByteConverter.int8(bytes, 0);
        break;
      case Oid.FLOAT4:
        val = (long) ByteConverter.float4(bytes, 0);
        break;
      case Oid.FLOAT8:
        val = (long) ByteConverter.float8(bytes, 0);
        break;
      case Oid.NUMERIC:
        Number num = ByteConverter.numeric(bytes);
        if (num instanceof  BigDecimal) {
          val = ((BigDecimal) num).setScale(0 , RoundingMode.DOWN).longValueExact();
        } else {
          val = num.longValue();
        }
        break;
      default:
        throw new PSQLException(
            GT.tr("Cannot convert the column of type {0} to requested type {1}.",
                Oid.toString(oid), targetType),
            PSQLState.DATA_TYPE_MISMATCH);
    }
    if (val < minVal || val > maxVal) {
      throw new PSQLException(GT.tr("Bad value for type {0} : {1}", targetType, val),
          PSQLState.NUMERIC_VALUE_OUT_OF_RANGE);
    }
    return val;
  }

  protected void updateValue(@Positive int columnIndex, @Nullable Object value) throws SQLException {
    checkUpdateable();

    if (!onInsertRow && (isBeforeFirst() || isAfterLast() || castNonNull(rows, "rows").isEmpty())) {
      throw new PSQLException(
          GT.tr(
              "Cannot update the ResultSet because it is either before the start or after the end of the results."),
          PSQLState.INVALID_CURSOR_STATE);
    }

    checkColumnIndex(columnIndex);

    doingUpdates = !onInsertRow;
    if (value == null) {
      updateNull(columnIndex);
    } else {
      PGResultSetMetaData md = (PGResultSetMetaData) getMetaData();
      castNonNull(updateValues, "updateValues")
          .put(md.getBaseColumnName(columnIndex), value);
    }
  }

  @Pure
  protected Object getUUID(String data) throws SQLException {
    UUID uuid;
    try {
      uuid = UUID.fromString(data);
    } catch (IllegalArgumentException iae) {
      throw new PSQLException(GT.tr("Invalid UUID data."), PSQLState.INVALID_PARAMETER_VALUE, iae);
    }

    return uuid;
  }

  @Pure
  protected Object getUUID(byte[] data) throws SQLException {
    return new UUID(ByteConverter.int8(data, 0), ByteConverter.int8(data, 8));
  }

  private class PrimaryKey {
    int index; // where in the result set is this primaryKey
    String name; // what is the columnName of this primary Key

    PrimaryKey(int index, String name) {
      this.index = index;
      this.name = name;
    }

    @Nullable Object getValue() throws SQLException {
      return getObject(index);
    }
  }

  //
  // We need to specify the type of NULL when updating a column to NULL, so
  // NullObject is a simple extension of PGobject that always returns null
  // values but retains column type info.
  //

  static class NullObject extends PGobject {
    NullObject(String type) {
      this.type = type;
    }

    public @Nullable String getValue() {
      return null;
    }
  }

  /**
   * Used to add rows to an already existing ResultSet that exactly match the existing rows.
   * Currently only used for assembling generated keys from batch statement execution.
   */
  void addRows(List<Tuple> tuples) {
    castNonNull(rows, "rows").addAll(tuples);
  }

  public void updateRef(@Positive int columnIndex, @Nullable Ref x) throws SQLException {
    throw org.postgresql.Driver.notImplemented(this.getClass(), "updateRef(int,Ref)");
  }

  public void updateRef(String columnName, @Nullable Ref x) throws SQLException {
    throw org.postgresql.Driver.notImplemented(this.getClass(), "updateRef(String,Ref)");
  }

  public void updateBlob(@Positive int columnIndex, @Nullable Blob x) throws SQLException {
    throw org.postgresql.Driver.notImplemented(this.getClass(), "updateBlob(int,Blob)");
  }

  public void updateBlob(String columnName, @Nullable Blob x) throws SQLException {
    throw org.postgresql.Driver.notImplemented(this.getClass(), "updateBlob(String,Blob)");
  }

  public void updateClob(@Positive int columnIndex, @Nullable Clob x) throws SQLException {
    throw org.postgresql.Driver.notImplemented(this.getClass(), "updateClob(int,Clob)");
  }

  public void updateClob(String columnName, @Nullable Clob x) throws SQLException {
    throw org.postgresql.Driver.notImplemented(this.getClass(), "updateClob(String,Clob)");
  }

  public void updateArray(@Positive int columnIndex, @Nullable Array x) throws SQLException {
    updateObject(columnIndex, x);
  }

  public void updateArray(String columnName, @Nullable Array x) throws SQLException {
    updateArray(findColumn(columnName), x);
  }

  public <T> @Nullable T getObject(@Positive int columnIndex, Class<T> type) throws SQLException {
    if (type == null) {
      throw new SQLException("type is null");
    }
    int sqlType = getSQLType(columnIndex);
    if (type == BigDecimal.class) {
      if (sqlType == Types.NUMERIC || sqlType == Types.DECIMAL) {
        return type.cast(getBigDecimal(columnIndex));
      } else {
        throw new PSQLException(GT.tr("conversion to {0} from {1} not supported", type, getPGType(columnIndex)),
                PSQLState.INVALID_PARAMETER_VALUE);
      }
    } else if (type == String.class) {
      if (sqlType == Types.CHAR || sqlType == Types.VARCHAR) {
        return type.cast(getString(columnIndex));
      } else {
        throw new PSQLException(GT.tr("conversion to {0} from {1} not supported", type, getPGType(columnIndex)),
                PSQLState.INVALID_PARAMETER_VALUE);
      }
    } else if (type == Boolean.class) {
      if (sqlType == Types.BOOLEAN || sqlType == Types.BIT) {
        boolean booleanValue = getBoolean(columnIndex);
        if (wasNull()) {
          return null;
        }
        return type.cast(booleanValue);
      } else {
        throw new PSQLException(GT.tr("conversion to {0} from {1} not supported", type, getPGType(columnIndex)),
                PSQLState.INVALID_PARAMETER_VALUE);
      }
    } else if (type == Short.class) {
      if (sqlType == Types.SMALLINT) {
        short shortValue = getShort(columnIndex);
        if (wasNull()) {
          return null;
        }
        return type.cast(shortValue);
      } else {
        throw new PSQLException(GT.tr("conversion to {0} from {1} not supported", type, getPGType(columnIndex)),
                PSQLState.INVALID_PARAMETER_VALUE);
      }
    } else if (type == Integer.class) {
      if (sqlType == Types.INTEGER || sqlType == Types.SMALLINT) {
        int intValue = getInt(columnIndex);
        if (wasNull()) {
          return null;
        }
        return type.cast(intValue);
      } else {
        throw new PSQLException(GT.tr("conversion to {0} from {1} not supported", type, getPGType(columnIndex)),
                PSQLState.INVALID_PARAMETER_VALUE);
      }
    } else if (type == Long.class) {
      if (sqlType == Types.BIGINT) {
        long longValue = getLong(columnIndex);
        if (wasNull()) {
          return null;
        }
        return type.cast(longValue);
      } else {
        throw new PSQLException(GT.tr("conversion to {0} from {1} not supported", type, getPGType(columnIndex)),
                PSQLState.INVALID_PARAMETER_VALUE);
      }
    } else if (type == BigInteger.class) {
      if (sqlType == Types.BIGINT) {
        long longValue = getLong(columnIndex);
        if (wasNull()) {
          return null;
        }
        return type.cast(BigInteger.valueOf(longValue));
      } else {
        throw new PSQLException(GT.tr("conversion to {0} from {1} not supported", type, getPGType(columnIndex)),
                PSQLState.INVALID_PARAMETER_VALUE);
      }
    } else if (type == Float.class) {
      if (sqlType == Types.REAL) {
        float floatValue = getFloat(columnIndex);
        if (wasNull()) {
          return null;
        }
        return type.cast(floatValue);
      } else {
        throw new PSQLException(GT.tr("conversion to {0} from {1} not supported", type, getPGType(columnIndex)),
                PSQLState.INVALID_PARAMETER_VALUE);
      }
    } else if (type == Double.class) {
      if (sqlType == Types.FLOAT || sqlType == Types.DOUBLE) {
        double doubleValue = getDouble(columnIndex);
        if (wasNull()) {
          return null;
        }
        return type.cast(doubleValue);
      } else {
        throw new PSQLException(GT.tr("conversion to {0} from {1} not supported", type, getPGType(columnIndex)),
                PSQLState.INVALID_PARAMETER_VALUE);
      }
    } else if (type == Date.class) {
      if (sqlType == Types.DATE) {
        return type.cast(getDate(columnIndex));
      } else {
        throw new PSQLException(GT.tr("conversion to {0} from {1} not supported", type, getPGType(columnIndex)),
                PSQLState.INVALID_PARAMETER_VALUE);
      }
    } else if (type == Time.class) {
      if (sqlType == Types.TIME) {
        return type.cast(getTime(columnIndex));
      } else {
        throw new PSQLException(GT.tr("conversion to {0} from {1} not supported", type, getPGType(columnIndex)),
                PSQLState.INVALID_PARAMETER_VALUE);
      }
    } else if (type == Timestamp.class) {
      if (sqlType == Types.TIMESTAMP
              || sqlType == Types.TIMESTAMP_WITH_TIMEZONE
      ) {
        return type.cast(getTimestamp(columnIndex));
      } else {
        throw new PSQLException(GT.tr("conversion to {0} from {1} not supported", type, getPGType(columnIndex)),
                PSQLState.INVALID_PARAMETER_VALUE);
      }
    } else if (type == Calendar.class) {
      if (sqlType == Types.TIMESTAMP
              || sqlType == Types.TIMESTAMP_WITH_TIMEZONE
      ) {
        Timestamp timestampValue = getTimestamp(columnIndex);
        if (timestampValue == null) {
          return null;
        }
        Calendar calendar = Calendar.getInstance(getDefaultCalendar().getTimeZone());
        calendar.setTimeInMillis(timestampValue.getTime());
        return type.cast(calendar);
      } else {
        throw new PSQLException(GT.tr("conversion to {0} from {1} not supported", type, getPGType(columnIndex)),
                PSQLState.INVALID_PARAMETER_VALUE);
      }
    } else if (type == Blob.class) {
      if (sqlType == Types.BLOB || sqlType == Types.BINARY || sqlType == Types.BIGINT) {
        return type.cast(getBlob(columnIndex));
      } else {
        throw new PSQLException(GT.tr("conversion to {0} from {1} not supported", type, getPGType(columnIndex)),
                PSQLState.INVALID_PARAMETER_VALUE);
      }
    } else if (type == Clob.class) {
      if (sqlType == Types.CLOB || sqlType == Types.BIGINT) {
        return type.cast(getClob(columnIndex));
      } else {
        throw new PSQLException(GT.tr("conversion to {0} from {1} not supported", type, getPGType(columnIndex)),
                PSQLState.INVALID_PARAMETER_VALUE);
      }
    } else if (type == java.util.Date.class) {
      if (sqlType == Types.TIMESTAMP) {
        Timestamp timestamp = getTimestamp(columnIndex);
        if (timestamp == null) {
          return null;
        }
        return type.cast(new java.util.Date(timestamp.getTime()));
      } else {
        throw new PSQLException(GT.tr("conversion to {0} from {1} not supported", type, getPGType(columnIndex)),
                PSQLState.INVALID_PARAMETER_VALUE);
      }
    } else if (type == Array.class) {
      if (sqlType == Types.ARRAY) {
        return type.cast(getArray(columnIndex));
      } else {
        throw new PSQLException(GT.tr("conversion to {0} from {1} not supported", type, getPGType(columnIndex)),
                PSQLState.INVALID_PARAMETER_VALUE);
      }
    } else if (type == SQLXML.class) {
      if (sqlType == Types.SQLXML) {
        return type.cast(getSQLXML(columnIndex));
      } else {
        throw new PSQLException(GT.tr("conversion to {0} from {1} not supported", type, getPGType(columnIndex)),
                PSQLState.INVALID_PARAMETER_VALUE);
      }
    } else if (type == UUID.class) {
      return type.cast(getObject(columnIndex));
    } else if (type == InetAddress.class) {
      String inetText = getString(columnIndex);
      if (inetText == null) {
        return null;
      }
      int slash = inetText.indexOf("/");
      try {
        return type.cast(InetAddress.getByName(slash < 0 ? inetText : inetText.substring(0, slash)));
      } catch (UnknownHostException ex) {
        throw new PSQLException(GT.tr("Invalid Inet data."), PSQLState.INVALID_PARAMETER_VALUE, ex);
      }
      // JSR-310 support
    } else if (type == java.time.LocalDate.class) {
      if (sqlType == Types.DATE) {
        Date dateValue = getDate(columnIndex);
        if (dateValue == null) {
          return null;
        }
        long time = dateValue.getTime();
        if (time == PGStatement.DATE_POSITIVE_INFINITY) {
          return type.cast(java.time.LocalDate.MAX);
        }
        if (time == PGStatement.DATE_NEGATIVE_INFINITY) {
          return type.cast(java.time.LocalDate.MIN);
        }
        return type.cast(dateValue.toLocalDate());
      } else if (sqlType == Types.TIMESTAMP) {
        java.time.LocalDateTime localDateTimeValue = getLocalDateTime(columnIndex);
        if (localDateTimeValue == null) {
          return null;
        }
        return type.cast(localDateTimeValue.toLocalDate());
      } else {
        throw new PSQLException(GT.tr("conversion to {0} from {1} not supported", type, getPGType(columnIndex)),
                PSQLState.INVALID_PARAMETER_VALUE);
      }
    } else if (type == java.time.LocalTime.class) {
      if (sqlType == Types.TIME) {
        return type.cast(getLocalTime(columnIndex));
      } else {
        throw new PSQLException(GT.tr("conversion to {0} from {1} not supported", type, getPGType(columnIndex)),
                PSQLState.INVALID_PARAMETER_VALUE);
      }
    } else if (type == java.time.LocalDateTime.class) {
      if (sqlType == Types.TIMESTAMP) {
        return type.cast(getLocalDateTime(columnIndex));
      } else {
        throw new PSQLException(GT.tr("conversion to {0} from {1} not supported", type, getPGType(columnIndex)),
                PSQLState.INVALID_PARAMETER_VALUE);
      }
    } else if (type == java.time.OffsetDateTime.class) {
      if (sqlType == Types.TIMESTAMP_WITH_TIMEZONE || sqlType == Types.TIMESTAMP) {
        java.time.OffsetDateTime offsetDateTime = getOffsetDateTime(columnIndex);
        return type.cast(offsetDateTime);
      } else {
        throw new PSQLException(GT.tr("conversion to {0} from {1} not supported", type, getPGType(columnIndex)),
                PSQLState.INVALID_PARAMETER_VALUE);
      }
    } else if (PGobject.class.isAssignableFrom(type)) {
      Object object;
      if (isBinary(columnIndex)) {
        byte[] byteValue = castNonNull(thisRow, "thisRow").get(columnIndex - 1);
        object = connection.getObject(getPGType(columnIndex), null, byteValue);
      } else {
        object = connection.getObject(getPGType(columnIndex), getString(columnIndex), null);
      }
      return type.cast(object);
    }
    throw new PSQLException(GT.tr("conversion to {0} from {1} not supported", type, getPGType(columnIndex)),
            PSQLState.INVALID_PARAMETER_VALUE);
  }

  public <T> @Nullable T getObject(String columnLabel, Class<T> type) throws SQLException {
    return getObject(findColumn(columnLabel), type);
  }

  public @Nullable Object getObject(String s, @Nullable Map<String, Class<?>> map) throws SQLException {
    return getObjectImpl(s, map);
  }

  public @Nullable Object getObject(@Positive int i, @Nullable Map<String, Class<?>> map) throws SQLException {
    return getObjectImpl(i, map);
  }

  public void updateObject(@Positive int columnIndex, @Nullable Object x, java.sql.SQLType targetSqlType,
      int scaleOrLength) throws SQLException {
    throw org.postgresql.Driver.notImplemented(this.getClass(), "updateObject");
  }

  public void updateObject(String columnLabel, @Nullable Object x, java.sql.SQLType targetSqlType,
      int scaleOrLength) throws SQLException {
    throw org.postgresql.Driver.notImplemented(this.getClass(), "updateObject");
  }

  public void updateObject(@Positive int columnIndex, @Nullable Object x, java.sql.SQLType targetSqlType)
      throws SQLException {
    throw org.postgresql.Driver.notImplemented(this.getClass(), "updateObject");
  }

  public void updateObject(String columnLabel, @Nullable Object x, java.sql.SQLType targetSqlType)
      throws SQLException {
    throw org.postgresql.Driver.notImplemented(this.getClass(), "updateObject");
  }

  public @Nullable RowId getRowId(@Positive int columnIndex) throws SQLException {
    connection.getLogger().log(Level.FINEST, "  getRowId columnIndex: {0}", columnIndex);
    throw org.postgresql.Driver.notImplemented(this.getClass(), "getRowId(int)");
  }

  public @Nullable RowId getRowId(String columnName) throws SQLException {
    return getRowId(findColumn(columnName));
  }

  public void updateRowId(@Positive int columnIndex, @Nullable RowId x) throws SQLException {
    throw org.postgresql.Driver.notImplemented(this.getClass(), "updateRowId(int, RowId)");
  }

  public void updateRowId(String columnName, @Nullable RowId x) throws SQLException {
    updateRowId(findColumn(columnName), x);
  }

  public int getHoldability() throws SQLException {
    throw org.postgresql.Driver.notImplemented(this.getClass(), "getHoldability()");
  }

  public boolean isClosed() throws SQLException {
    return (rows == null);
  }

  public void updateNString(@Positive int columnIndex, @Nullable String nString) throws SQLException {
    throw org.postgresql.Driver.notImplemented(this.getClass(), "updateNString(int, String)");
  }

  public void updateNString(String columnName, @Nullable String nString) throws SQLException {
    updateNString(findColumn(columnName), nString);
  }

  public void updateNClob(@Positive int columnIndex, @Nullable NClob nClob) throws SQLException {
    throw org.postgresql.Driver.notImplemented(this.getClass(), "updateNClob(int, NClob)");
  }

  public void updateNClob(String columnName, @Nullable NClob nClob) throws SQLException {
    updateNClob(findColumn(columnName), nClob);
  }

  public void updateNClob(@Positive int columnIndex, @Nullable Reader reader) throws SQLException {
    throw org.postgresql.Driver.notImplemented(this.getClass(), "updateNClob(int, Reader)");
  }

  public void updateNClob(String columnName, @Nullable Reader reader) throws SQLException {
    updateNClob(findColumn(columnName), reader);
  }

  public void updateNClob(@Positive int columnIndex, @Nullable Reader reader, long length) throws SQLException {
    throw org.postgresql.Driver.notImplemented(this.getClass(), "updateNClob(int, Reader, long)");
  }

  public void updateNClob(String columnName, @Nullable Reader reader, long length) throws SQLException {
    updateNClob(findColumn(columnName), reader, length);
  }

  public @Nullable NClob getNClob(@Positive int columnIndex) throws SQLException {
    connection.getLogger().log(Level.FINEST, "  getNClob columnIndex: {0}", columnIndex);
    throw org.postgresql.Driver.notImplemented(this.getClass(), "getNClob(int)");
  }

  public @Nullable NClob getNClob(String columnName) throws SQLException {
    return getNClob(findColumn(columnName));
  }

  public void updateBlob(@Positive int columnIndex, @Nullable InputStream inputStream, long length)
      throws SQLException {
    throw org.postgresql.Driver.notImplemented(this.getClass(),
        "updateBlob(int, InputStream, long)");
  }

  public void updateBlob(String columnName, @Nullable InputStream inputStream, long length)
      throws SQLException {
    updateBlob(findColumn(columnName), inputStream, length);
  }

  public void updateBlob(@Positive int columnIndex, @Nullable InputStream inputStream) throws SQLException {
    throw org.postgresql.Driver.notImplemented(this.getClass(), "updateBlob(int, InputStream)");
  }

  public void updateBlob(String columnName, @Nullable InputStream inputStream) throws SQLException {
    updateBlob(findColumn(columnName), inputStream);
  }

  public void updateClob(@Positive int columnIndex, @Nullable Reader reader, long length) throws SQLException {
    throw org.postgresql.Driver.notImplemented(this.getClass(), "updateClob(int, Reader, long)");
  }

  public void updateClob(String columnName, @Nullable Reader reader, long length) throws SQLException {
    updateClob(findColumn(columnName), reader, length);
  }

  public void updateClob(@Positive int columnIndex, @Nullable Reader reader) throws SQLException {
    throw org.postgresql.Driver.notImplemented(this.getClass(), "updateClob(int, Reader)");
  }

  public void updateClob(String columnName, @Nullable Reader reader) throws SQLException {
    updateClob(findColumn(columnName), reader);
  }

  @Pure
  public @Nullable SQLXML getSQLXML(@Positive int columnIndex) throws SQLException {
    connection.getLogger().log(Level.FINEST, "  getSQLXML columnIndex: {0}", columnIndex);
    String data = getString(columnIndex);
    if (data == null) {
      return null;
    }

    return new PgSQLXML(connection, data);
  }

  public @Nullable SQLXML getSQLXML(String columnName) throws SQLException {
    return getSQLXML(findColumn(columnName));
  }

  public void updateSQLXML(@Positive int columnIndex, @Nullable SQLXML xmlObject) throws SQLException {
    updateValue(columnIndex, xmlObject);
  }

  public void updateSQLXML(String columnName, @Nullable SQLXML xmlObject) throws SQLException {
    updateSQLXML(findColumn(columnName), xmlObject);
  }

  public @Nullable String getNString(@Positive int columnIndex) throws SQLException {
    connection.getLogger().log(Level.FINEST, "  getNString columnIndex: {0}", columnIndex);
    throw org.postgresql.Driver.notImplemented(this.getClass(), "getNString(int)");
  }

  public @Nullable String getNString(String columnName) throws SQLException {
    return getNString(findColumn(columnName));
  }

  public @Nullable Reader getNCharacterStream(@Positive int columnIndex) throws SQLException {
    connection.getLogger().log(Level.FINEST, "  getNCharacterStream columnIndex: {0}", columnIndex);
    throw org.postgresql.Driver.notImplemented(this.getClass(), "getNCharacterStream(int)");
  }

  public @Nullable Reader getNCharacterStream(String columnName) throws SQLException {
    return getNCharacterStream(findColumn(columnName));
  }

  public void updateNCharacterStream(@Positive int columnIndex,
      @Nullable Reader x, int length) throws SQLException {
    throw org.postgresql.Driver.notImplemented(this.getClass(),
        "updateNCharacterStream(int, Reader, int)");
  }

  public void updateNCharacterStream(String columnName,
      @Nullable Reader x, int length) throws SQLException {
    updateNCharacterStream(findColumn(columnName), x, length);
  }

  public void updateNCharacterStream(@Positive int columnIndex,
      @Nullable Reader x) throws SQLException {
    throw org.postgresql.Driver.notImplemented(this.getClass(),
        "updateNCharacterStream(int, Reader)");
  }

  public void updateNCharacterStream(String columnName,
      @Nullable Reader x) throws SQLException {
    updateNCharacterStream(findColumn(columnName), x);
  }

  public void updateNCharacterStream(@Positive int columnIndex,
      @Nullable Reader x, long length) throws SQLException {
    throw org.postgresql.Driver.notImplemented(this.getClass(),
        "updateNCharacterStream(int, Reader, long)");
  }

  public void updateNCharacterStream(String columnName,
      @Nullable Reader x, long length) throws SQLException {
    updateNCharacterStream(findColumn(columnName), x, length);
  }

  public void updateCharacterStream(@Positive int columnIndex,
      @Nullable Reader reader, long length)
      throws SQLException {
    throw org.postgresql.Driver.notImplemented(this.getClass(),
        "updateCharaceterStream(int, Reader, long)");
  }

  public void updateCharacterStream(String columnName,
      @Nullable Reader reader, long length)
      throws SQLException {
    updateCharacterStream(findColumn(columnName), reader, length);
  }

  public void updateCharacterStream(@Positive int columnIndex,
      @Nullable Reader reader) throws SQLException {
    throw org.postgresql.Driver.notImplemented(this.getClass(),
        "updateCharaceterStream(int, Reader)");
  }

  public void updateCharacterStream(String columnName,
      @Nullable Reader reader) throws SQLException {
    updateCharacterStream(findColumn(columnName), reader);
  }

  public void updateBinaryStream(@Positive int columnIndex,
      @Nullable InputStream inputStream, long length)
      throws SQLException {
    throw org.postgresql.Driver.notImplemented(this.getClass(),
        "updateBinaryStream(int, InputStream, long)");
  }

  public void updateBinaryStream(String columnName,
      @Nullable InputStream inputStream, long length)
      throws SQLException {
    updateBinaryStream(findColumn(columnName), inputStream, length);
  }

  public void updateBinaryStream(@Positive int columnIndex,
      @Nullable InputStream inputStream) throws SQLException {
    throw org.postgresql.Driver.notImplemented(this.getClass(),
        "updateBinaryStream(int, InputStream)");
  }

  public void updateBinaryStream(String columnName,
      @Nullable InputStream inputStream) throws SQLException {
    updateBinaryStream(findColumn(columnName), inputStream);
  }

  public void updateAsciiStream(@Positive int columnIndex,
      @Nullable InputStream inputStream, long length)
      throws SQLException {
    throw org.postgresql.Driver.notImplemented(this.getClass(),
        "updateAsciiStream(int, InputStream, long)");
  }

  public void updateAsciiStream(String columnName,
      @Nullable InputStream inputStream, long length)
      throws SQLException {
    updateAsciiStream(findColumn(columnName), inputStream, length);
  }

  public void updateAsciiStream(@Positive int columnIndex,
      @Nullable InputStream inputStream) throws SQLException {
    throw org.postgresql.Driver.notImplemented(this.getClass(),
        "updateAsciiStream(int, InputStream)");
  }

  public void updateAsciiStream(String columnName,
      @Nullable InputStream inputStream) throws SQLException {
    updateAsciiStream(findColumn(columnName), inputStream);
  }

  public boolean isWrapperFor(Class<?> iface) throws SQLException {
    return iface.isAssignableFrom(getClass());
  }

  public <T> T unwrap(Class<T> iface) throws SQLException {
    if (iface.isAssignableFrom(getClass())) {
      return iface.cast(this);
    }
    throw new SQLException("Cannot unwrap to " + iface.getName());
  }

  private Calendar getDefaultCalendar() {
    if (getTimestampUtils().hasFastDefaultTimeZone()) {
      return getTimestampUtils().getSharedCalendar(null);
    }
    Calendar sharedCalendar = getTimestampUtils().getSharedCalendar(defaultTimeZone);
    if (defaultTimeZone == null) {
      defaultTimeZone = sharedCalendar.getTimeZone();
    }
    return sharedCalendar;
  }

  private TimestampUtils getTimestampUtils() {
    if (timestampUtils == null) {
      timestampUtils = new TimestampUtils(! connection.getQueryExecutor().getIntegerDateTimes(), (Provider<TimeZone>)new QueryExecutorTimeZoneProvider(connection.getQueryExecutor()));
    }
    return timestampUtils;
  }

  /**
   * This is here to be used by metadata functions
   * to make all column labels upper case.
   * Because postgres folds columns to lower case in queries it will be easier
   * to change the fields after the fact rather than try to coerce all the columns
   * to upper case in the queries as this would require surrounding all columns with " and
   * escaping them making them even harder to read than they are now.
   * @return PgResultSet
   */
  protected PgResultSet upperCaseFieldLabels() {
    for (Field field: fields ) {
      field.upperCaseLabel();
    }
    return this;
  }
}<|MERGE_RESOLUTION|>--- conflicted
+++ resolved
@@ -619,13 +619,8 @@
       if (oid == Oid.TIMESTAMPTZ || oid == Oid.TIMESTAMP) {
         boolean hasTimeZone = oid == Oid.TIMESTAMPTZ;
         TimeZone tz = cal.getTimeZone();
-<<<<<<< HEAD
         return connection.getTimestampUtils().toTimestampBin(tz, castNonNull(row), hasTimeZone);
       } else if (oid == Oid.TIME) {
-=======
-        return getTimestampUtils().toTimestampBin(tz, value, hasTimeZone);
-      } else {
->>>>>>> e50bcc11
         // JDBC spec says getTimestamp of Time and Date must be supported
         Timestamp tsWithMicros = connection.getTimestampUtils().toTimestampBin(cal.getTimeZone(), castNonNull(row), false);
         // If server sends us a TIME, we ensure java counterpart has date of 1970-01-01
@@ -656,7 +651,6 @@
     String string = castNonNull(getString(i));
     if (oid == Oid.TIME || oid == Oid.TIMETZ) {
       // If server sends us a TIME, we ensure java counterpart has date of 1970-01-01
-<<<<<<< HEAD
       Timestamp tsWithMicros = connection.getTimestampUtils().toTimestamp(cal, string);
       Timestamp tsUnixEpochDate = new Timestamp(connection.getTimestampUtils().toTime(cal, string).getTime());
       tsUnixEpochDate.setNanos(tsWithMicros.getNanos());
@@ -664,11 +658,7 @@
     }
 
     return connection.getTimestampUtils().toTimestamp(cal, string);
-=======
-      return new Timestamp(getTimestampUtils().toTime(cal, string).getTime());
-    }
-    return getTimestampUtils().toTimestamp(cal, string);
->>>>>>> e50bcc11
+
   }
 
   private java.time.@Nullable OffsetDateTime getOffsetDateTime(int i) throws SQLException {
