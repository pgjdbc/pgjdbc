/*
 * Copyright (c) 2004, PostgreSQL Global Development Group
 * See the LICENSE file in the project root for more information.
 */

package org.postgresql.jdbc;

import org.postgresql.Driver;
import org.postgresql.core.BaseConnection;
import org.postgresql.core.BaseStatement;
import org.postgresql.core.CachedQuery;
import org.postgresql.core.Field;
import org.postgresql.core.ParameterList;
import org.postgresql.core.Query;
import org.postgresql.core.QueryExecutor;
import org.postgresql.core.ResultCursor;
import org.postgresql.core.ResultHandlerBase;
import org.postgresql.core.SqlCommand;
import org.postgresql.core.Tuple;
import org.postgresql.util.GT;
import org.postgresql.util.PSQLException;
import org.postgresql.util.PSQLState;

import java.sql.Connection;
import java.sql.ResultSet;
import java.sql.SQLException;
import java.sql.SQLWarning;
import java.sql.Statement;
import java.util.ArrayList;
import java.util.List;
import java.util.TimerTask;
import java.util.concurrent.atomic.AtomicIntegerFieldUpdater;
import java.util.concurrent.atomic.AtomicReferenceFieldUpdater;

public class PgStatement implements Statement, BaseStatement {
  private static final String[] NO_RETURNING_COLUMNS = new String[0];

  /**
   * Default state for use or not binary transfers. Can use only for testing purposes
   */
  private static final boolean DEFAULT_FORCE_BINARY_TRANSFERS =
      Boolean.getBoolean("org.postgresql.forceBinary");
  // only for testing purposes. even single shot statements will use binary transfers
  private boolean forceBinaryTransfers = DEFAULT_FORCE_BINARY_TRANSFERS;

  protected ArrayList<Query> batchStatements = null;
  protected ArrayList<ParameterList> batchParameters = null;
  protected final int resultsettype; // the resultset type to return (ResultSet.TYPE_xxx)
  protected final int concurrency; // is it updateable or not? (ResultSet.CONCUR_xxx)
  private final int rsHoldability;
  private boolean poolable;
  private boolean closeOnCompletion = false;
  protected int fetchdirection = ResultSet.FETCH_FORWARD;
  // fetch direction hint (currently ignored)

  /**
   * Protects current statement from cancelTask starting, waiting for a bit, and waking up exactly
   * on subsequent query execution. The idea is to atomically compare and swap the reference to the
   * task, so the task can detect that statement executes different query than the one the
   * cancelTask was created. Note: the field must be set/get/compareAndSet via
   * {@link #CANCEL_TIMER_UPDATER} as per {@link AtomicReferenceFieldUpdater} javadoc.
   */
  private volatile TimerTask cancelTimerTask = null;
  private static final AtomicReferenceFieldUpdater<PgStatement, TimerTask> CANCEL_TIMER_UPDATER =
      AtomicReferenceFieldUpdater.newUpdater(PgStatement.class, TimerTask.class, "cancelTimerTask");

  /**
   * Protects statement from out-of-order cancels. It protects from both
   * {@link #setQueryTimeout(int)} and {@link #cancel()} induced ones.
   *
   * {@link #execute(String)} and friends change the field to
   * {@link StatementCancelState#IN_QUERY} during execute. {@link #cancel()}
   * ignores cancel request if state is {@link StatementCancelState#IDLE}.
   * In case {@link #execute(String)} observes non-{@link StatementCancelState#IDLE} state as it
   * completes the query, it waits till {@link StatementCancelState#CANCELLED}. Note: the field must be
   * set/get/compareAndSet via {@link #STATE_UPDATER} as per {@link AtomicIntegerFieldUpdater}
   * javadoc.
   */
  private volatile StatementCancelState statementState = StatementCancelState.IDLE;

  private static final AtomicReferenceFieldUpdater<PgStatement, StatementCancelState> STATE_UPDATER =
      AtomicReferenceFieldUpdater.newUpdater(PgStatement.class, StatementCancelState.class, "statementState");

  /**
   * Does the caller of execute/executeUpdate want generated keys for this execution? This is set by
   * Statement methods that have generated keys arguments and cleared after execution is complete.
   */
  protected boolean wantsGeneratedKeysOnce = false;

  /**
   * Was this PreparedStatement created to return generated keys for every execution? This is set at
   * creation time and never cleared by execution.
   */
  public boolean wantsGeneratedKeysAlways = false;

  // The connection who created us
  protected final BaseConnection connection;

  /**
   * The warnings chain.
   */
  protected volatile PSQLWarningWrapper warnings = null;

  /**
   * Maximum number of rows to return, 0 = unlimited.
   */
  protected int maxrows = 0;

  /**
   * Number of rows to get in a batch.
   */
  protected int fetchSize = 0;

  /**
   * Timeout (in milliseconds) for a query.
   */
  protected long timeout = 0;

  protected boolean replaceProcessingEnabled = true;

  /**
   * The current results.
   */
  protected ResultWrapper result = null;

  /**
   * The first unclosed result.
   */
  protected volatile ResultWrapper firstUnclosedResult = null;

  /**
   * Results returned by a statement that wants generated keys.
   */
  protected ResultWrapper generatedKeys = null;

  protected int mPrepareThreshold; // Reuse threshold to enable use of PREPARE

  protected int maxFieldSize = 0;

  PgStatement(PgConnection c, int rsType, int rsConcurrency, int rsHoldability)
      throws SQLException {
    this.connection = c;
    forceBinaryTransfers |= c.getForceBinary();
    resultsettype = rsType;
    concurrency = rsConcurrency;
    setFetchSize(c.getDefaultFetchSize());
    setPrepareThreshold(c.getPrepareThreshold());
    this.rsHoldability = rsHoldability;
  }

  public ResultSet createResultSet(Query originalQuery, Field[] fields, List<Tuple> tuples,
      ResultCursor cursor) throws SQLException {
    PgResultSet newResult = new PgResultSet(originalQuery, this, fields, tuples, cursor,
        getMaxRows(), getMaxFieldSize(), getResultSetType(), getResultSetConcurrency(),
        getResultSetHoldability());
    newResult.setFetchSize(getFetchSize());
    newResult.setFetchDirection(getFetchDirection());
    return newResult;
  }

  public BaseConnection getPGConnection() {
    return connection;
  }

  public String getFetchingCursorName() {
    return null;
  }

  public int getFetchSize() {
    return fetchSize;
  }

  protected boolean wantsScrollableResultSet() {
    return resultsettype != ResultSet.TYPE_FORWARD_ONLY;
  }

  protected boolean wantsHoldableResultSet() {
    // FIXME: false if not supported
    return rsHoldability == ResultSet.HOLD_CURSORS_OVER_COMMIT;
  }

  /**
   * ResultHandler implementations for updates, queries, and either-or.
   */
  public class StatementResultHandler extends ResultHandlerBase {
    private ResultWrapper results;
    private ResultWrapper lastResult;

    ResultWrapper getResults() {
      return results;
    }

    private void append(ResultWrapper newResult) {
      if (results == null) {
        lastResult = results = newResult;
      } else {
        lastResult.append(newResult);
      }
    }

    @Override
    public void handleResultRows(Query fromQuery, Field[] fields, List<Tuple> tuples,
        ResultCursor cursor) {
      try {
        ResultSet rs = PgStatement.this.createResultSet(fromQuery, fields, tuples, cursor);
        append(new ResultWrapper(rs));
      } catch (SQLException e) {
        handleError(e);
      }
    }

    @Override
    public void handleCommandStatus(String status, long updateCount, long insertOID) {
      append(new ResultWrapper(updateCount, insertOID));
    }

    @Override
    public void handleWarning(SQLWarning warning) {
      PgStatement.this.addWarning(warning);
    }

  }

  @Override
  public ResultSet executeQuery(String sql) throws SQLException {
    if (!executeWithFlags(sql, 0)) {
      throw new PSQLException(GT.tr("No results were returned by the query."), PSQLState.NO_DATA);
    }

    return getSingleResultSet();
  }

  protected ResultSet getSingleResultSet() throws SQLException {
    synchronized (this) {
      checkClosed();
      if (result.getNext() != null) {
        throw new PSQLException(GT.tr("Multiple ResultSets were returned by the query."),
            PSQLState.TOO_MANY_RESULTS);
      }

      return result.getResultSet();
    }
  }

  @Override
  public int executeUpdate(String sql) throws SQLException {
    executeWithFlags(sql, QueryExecutor.QUERY_NO_RESULTS);
    checkNoResultUpdate();
    return getUpdateCount();
  }

  protected final void checkNoResultUpdate() throws SQLException {
    synchronized (this) {
      checkClosed();
      ResultWrapper iter = result;
      while (iter != null) {
        if (iter.getResultSet() != null) {
          throw new PSQLException(GT.tr("A result was returned when none was expected."),
              PSQLState.TOO_MANY_RESULTS);
        }
        iter = iter.getNext();
      }
    }
  }

  @Override
  public boolean execute(String sql) throws SQLException {
    return executeWithFlags(sql, 0);
  }

  @Override
  public boolean executeWithFlags(String sql, int flags) throws SQLException {
    return executeCachedSql(sql, flags, NO_RETURNING_COLUMNS);
  }

  private boolean executeCachedSql(String sql, int flags, String[] columnNames) throws SQLException {
    PreferQueryMode preferQueryMode = connection.getPreferQueryMode();
    // Simple statements should not replace ?, ? with $1, $2
    boolean shouldUseParameterized = false;
    QueryExecutor queryExecutor = connection.getQueryExecutor();
    Object key = queryExecutor
        .createQueryKey(sql, replaceProcessingEnabled, shouldUseParameterized, columnNames);
    CachedQuery cachedQuery;
    boolean shouldCache = preferQueryMode == PreferQueryMode.EXTENDED_CACHE_EVERYTHING;
    if (shouldCache) {
      cachedQuery = queryExecutor.borrowQueryByKey(key);
    } else {
      cachedQuery = queryExecutor.createQueryByKey(key);
    }
    if (wantsGeneratedKeysOnce) {
      SqlCommand sqlCommand = cachedQuery.query.getSqlCommand();
      wantsGeneratedKeysOnce = sqlCommand != null && sqlCommand.isReturningKeywordPresent();
    }
    boolean res;
    try {
      res = executeWithFlags(cachedQuery, flags);
    } finally {
      if (shouldCache) {
        queryExecutor.releaseQuery(cachedQuery);
      }
    }
    return res;
  }

  public boolean executeWithFlags(CachedQuery simpleQuery, int flags) throws SQLException {
    checkClosed();
    if (connection.getPreferQueryMode().compareTo(PreferQueryMode.EXTENDED) < 0) {
      flags |= QueryExecutor.QUERY_EXECUTE_AS_SIMPLE;
    }
    execute(simpleQuery, null, flags);
    synchronized (this) {
      checkClosed();
      return (result != null && result.getResultSet() != null);
    }
  }

  public boolean executeWithFlags(int flags) throws SQLException {
    checkClosed();
    throw new PSQLException(GT.tr("Can''t use executeWithFlags(int) on a Statement."),
        PSQLState.WRONG_OBJECT_TYPE);
  }

  protected void closeForNextExecution() throws SQLException {

    // Every statement execution clears any previous warnings.
    clearWarnings();

    // Close any existing resultsets associated with this statement.
    synchronized (this) {
      while (firstUnclosedResult != null) {
        PgResultSet rs = (PgResultSet)firstUnclosedResult.getResultSet();
        if (rs != null) {
          rs.closeInternally();
        }
        firstUnclosedResult = firstUnclosedResult.getNext();
      }
      result = null;

      if (generatedKeys != null) {
        if (generatedKeys.getResultSet() != null) {
          generatedKeys.getResultSet().close();
        }
        generatedKeys = null;
      }
    }
  }

  /**
   * Returns true if query is unlikely to be reused.
   *
   * @param cachedQuery to check (null if current query)
   * @return true if query is unlikely to be reused
   */
  protected boolean isOneShotQuery(CachedQuery cachedQuery) {
    if (cachedQuery == null) {
      return true;
    }
    cachedQuery.increaseExecuteCount();
    if ((mPrepareThreshold == 0 || cachedQuery.getExecuteCount() < mPrepareThreshold)
        && !getForceBinaryTransfer()) {
      return true;
    }
    return false;
  }

  protected final void execute(CachedQuery cachedQuery, ParameterList queryParameters, int flags)
      throws SQLException {
    try {
      executeInternal(cachedQuery, queryParameters, flags);
    } catch (SQLException e) {
      // Don't retry composite queries as it might get partially executed
      if (cachedQuery.query.getSubqueries() != null
          || !connection.getQueryExecutor().willHealOnRetry(e)) {
        throw e;
      }
      cachedQuery.query.close();
      // Execute the query one more time
      executeInternal(cachedQuery, queryParameters, flags);
    }
  }

  private void executeInternal(CachedQuery cachedQuery, ParameterList queryParameters, int flags)
      throws SQLException {
    closeForNextExecution();

    // Enable cursor-based resultset if possible.
    if (fetchSize > 0 && !wantsScrollableResultSet() && !connection.getAutoCommit()
        && !wantsHoldableResultSet()) {
      flags |= QueryExecutor.QUERY_FORWARD_CURSOR;
    }

    if (wantsGeneratedKeysOnce || wantsGeneratedKeysAlways) {
      flags |= QueryExecutor.QUERY_BOTH_ROWS_AND_STATUS;

      // If the no results flag is set (from executeUpdate)
      // clear it so we get the generated keys results.
      //
      if ((flags & QueryExecutor.QUERY_NO_RESULTS) != 0) {
        flags &= ~(QueryExecutor.QUERY_NO_RESULTS);
      }
    }

    if (isOneShotQuery(cachedQuery)) {
      flags |= QueryExecutor.QUERY_ONESHOT;
    }
    // Only use named statements after we hit the threshold. Note that only
    // named statements can be transferred in binary format.

    if (connection.getAutoCommit()) {
      flags |= QueryExecutor.QUERY_SUPPRESS_BEGIN;
    }
    if (connection.hintReadOnly()) {
      flags |= QueryExecutor.QUERY_READ_ONLY_HINT;
    }

    // updateable result sets do not yet support binary updates
    if (concurrency != ResultSet.CONCUR_READ_ONLY) {
      flags |= QueryExecutor.QUERY_NO_BINARY_TRANSFER;
    }

    Query queryToExecute = cachedQuery.query;

    if (queryToExecute.isEmpty()) {
      flags |= QueryExecutor.QUERY_SUPPRESS_BEGIN;
    }

    if (!queryToExecute.isStatementDescribed() && forceBinaryTransfers
        && (flags & QueryExecutor.QUERY_EXECUTE_AS_SIMPLE) == 0) {
      // Simple 'Q' execution does not need to know parameter types
      // When binaryTransfer is forced, then we need to know resulting parameter and column types,
      // thus sending a describe request.
      int flags2 = flags | QueryExecutor.QUERY_DESCRIBE_ONLY;
      StatementResultHandler handler2 = new StatementResultHandler();
      connection.getQueryExecutor().execute(queryToExecute, queryParameters, handler2, 0, 0,
          flags2);
      ResultWrapper result2 = handler2.getResults();
      if (result2 != null) {
        result2.getResultSet().close();
      }
    }

    StatementResultHandler handler = new StatementResultHandler();
    synchronized (this) {
      result = null;
    }
    try {
      startTimer();
      connection.getQueryExecutor().execute(queryToExecute, queryParameters, handler, maxrows,
          fetchSize, flags);
    } finally {
      killTimerTask();
    }
    synchronized (this) {
      checkClosed();
      result = firstUnclosedResult = handler.getResults();

      if (wantsGeneratedKeysOnce || wantsGeneratedKeysAlways) {
        generatedKeys = result;
        result = result.getNext();

        if (wantsGeneratedKeysOnce) {
          wantsGeneratedKeysOnce = false;
        }
      }
    }
  }

  public void setCursorName(String name) throws SQLException {
    checkClosed();
    // No-op.
  }

  private volatile boolean isClosed = false;

  @Override
  public int getUpdateCount() throws SQLException {
    synchronized (this) {
      checkClosed();
      if (result == null || result.getResultSet() != null) {
        return -1;
      }

      long count = result.getUpdateCount();
      return count > Integer.MAX_VALUE ? Statement.SUCCESS_NO_INFO : (int) count;
    }
  }

  public boolean getMoreResults() throws SQLException {
    synchronized (this) {
      checkClosed();
      if (result == null) {
        return false;
      }

      result = result.getNext();

      // Close preceding resultsets.
      while (firstUnclosedResult != result) {
        if (firstUnclosedResult.getResultSet() != null) {
          firstUnclosedResult.getResultSet().close();
        }
        firstUnclosedResult = firstUnclosedResult.getNext();
      }

      return (result != null && result.getResultSet() != null);
    }
  }

  public int getMaxRows() throws SQLException {
    checkClosed();
    return maxrows;
  }

  public void setMaxRows(int max) throws SQLException {
    checkClosed();
    if (max < 0) {
      throw new PSQLException(
          GT.tr("Maximum number of rows must be a value grater than or equal to 0."),
          PSQLState.INVALID_PARAMETER_VALUE);
    }
    maxrows = max;
  }

  public void setEscapeProcessing(boolean enable) throws SQLException {
    checkClosed();
    replaceProcessingEnabled = enable;
  }

  public int getQueryTimeout() throws SQLException {
    checkClosed();
    long seconds = timeout / 1000;
    if (seconds >= Integer.MAX_VALUE) {
      return Integer.MAX_VALUE;
    }
    return (int) seconds;
  }

  public void setQueryTimeout(int seconds) throws SQLException {
    setQueryTimeoutMs(seconds * 1000L);
  }

  /**
   * The queryTimeout limit is the number of milliseconds the driver will wait for a Statement to
   * execute. If the limit is exceeded, a SQLException is thrown.
   *
   * @return the current query timeout limit in milliseconds; 0 = unlimited
   * @throws SQLException if a database access error occurs
   */
  public long getQueryTimeoutMs() throws SQLException {
    checkClosed();
    return timeout;
  }

  /**
   * Sets the queryTimeout limit.
   *
   * @param millis - the new query timeout limit in milliseconds
   * @throws SQLException if a database access error occurs
   */
  public void setQueryTimeoutMs(long millis) throws SQLException {
    checkClosed();

    if (millis < 0) {
      throw new PSQLException(GT.tr("Query timeout must be a value greater than or equals to 0."),
          PSQLState.INVALID_PARAMETER_VALUE);
    }
    timeout = millis;
  }

  /**
   * <p>Either initializes new warning wrapper, or adds warning onto the chain.</p>
   *
   * <p>Although warnings are expected to be added sequentially, the warnings chain may be cleared
   * concurrently at any time via {@link #clearWarnings()}, therefore it is possible that a warning
   * added via this method is placed onto the end of the previous warning chain</p>
   *
   * @param warn warning to add
   */
  public void addWarning(SQLWarning warn) {
    //copy reference to avoid NPE from concurrent modification of this.warnings
    final PSQLWarningWrapper warnWrap = this.warnings;
    if (warnWrap == null) {
      this.warnings = new PSQLWarningWrapper(warn);
    } else {
      warnWrap.addWarning(warn);
    }
  }

  public SQLWarning getWarnings() throws SQLException {
    checkClosed();
    //copy reference to avoid NPE from concurrent modification of this.warnings
    final PSQLWarningWrapper warnWrap = this.warnings;
    return warnWrap != null ? warnWrap.getFirstWarning() : null;
  }

  @Override
  public int getMaxFieldSize() throws SQLException {
    return maxFieldSize;
  }

  @Override
  public void setMaxFieldSize(int max) throws SQLException {
    checkClosed();
    if (max < 0) {
      throw new PSQLException(
          GT.tr("The maximum field size must be a value greater than or equal to 0."),
          PSQLState.INVALID_PARAMETER_VALUE);
    }
    maxFieldSize = max;
  }

  /**
   * <p>Clears the warning chain.</p>
   * <p>Note that while it is safe to clear warnings while the query is executing, warnings that are
   * added between calls to {@link #getWarnings()} and #clearWarnings() may be missed.
   * Therefore you should hold a reference to the tail of the previous warning chain
   * and verify if its {@link SQLWarning#getNextWarning()} value is holds any new value.</p>
   */
  public void clearWarnings() throws SQLException {
    warnings = null;
  }

  public ResultSet getResultSet() throws SQLException {
    synchronized (this) {
      checkClosed();

      if (result == null) {
        return null;
      }

      return result.getResultSet();
    }
  }

  /**
   * <B>Note:</B> even though {@code Statement} is automatically closed when it is garbage
   * collected, it is better to close it explicitly to lower resource consumption.
   *
   * {@inheritDoc}
   */
  public final void close() throws SQLException {
    // closing an already closed Statement is a no-op.
    synchronized (this) {
      if (isClosed) {
        return;
      }
      isClosed = true;
    }

    cancel();

    closeForNextExecution();

    closeImpl();
  }

  /**
   * This is guaranteed to be called exactly once even in case of concurrent {@link #close()} calls.
   * @throws SQLException in case of error
   */
  protected void closeImpl() throws SQLException {
  }

  /*
   *
   * The following methods are postgres extensions and are defined in the interface BaseStatement
   *
   */

  public long getLastOID() throws SQLException {
    synchronized (this) {
      checkClosed();
      if (result == null) {
        return 0;
      }
      return result.getInsertOID();
    }
  }

  @Override
  public void setPrepareThreshold(int newThreshold) throws SQLException {
    checkClosed();

    if (newThreshold < 0) {
      forceBinaryTransfers = true;
      newThreshold = 1;
    }

    this.mPrepareThreshold = newThreshold;
  }

  @Override
  public int getPrepareThreshold() {
    return mPrepareThreshold;
  }

  @Override
  public void setUseServerPrepare(boolean flag) throws SQLException {
    setPrepareThreshold(flag ? 1 : 0);
  }

  @Override
  public boolean isUseServerPrepare() {
    return false;
  }

  protected void checkClosed() throws SQLException {
    if (isClosed()) {
      throw new PSQLException(GT.tr("This statement has been closed."),
          PSQLState.OBJECT_NOT_IN_STATE);
    }
  }

  // ** JDBC 2 Extensions **

  @Override
  public void addBatch(String sql) throws SQLException {
    checkClosed();

    if (batchStatements == null) {
      batchStatements = new ArrayList<Query>();
      batchParameters = new ArrayList<ParameterList>();
    }

    // Simple statements should not replace ?, ? with $1, $2
    boolean shouldUseParameterized = false;
    CachedQuery cachedQuery = connection.createQuery(sql, replaceProcessingEnabled, shouldUseParameterized);
    batchStatements.add(cachedQuery.query);
    batchParameters.add(null);
  }

  @Override
  public void clearBatch() throws SQLException {
    if (batchStatements != null) {
      batchStatements.clear();
      batchParameters.clear();
    }
  }

  protected BatchResultHandler createBatchHandler(Query[] queries,
      ParameterList[] parameterLists) {
    return new BatchResultHandler(this, queries, parameterLists,
        wantsGeneratedKeysAlways);
  }

  private BatchResultHandler internalExecuteBatch() throws SQLException {
    // Construct query/parameter arrays.
    transformQueriesAndParameters();
    // Empty arrays should be passed to toArray
    // see http://shipilev.net/blog/2016/arrays-wisdom-ancients/
    Query[] queries = batchStatements.toArray(new Query[0]);
    ParameterList[] parameterLists = batchParameters.toArray(new ParameterList[0]);
    batchStatements.clear();
    batchParameters.clear();

    int flags;

    // Force a Describe before any execution? We need to do this if we're going
    // to send anything dependent on the Describe results, e.g. binary parameters.
    boolean preDescribe = false;

    if (wantsGeneratedKeysAlways) {
      /*
       * This batch will return generated keys, tell the executor to expect result rows. We also
       * force a Describe later so we know the size of the results to expect.
       *
       * If the parameter type(s) change between batch entries and the default binary-mode changes
       * we might get mixed binary and text in a single result set column, which we cannot handle.
       * To prevent this, disable binary transfer mode in batches that return generated keys. See
       * GitHub issue #267
       */
      flags = QueryExecutor.QUERY_BOTH_ROWS_AND_STATUS | QueryExecutor.QUERY_NO_BINARY_TRANSFER;
    } else {
      // If a batch hasn't specified that it wants generated keys, using the appropriate
      // Connection.createStatement(...) interfaces, disallow any result set.
      flags = QueryExecutor.QUERY_NO_RESULTS;
    }

    PreferQueryMode preferQueryMode = connection.getPreferQueryMode();
    if (preferQueryMode == PreferQueryMode.SIMPLE
        || (preferQueryMode == PreferQueryMode.EXTENDED_FOR_PREPARED
        && parameterLists[0] == null)) {
      flags |= QueryExecutor.QUERY_EXECUTE_AS_SIMPLE;
    }

    boolean sameQueryAhead = queries.length > 1 && queries[0] == queries[1];

    if (!sameQueryAhead
        // If executing the same query twice in a batch, make sure the statement
        // is server-prepared. In other words, "oneshot" only if the query is one in the batch
        // or the queries are different
        || isOneShotQuery(null)) {
      flags |= QueryExecutor.QUERY_ONESHOT;
    } else {
      // If a batch requests generated keys and isn't already described,
      // force a Describe of the query before proceeding. That way we can
      // determine the appropriate size of each batch by estimating the
      // maximum data returned. Without that, we don't know how many queries
      // we'll be able to queue up before we risk a deadlock.
      // (see v3.QueryExecutorImpl's MAX_BUFFERED_RECV_BYTES)

      // SameQueryAhead is just a quick way to issue pre-describe for batch execution
      // TODO: It should be reworked into "pre-describe if query has unknown parameter
      // types and same query is ahead".
      preDescribe = (wantsGeneratedKeysAlways || sameQueryAhead)
          && !queries[0].isStatementDescribed();
      /*
       * It's also necessary to force a Describe on the first execution of the new statement, even
       * though we already described it, to work around bug #267.
       */
      flags |= QueryExecutor.QUERY_FORCE_DESCRIBE_PORTAL;
    }

    if (connection.getAutoCommit()) {
      flags |= QueryExecutor.QUERY_SUPPRESS_BEGIN;
    }
    if (connection.hintReadOnly()) {
      flags |= QueryExecutor.QUERY_READ_ONLY_HINT;
    }

    BatchResultHandler handler;
    handler = createBatchHandler(queries, parameterLists);

    if ((preDescribe || forceBinaryTransfers)
        && (flags & QueryExecutor.QUERY_EXECUTE_AS_SIMPLE) == 0) {
      // Do a client-server round trip, parsing and describing the query so we
      // can determine its result types for use in binary parameters, batch sizing,
      // etc.
      int flags2 = flags | QueryExecutor.QUERY_DESCRIBE_ONLY;
      StatementResultHandler handler2 = new StatementResultHandler();
      try {
        connection.getQueryExecutor().execute(queries[0], parameterLists[0], handler2, 0, 0, flags2);
      } catch (SQLException e) {
        // Unable to parse the first statement -> throw BatchUpdateException
        handler.handleError(e);
        handler.handleCompletion();
        // Will not reach here (see above)
      }
      ResultWrapper result2 = handler2.getResults();
      if (result2 != null) {
        result2.getResultSet().close();
      }
    }

    synchronized (this) {
      result = null;
    }

    try {
      startTimer();
      connection.getQueryExecutor().execute(queries, parameterLists, handler, maxrows, fetchSize,
          flags);
    } finally {
      killTimerTask();
      // There might be some rows generated even in case of failures
      synchronized (this) {
        checkClosed();
        if (wantsGeneratedKeysAlways) {
          generatedKeys = new ResultWrapper(handler.getGeneratedKeys());
        }
      }
    }
    return handler;
  }

  public int[] executeBatch() throws SQLException {
    checkClosed();
    closeForNextExecution();

    if (batchStatements == null || batchStatements.isEmpty()) {
      return new int[0];
    }

    return internalExecuteBatch().getUpdateCount();
  }

  public void cancel() throws SQLException {
    if (statementState == StatementCancelState.IDLE) {
      return;
    }
    if (!STATE_UPDATER.compareAndSet(this, StatementCancelState.IN_QUERY,
        StatementCancelState.CANCELING)) {
      // Not in query, there's nothing to cancel
      return;
    }
    // Synchronize on connection to avoid spinning in killTimerTask
    synchronized (connection) {
      try {
        connection.cancelQuery();
      } finally {
        STATE_UPDATER.set(this, StatementCancelState.CANCELLED);
        connection.notifyAll(); // wake-up killTimerTask
      }
    }
  }

  public Connection getConnection() throws SQLException {
    return connection;
  }

  public int getFetchDirection() {
    return fetchdirection;
  }

  public int getResultSetConcurrency() {
    return concurrency;
  }

  public int getResultSetType() {
    return resultsettype;
  }

  public void setFetchDirection(int direction) throws SQLException {
    switch (direction) {
      case ResultSet.FETCH_FORWARD:
      case ResultSet.FETCH_REVERSE:
      case ResultSet.FETCH_UNKNOWN:
        fetchdirection = direction;
        break;
      default:
        throw new PSQLException(GT.tr("Invalid fetch direction constant: {0}.", direction),
            PSQLState.INVALID_PARAMETER_VALUE);
    }
  }

  public void setFetchSize(int rows) throws SQLException {
    checkClosed();
    if (rows < 0) {
      throw new PSQLException(GT.tr("Fetch size must be a value greater to or equal to 0."),
          PSQLState.INVALID_PARAMETER_VALUE);
    }
    fetchSize = rows;
  }

  private void startTimer() {
    /*
     * there shouldn't be any previous timer active, but better safe than sorry.
     */
    cleanupTimer();

    STATE_UPDATER.set(this, StatementCancelState.IN_QUERY);

    if (timeout == 0) {
      return;
    }

    TimerTask cancelTask = new TimerTask() {
      public void run() {
        try {
          if (!CANCEL_TIMER_UPDATER.compareAndSet(PgStatement.this, this, null)) {
            // Nothing to do here, statement has already finished and cleared
            // cancelTimerTask reference
            return;
          }
          PgStatement.this.cancel();
        } catch (SQLException e) {
        }
      }
    };

    CANCEL_TIMER_UPDATER.set(this, cancelTask);
    connection.addTimerTask(cancelTask, timeout);
  }

  /**
   * Clears {@link #cancelTimerTask} if any. Returns true if and only if "cancel" timer task would
   * never invoke {@link #cancel()}.
   */
  private boolean cleanupTimer() {
    TimerTask timerTask = CANCEL_TIMER_UPDATER.get(this);
    if (timerTask == null) {
      // If timeout is zero, then timer task did not exist, so we safely report "all clear"
      return timeout == 0;
    }
    if (!CANCEL_TIMER_UPDATER.compareAndSet(this, timerTask, null)) {
      // Failed to update reference -> timer has just fired, so we must wait for the query state to
      // become "cancelling".
      return false;
    }
    timerTask.cancel();
    connection.purgeTimerTasks();
    // All clear
    return true;
  }

  private void killTimerTask() {
    boolean timerTaskIsClear = cleanupTimer();
    // The order is important here: in case we need to wait for the cancel task, the state must be
    // kept StatementCancelState.IN_QUERY, so cancelTask would be able to cancel the query.
    // It is believed that this case is very rare, so "additional cancel and wait below" would not
    // harm it.
    if (timerTaskIsClear && STATE_UPDATER.compareAndSet(this, StatementCancelState.IN_QUERY, StatementCancelState.IDLE)) {
      return;
    }

    // Being here means someone managed to call .cancel() and our connection did not receive
    // "timeout error"
    // We wait till state becomes "cancelled"
    boolean interrupted = false;
    synchronized (connection) {
      // state check is performed under synchronized so it detects "cancelled" state faster
      // In other words, it prevents unnecessary ".wait()" call
      while (!STATE_UPDATER.compareAndSet(this, StatementCancelState.CANCELLED, StatementCancelState.IDLE)) {
        try {
          // Note: wait timeout here is irrelevant since synchronized(connection) would block until
          // .cancel finishes
          connection.wait(10);
        } catch (InterruptedException e) { // NOSONAR
          // Either re-interrupt this method or rethrow the "InterruptedException"
          interrupted = true;
        }
      }
    }
    if (interrupted) {
      Thread.currentThread().interrupt();
    }
  }

  protected boolean getForceBinaryTransfer() {
    return forceBinaryTransfers;
  }

  //#if mvn.project.property.postgresql.jdbc.spec >= "JDBC4.2"
  @Override
  public long getLargeUpdateCount() throws SQLException {
    synchronized (this) {
      checkClosed();
      if (result == null || result.getResultSet() != null) {
        return -1;
      }

      return result.getUpdateCount();
    }
  }

  public void setLargeMaxRows(long max) throws SQLException {
    throw Driver.notImplemented(this.getClass(), "setLargeMaxRows");
  }

  public long getLargeMaxRows() throws SQLException {
    throw Driver.notImplemented(this.getClass(), "getLargeMaxRows");
  }

  @Override
  public long[] executeLargeBatch() throws SQLException {
    checkClosed();
    closeForNextExecution();

    if (batchStatements == null || batchStatements.isEmpty()) {
      return new long[0];
    }

    return internalExecuteBatch().getLargeUpdateCount();
  }

  @Override
  public long executeLargeUpdate(String sql) throws SQLException {
    executeWithFlags(sql, QueryExecutor.QUERY_NO_RESULTS);
    checkNoResultUpdate();
    return getLargeUpdateCount();
  }

  @Override
  public long executeLargeUpdate(String sql, int autoGeneratedKeys) throws SQLException {
    if (autoGeneratedKeys == Statement.NO_GENERATED_KEYS) {
      return executeLargeUpdate(sql);
    }

    return executeLargeUpdate(sql, (String[]) null);
  }

  @Override
  public long executeLargeUpdate(String sql, int[] columnIndexes) throws SQLException {
    if (columnIndexes == null || columnIndexes.length == 0) {
      return executeLargeUpdate(sql);
    }

    throw new PSQLException(GT.tr("Returning autogenerated keys by column index is not supported."),
        PSQLState.NOT_IMPLEMENTED);
  }

  @Override
  public long executeLargeUpdate(String sql, String[] columnNames) throws SQLException {
    if (columnNames != null && columnNames.length == 0) {
      return executeLargeUpdate(sql);
    }

    wantsGeneratedKeysOnce = true;
    if (!executeCachedSql(sql, 0, columnNames)) {
      // no resultset returned. What's a pity!
    }
    return getLargeUpdateCount();
  }
  //#endif

  public boolean isClosed() throws SQLException {
    return isClosed;
  }

  public void setPoolable(boolean poolable) throws SQLException {
    checkClosed();
    this.poolable = poolable;
  }

  public boolean isPoolable() throws SQLException {
    checkClosed();
    return poolable;
  }

  public boolean isWrapperFor(Class<?> iface) throws SQLException {
    return iface.isAssignableFrom(getClass());
  }

  public <T> T unwrap(Class<T> iface) throws SQLException {
    if (iface.isAssignableFrom(getClass())) {
      return iface.cast(this);
    }
    throw new SQLException("Cannot unwrap to " + iface.getName());
  }

  public void closeOnCompletion() throws SQLException {
    closeOnCompletion = true;
  }

  public boolean isCloseOnCompletion() throws SQLException {
    return closeOnCompletion;
  }

  protected void checkCompletion() throws SQLException {
    if (!closeOnCompletion) {
      return;
    }

    synchronized (this) {
      ResultWrapper result = firstUnclosedResult;
      while (result != null) {
        if (result.getResultSet() != null && !result.getResultSet().isClosed()) {
          return;
        }
        result = result.getNext();
      }
    }

    // prevent all ResultSet.close arising from Statement.close to loop here
    closeOnCompletion = false;
    try {
      close();
    } finally {
      // restore the status if one rely on isCloseOnCompletion
      closeOnCompletion = true;
    }
  }

  public boolean getMoreResults(int current) throws SQLException {
    synchronized (this) {
      checkClosed();
      // CLOSE_CURRENT_RESULT
      if (current == Statement.CLOSE_CURRENT_RESULT && result != null
          && result.getResultSet() != null) {
        result.getResultSet().close();
      }

      // Advance resultset.
      if (result != null) {
        result = result.getNext();
      }

      // CLOSE_ALL_RESULTS
      if (current == Statement.CLOSE_ALL_RESULTS) {
        // Close preceding resultsets.
        while (firstUnclosedResult != result) {
          if (firstUnclosedResult.getResultSet() != null) {
            firstUnclosedResult.getResultSet().close();
          }
          firstUnclosedResult = firstUnclosedResult.getNext();
        }
      }

      // Done.
      return (result != null && result.getResultSet() != null);
    }
  }

  public ResultSet getGeneratedKeys() throws SQLException {
<<<<<<< HEAD
    checkClosed();
    if (generatedKeys == null || generatedKeys.getResultSet() == null) {
      return createDriverResultSet(new Field[0], new ArrayList<Tuple>());
    }
=======
    synchronized (this) {
      checkClosed();
      if (generatedKeys == null || generatedKeys.getResultSet() == null) {
        return createDriverResultSet(new Field[0], new ArrayList<byte[][]>());
      }
>>>>>>> cc31c13f

      return generatedKeys.getResultSet();
    }
  }

  public int executeUpdate(String sql, int autoGeneratedKeys) throws SQLException {
    if (autoGeneratedKeys == Statement.NO_GENERATED_KEYS) {
      return executeUpdate(sql);
    }

    return executeUpdate(sql, (String[]) null);
  }

  public int executeUpdate(String sql, int[] columnIndexes) throws SQLException {
    if (columnIndexes == null || columnIndexes.length == 0) {
      return executeUpdate(sql);
    }

    throw new PSQLException(GT.tr("Returning autogenerated keys by column index is not supported."),
        PSQLState.NOT_IMPLEMENTED);
  }

  public int executeUpdate(String sql, String[] columnNames) throws SQLException {
    if (columnNames != null && columnNames.length == 0) {
      return executeUpdate(sql);
    }

    wantsGeneratedKeysOnce = true;
    if (!executeCachedSql(sql, 0, columnNames)) {
      // no resultset returned. What's a pity!
    }
    return getUpdateCount();
  }

  public boolean execute(String sql, int autoGeneratedKeys) throws SQLException {
    if (autoGeneratedKeys == Statement.NO_GENERATED_KEYS) {
      return execute(sql);
    }
    return execute(sql, (String[]) null);
  }

  public boolean execute(String sql, int[] columnIndexes) throws SQLException {
    if (columnIndexes != null && columnIndexes.length == 0) {
      return execute(sql);
    }

    throw new PSQLException(GT.tr("Returning autogenerated keys by column index is not supported."),
        PSQLState.NOT_IMPLEMENTED);
  }

  public boolean execute(String sql, String[] columnNames) throws SQLException {
    if (columnNames != null && columnNames.length == 0) {
      return execute(sql);
    }

    wantsGeneratedKeysOnce = true;
    return executeCachedSql(sql, 0, columnNames);
  }

  public int getResultSetHoldability() throws SQLException {
    return rsHoldability;
  }

  public ResultSet createDriverResultSet(Field[] fields, List<Tuple> tuples)
      throws SQLException {
    return createResultSet(null, fields, tuples, null);
  }

  protected void transformQueriesAndParameters() throws SQLException {
  }

}<|MERGE_RESOLUTION|>--- conflicted
+++ resolved
@@ -1182,18 +1182,11 @@
   }
 
   public ResultSet getGeneratedKeys() throws SQLException {
-<<<<<<< HEAD
-    checkClosed();
-    if (generatedKeys == null || generatedKeys.getResultSet() == null) {
-      return createDriverResultSet(new Field[0], new ArrayList<Tuple>());
-    }
-=======
     synchronized (this) {
       checkClosed();
       if (generatedKeys == null || generatedKeys.getResultSet() == null) {
-        return createDriverResultSet(new Field[0], new ArrayList<byte[][]>());
-      }
->>>>>>> cc31c13f
+        return createDriverResultSet(new Field[0], new ArrayList<Tuple>());
+      }
 
       return generatedKeys.getResultSet();
     }
