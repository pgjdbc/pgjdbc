/*
 * Copyright (c) 2004, PostgreSQL Global Development Group
 * See the LICENSE file in the project root for more information.
 */

package org.postgresql.jdbc;

import static org.postgresql.util.internal.Nullness.castNonNull;

import org.postgresql.Driver;
import org.postgresql.core.BaseConnection;
import org.postgresql.core.BaseStatement;
import org.postgresql.core.CachedQuery;
import org.postgresql.core.Field;
import org.postgresql.core.ParameterList;
import org.postgresql.core.Query;
import org.postgresql.core.QueryExecutor;
import org.postgresql.core.ResultCursor;
import org.postgresql.core.ResultHandlerBase;
import org.postgresql.core.SqlCommand;
import org.postgresql.core.Tuple;
import org.postgresql.util.GT;
import org.postgresql.util.PSQLException;
import org.postgresql.util.PSQLState;

import org.checkerframework.checker.index.qual.NonNegative;
import org.checkerframework.checker.lock.qual.GuardedBy;
import org.checkerframework.checker.nullness.qual.Nullable;
import org.checkerframework.checker.nullness.qual.RequiresNonNull;

import java.sql.Connection;
import java.sql.ResultSet;
import java.sql.SQLException;
import java.sql.SQLWarning;
import java.sql.Statement;
import java.util.ArrayList;
import java.util.List;
import java.util.TimerTask;
import java.util.concurrent.atomic.AtomicIntegerFieldUpdater;
import java.util.concurrent.atomic.AtomicReferenceFieldUpdater;

public class PgStatement implements Statement, BaseStatement {
  private static final String[] NO_RETURNING_COLUMNS = new String[0];

  /**
   * Default state for use or not binary transfers. Can use only for testing purposes
   */
  private static final boolean DEFAULT_FORCE_BINARY_TRANSFERS =
      Boolean.getBoolean("org.postgresql.forceBinary");
  // only for testing purposes. even single shot statements will use binary transfers
  private boolean forceBinaryTransfers = DEFAULT_FORCE_BINARY_TRANSFERS;

  protected @Nullable ArrayList<Query> batchStatements = null;
  protected @Nullable ArrayList<@Nullable ParameterList> batchParameters = null;
  protected final int resultsettype; // the resultset type to return (ResultSet.TYPE_xxx)
  protected final int concurrency; // is it updateable or not? (ResultSet.CONCUR_xxx)
  private final int rsHoldability;
  private boolean poolable;
  private boolean closeOnCompletion = false;
  protected int fetchdirection = ResultSet.FETCH_FORWARD;
  // fetch direction hint (currently ignored)

  /**
   * Protects current statement from cancelTask starting, waiting for a bit, and waking up exactly
   * on subsequent query execution. The idea is to atomically compare and swap the reference to the
   * task, so the task can detect that statement executes different query than the one the
   * cancelTask was created. Note: the field must be set/get/compareAndSet via
   * {@link #CANCEL_TIMER_UPDATER} as per {@link AtomicReferenceFieldUpdater} javadoc.
   */
  private volatile @Nullable TimerTask cancelTimerTask = null;
  private static final AtomicReferenceFieldUpdater<PgStatement, @Nullable TimerTask> CANCEL_TIMER_UPDATER =
      AtomicReferenceFieldUpdater.<PgStatement, @Nullable TimerTask>newUpdater(
          PgStatement.class, TimerTask.class, "cancelTimerTask");

  /**
   * Protects statement from out-of-order cancels. It protects from both
   * {@link #setQueryTimeout(int)} and {@link #cancel()} induced ones.
   *
   * {@link #execute(String)} and friends change the field to
   * {@link StatementCancelState#IN_QUERY} during execute. {@link #cancel()}
   * ignores cancel request if state is {@link StatementCancelState#IDLE}.
   * In case {@link #execute(String)} observes non-{@link StatementCancelState#IDLE} state as it
   * completes the query, it waits till {@link StatementCancelState#CANCELLED}. Note: the field must be
   * set/get/compareAndSet via {@link #STATE_UPDATER} as per {@link AtomicIntegerFieldUpdater}
   * javadoc.
   */
  private volatile StatementCancelState statementState = StatementCancelState.IDLE;

  private static final AtomicReferenceFieldUpdater<PgStatement, StatementCancelState> STATE_UPDATER =
      AtomicReferenceFieldUpdater.newUpdater(PgStatement.class, StatementCancelState.class, "statementState");

  /**
   * Does the caller of execute/executeUpdate want generated keys for this execution? This is set by
   * Statement methods that have generated keys arguments and cleared after execution is complete.
   */
  protected boolean wantsGeneratedKeysOnce = false;

  /**
   * Was this PreparedStatement created to return generated keys for every execution? This is set at
   * creation time and never cleared by execution.
   */
  public boolean wantsGeneratedKeysAlways = false;

  // The connection who created us
  protected final BaseConnection connection;

  /**
   * The warnings chain.
   */
  protected volatile @Nullable PSQLWarningWrapper warnings = null;

  /**
   * Maximum number of rows to return, 0 = unlimited.
   */
  protected int maxrows = 0;

  /**
   * Number of rows to get in a batch.
   */
  protected int fetchSize = 0;

  /**
   * Timeout (in milliseconds) for a query.
   */
  protected long timeout = 0;

  protected boolean replaceProcessingEnabled = true;

  /**
   * The current results.
   */
  protected @Nullable ResultWrapper result = null;

  /**
   * The first unclosed result.
   */
  protected @Nullable @GuardedBy("<self>") ResultWrapper firstUnclosedResult = null;

  /**
   * Results returned by a statement that wants generated keys.
   */
  protected @Nullable ResultWrapper generatedKeys = null;

  protected int mPrepareThreshold; // Reuse threshold to enable use of PREPARE

  protected int maxFieldSize = 0;

  @SuppressWarnings("method.invocation.invalid")
  PgStatement(PgConnection c, int rsType, int rsConcurrency, int rsHoldability)
      throws SQLException {
    this.connection = c;
    forceBinaryTransfers |= c.getForceBinary();
    resultsettype = rsType;
    concurrency = rsConcurrency;
    setFetchSize(c.getDefaultFetchSize());
    setPrepareThreshold(c.getPrepareThreshold());
    this.rsHoldability = rsHoldability;
  }

  @SuppressWarnings("method.invocation.invalid")
  public ResultSet createResultSet(@Nullable Query originalQuery, Field[] fields, List<Tuple> tuples,
      @Nullable ResultCursor cursor) throws SQLException {
    PgResultSet newResult = new PgResultSet(originalQuery, this, fields, tuples, cursor,
        getMaxRows(), getMaxFieldSize(), getResultSetType(), getResultSetConcurrency(),
        getResultSetHoldability());
    newResult.setFetchSize(getFetchSize());
    newResult.setFetchDirection(getFetchDirection());
    return newResult;
  }

  public BaseConnection getPGConnection() {
    return connection;
  }

  public @Nullable String getFetchingCursorName() {
    return null;
  }

  public @NonNegative int getFetchSize() {
    return fetchSize;
  }

  protected boolean wantsScrollableResultSet() {
    return resultsettype != ResultSet.TYPE_FORWARD_ONLY;
  }

  protected boolean wantsHoldableResultSet() {
    // FIXME: false if not supported
    return rsHoldability == ResultSet.HOLD_CURSORS_OVER_COMMIT;
  }

  /**
   * ResultHandler implementations for updates, queries, and either-or.
   */
  public class StatementResultHandler extends ResultHandlerBase {
    private @Nullable ResultWrapper results;
    private @Nullable ResultWrapper lastResult;

    @Nullable ResultWrapper getResults() {
      return results;
    }

    private void append(ResultWrapper newResult) {
      if (results == null) {
        lastResult = results = newResult;
      } else {
        castNonNull(lastResult).append(newResult);
      }
    }

    @Override
    public void handleResultRows(Query fromQuery, Field[] fields, List<Tuple> tuples,
        @Nullable ResultCursor cursor) {
      try {
        if (PgStatement.this.isClosed()) {
          return;
        }
        ResultSet rs = PgStatement.this.createResultSet(fromQuery, fields, tuples, cursor);
        append(new ResultWrapper(rs));
      } catch (SQLException e) {
        handleError(e);
      }
    }

    @Override
    public void handleCommandStatus(String status, long updateCount, long insertOID) {
      append(new ResultWrapper(updateCount, insertOID));
    }

    @Override
    public void handleWarning(SQLWarning warning) {
      PgStatement.this.addWarning(warning);
    }

  }

  @Override
  public ResultSet executeQuery(String sql) throws SQLException {
    return executeQueryWithFlags(sql, 0);
  }

  @Override
  public ResultSet executeQueryWithFlags(String sql, int flags) throws SQLException {
    if (!executeWithFlags(sql, flags)) {
      throw new PSQLException(GT.tr("No results were returned by the query."), PSQLState.NO_DATA);
    }

    return getSingleResultSet();
  }

  protected ResultSet getSingleResultSet() throws SQLException {
    synchronized (this) {
      checkClosed();
      ResultWrapper result = castNonNull(this.result);
      if (result.getNext() != null) {
        throw new PSQLException(GT.tr("Multiple ResultSets were returned by the query."),
            PSQLState.TOO_MANY_RESULTS);
      }

      return castNonNull(result.getResultSet(), "result.getResultSet()");
    }
  }

  @Override
  public int executeUpdate(String sql) throws SQLException {
    executeWithFlags(sql, QueryExecutor.QUERY_NO_RESULTS);
    checkNoResultUpdate();
    return getUpdateCount();
  }

  protected final void checkNoResultUpdate() throws SQLException {
    synchronized (this) {
      checkClosed();
      ResultWrapper iter = result;
      while (iter != null) {
        if (iter.getResultSet() != null) {
          throw new PSQLException(GT.tr("A result was returned when none was expected."),
              PSQLState.TOO_MANY_RESULTS);
        }
        iter = iter.getNext();
      }
    }
  }

  @Override
  public boolean execute(String sql) throws SQLException {
    return executeWithFlags(sql, 0);
  }

  @Override
  public boolean executeWithFlags(String sql, int flags) throws SQLException {
    return executeCachedSql(sql, flags, NO_RETURNING_COLUMNS);
  }

  private boolean executeCachedSql(String sql, int flags,
      String @Nullable [] columnNames) throws SQLException {
    PreferQueryMode preferQueryMode = connection.getPreferQueryMode();
    // Simple statements should not replace ?, ? with $1, $2
    boolean shouldUseParameterized = false;
    QueryExecutor queryExecutor = connection.getQueryExecutor();
    Object key = queryExecutor
        .createQueryKey(sql, replaceProcessingEnabled, shouldUseParameterized, columnNames);
    CachedQuery cachedQuery;
    boolean shouldCache = preferQueryMode == PreferQueryMode.EXTENDED_CACHE_EVERYTHING;
    if (shouldCache) {
      cachedQuery = queryExecutor.borrowQueryByKey(key);
    } else {
      cachedQuery = queryExecutor.createQueryByKey(key);
    }
    if (wantsGeneratedKeysOnce) {
      SqlCommand sqlCommand = cachedQuery.query.getSqlCommand();
      wantsGeneratedKeysOnce = sqlCommand != null && sqlCommand.isReturningKeywordPresent();
    }
    boolean res;
    try {
      res = executeWithFlags(cachedQuery, flags);
    } finally {
      if (shouldCache) {
        queryExecutor.releaseQuery(cachedQuery);
      }
    }
    return res;
  }

  public boolean executeWithFlags(CachedQuery simpleQuery, int flags) throws SQLException {
    checkClosed();
    if (connection.getPreferQueryMode().compareTo(PreferQueryMode.EXTENDED) < 0) {
      flags |= QueryExecutor.QUERY_EXECUTE_AS_SIMPLE;
    }
    execute(simpleQuery, null, flags);
    synchronized (this) {
      checkClosed();
      return (result != null && result.getResultSet() != null);
    }
  }

  public boolean executeWithFlags(int flags) throws SQLException {
    checkClosed();
    throw new PSQLException(GT.tr("Can''t use executeWithFlags(int) on a Statement."),
        PSQLState.WRONG_OBJECT_TYPE);
  }

  private void closeUnclosedResults() throws SQLException {
    synchronized (this) {
      ResultWrapper resultWrapper = this.firstUnclosedResult;
      ResultWrapper currentResult = this.result;
      for (; resultWrapper != currentResult && resultWrapper != null;
           resultWrapper = resultWrapper.getNext()) {
        PgResultSet rs = (PgResultSet) resultWrapper.getResultSet();
        if (rs != null) {
          rs.closeInternally();
        }
      }
      firstUnclosedResult = resultWrapper;
    }
  }

  protected void closeForNextExecution() throws SQLException {
<<<<<<< HEAD
=======

    // Close any existing resultsets associated with this statement.
>>>>>>> d7d0bcf0
    synchronized (this) {
      closeUnclosedResults();
      result = null;

      ResultWrapper generatedKeys = this.generatedKeys;
      if (generatedKeys != null) {
        ResultSet resultSet = generatedKeys.getResultSet();
        if (resultSet != null) {
          resultSet.close();
        }
        this.generatedKeys = null;
      }
    }
    connection.getQueryExecutor().finishReadingPendingProtocolEvents(true);

    // Every statement execution clears any previous warnings.
    clearWarnings();
  }

  /**
   * Returns true if query is unlikely to be reused.
   *
   * @param cachedQuery to check (null if current query)
   * @return true if query is unlikely to be reused
   */
  protected boolean isOneShotQuery(@Nullable CachedQuery cachedQuery) {
    if (cachedQuery == null) {
      return true;
    }
    cachedQuery.increaseExecuteCount();
    if ((mPrepareThreshold == 0 || cachedQuery.getExecuteCount() < mPrepareThreshold)
        && !getForceBinaryTransfer()) {
      return true;
    }
    return false;
  }

  protected final void execute(CachedQuery cachedQuery,
      @Nullable ParameterList queryParameters, int flags)
      throws SQLException {
    try {
      executeInternal(cachedQuery, queryParameters, flags);
    } catch (SQLException e) {
      // Don't retry composite queries as it might get partially executed
      if (cachedQuery.query.getSubqueries() != null
          || !connection.getQueryExecutor().willHealOnRetry(e)) {
        throw e;
      }
      cachedQuery.query.close();
      // Execute the query one more time
      executeInternal(cachedQuery, queryParameters, flags);
    }
  }

  private void executeInternal(CachedQuery cachedQuery,
      @Nullable ParameterList queryParameters, int flags)
      throws SQLException {
    closeForNextExecution();

    // Enable cursor-based resultset if possible.
    if (fetchSize > 0 && !wantsScrollableResultSet() && !connection.getAutoCommit()
        && !wantsHoldableResultSet()) {
      flags |= QueryExecutor.QUERY_FORWARD_CURSOR;
    }

    if (wantsGeneratedKeysOnce || wantsGeneratedKeysAlways) {
      flags |= QueryExecutor.QUERY_BOTH_ROWS_AND_STATUS;

      // If the no results flag is set (from executeUpdate)
      // clear it so we get the generated keys results.
      //
      if ((flags & QueryExecutor.QUERY_NO_RESULTS) != 0) {
        flags &= ~(QueryExecutor.QUERY_NO_RESULTS);
      }
    }

    if (isOneShotQuery(cachedQuery)) {
      flags |= QueryExecutor.QUERY_ONESHOT;
    }
    // Only use named statements after we hit the threshold. Note that only
    // named statements can be transferred in binary format.

    if (connection.getAutoCommit()) {
      flags |= QueryExecutor.QUERY_SUPPRESS_BEGIN;
    }
    if (connection.hintReadOnly()) {
      flags |= QueryExecutor.QUERY_READ_ONLY_HINT;
    }

    // updateable result sets do not yet support binary updates
    if (concurrency != ResultSet.CONCUR_READ_ONLY) {
      flags |= QueryExecutor.QUERY_NO_BINARY_TRANSFER;
    }

    Query queryToExecute = cachedQuery.query;

    if (queryToExecute.isEmpty()) {
      flags |= QueryExecutor.QUERY_SUPPRESS_BEGIN;
    }

    if (!queryToExecute.isStatementDescribed() && forceBinaryTransfers
        && (flags & QueryExecutor.QUERY_EXECUTE_AS_SIMPLE) == 0) {
      // Simple 'Q' execution does not need to know parameter types
      // When binaryTransfer is forced, then we need to know resulting parameter and column types,
      // thus sending a describe request.
      int flags2 = flags | QueryExecutor.QUERY_DESCRIBE_ONLY;
      StatementResultHandler handler2 = new StatementResultHandler();
      connection.getQueryExecutor().execute(queryToExecute, queryParameters, handler2, 0, 0,
          flags2, null);
      ResultWrapper result2 = handler2.getResults();
      if (result2 != null) {
        castNonNull(result2.getResultSet(), "result2.getResultSet()").close();
      }
    }

    if ((flags & (QueryExecutor.QUERY_FORWARD_CURSOR | QueryExecutor.QUERY_BOTH_ROWS_AND_STATUS
                  | QueryExecutor.QUERY_DESCRIBE_ONLY | QueryExecutor.QUERY_NO_RESULTS
                  | QueryExecutor.QUERY_EXECUTE_AS_SIMPLE)) == 0
        && resultsettype == ResultSet.TYPE_FORWARD_ONLY && concurrency == ResultSet.CONCUR_READ_ONLY
        && queryToExecute.getSubqueries() == null && connection.streamResults()) {
      flags |= QueryExecutor.QUERY_STREAM_ROWS;
    }

    StatementResultHandler handler = new StatementResultHandler();
    synchronized (this) {
      result = null;
    }
    boolean streamingResults = false;
    try {
      startTimer();
      if (!connection.getQueryExecutor().execute(queryToExecute, queryParameters, handler, maxrows,
          fetchSize, flags, new Runnable() {
            @Override
            public void run() {
              PgStatement.this.killTimerTask();
            }
          })) {
        streamingResults = true;
      }
    } finally {
      if (!streamingResults) {
        killTimerTask();
      }
    }
    synchronized (this) {
      checkClosed();

      ResultWrapper currentResult = handler.getResults();
 //     connection.setStatementForCleanup(this); TODO: MAY STILL NEED

      result = firstUnclosedResult = handler.getResults();

      if (wantsGeneratedKeysOnce || wantsGeneratedKeysAlways) {
        generatedKeys = currentResult;
        result = castNonNull(currentResult, "handler.getResults()").getNext();

        if (wantsGeneratedKeysOnce) {
          wantsGeneratedKeysOnce = false;
        }
      }
    }
  }

  public void setCursorName(String name) throws SQLException {
    checkClosed();
    // No-op.
  }

  private volatile boolean isClosed = false;

  @Override
  public int getUpdateCount() throws SQLException {
    synchronized (this) {
      checkClosed();
      if (result == null || result.getResultSet() != null) {
        return -1;
      }

      long count = result.getUpdateCount();
      return count > Integer.MAX_VALUE ? Statement.SUCCESS_NO_INFO : (int) count;
    }
  }

  public boolean getMoreResults() throws SQLException {
    return getMoreResults(CLOSE_ALL_RESULTS);
  }

  public int getMaxRows() throws SQLException {
    checkClosed();
    return maxrows;
  }

  public void setMaxRows(int max) throws SQLException {
    checkClosed();
    if (max < 0) {
      throw new PSQLException(
          GT.tr("Maximum number of rows must be a value grater than or equal to 0."),
          PSQLState.INVALID_PARAMETER_VALUE);
    }
    maxrows = max;
  }

  public void setEscapeProcessing(boolean enable) throws SQLException {
    checkClosed();
    replaceProcessingEnabled = enable;
  }

  public int getQueryTimeout() throws SQLException {
    checkClosed();
    long seconds = timeout / 1000;
    if (seconds >= Integer.MAX_VALUE) {
      return Integer.MAX_VALUE;
    }
    return (int) seconds;
  }

  public void setQueryTimeout(int seconds) throws SQLException {
    setQueryTimeoutMs(seconds * 1000L);
  }

  /**
   * The queryTimeout limit is the number of milliseconds the driver will wait for a Statement to
   * execute. If the limit is exceeded, a SQLException is thrown.
   *
   * @return the current query timeout limit in milliseconds; 0 = unlimited
   * @throws SQLException if a database access error occurs
   */
  public long getQueryTimeoutMs() throws SQLException {
    checkClosed();
    return timeout;
  }

  /**
   * Sets the queryTimeout limit.
   *
   * @param millis - the new query timeout limit in milliseconds
   * @throws SQLException if a database access error occurs
   */
  public void setQueryTimeoutMs(long millis) throws SQLException {
    checkClosed();

    if (millis < 0) {
      throw new PSQLException(GT.tr("Query timeout must be a value greater than or equals to 0."),
          PSQLState.INVALID_PARAMETER_VALUE);
    }
    timeout = millis;
  }

  /**
   * <p>Either initializes new warning wrapper, or adds warning onto the chain.</p>
   *
   * <p>Although warnings are expected to be added sequentially, the warnings chain may be cleared
   * concurrently at any time via {@link #clearWarnings()}, therefore it is possible that a warning
   * added via this method is placed onto the end of the previous warning chain</p>
   *
   * @param warn warning to add
   */
  public void addWarning(SQLWarning warn) {
    //copy reference to avoid NPE from concurrent modification of this.warnings
    final PSQLWarningWrapper warnWrap = this.warnings;
    if (warnWrap == null) {
      this.warnings = new PSQLWarningWrapper(warn);
    } else {
      warnWrap.addWarning(warn);
    }
  }

  public @Nullable SQLWarning getWarnings() throws SQLException {
    checkClosed();
    //copy reference to avoid NPE from concurrent modification of this.warnings
    final PSQLWarningWrapper warnWrap = this.warnings;
    return warnWrap != null ? warnWrap.getFirstWarning() : null;
  }

  @Override
  public int getMaxFieldSize() throws SQLException {
    return maxFieldSize;
  }

  @Override
  public void setMaxFieldSize(int max) throws SQLException {
    checkClosed();
    if (max < 0) {
      throw new PSQLException(
          GT.tr("The maximum field size must be a value greater than or equal to 0."),
          PSQLState.INVALID_PARAMETER_VALUE);
    }
    maxFieldSize = max;
  }

  /**
   * <p>Clears the warning chain.</p>
   * <p>Note that while it is safe to clear warnings while the query is executing, warnings that are
   * added between calls to {@link #getWarnings()} and #clearWarnings() may be missed.
   * Therefore you should hold a reference to the tail of the previous warning chain
   * and verify if its {@link SQLWarning#getNextWarning()} value is holds any new value.</p>
   */
  public void clearWarnings() throws SQLException {
    warnings = null;
  }

  public @Nullable ResultSet getResultSet() throws SQLException {
    synchronized (this) {
      checkClosed();

      if (result == null) {
        return null;
      }

      return result.getResultSet();
    }
  }

  /**
   * <B>Note:</B> even though {@code Statement} is automatically closed when it is garbage
   * collected, it is better to close it explicitly to lower resource consumption.
   *
   * {@inheritDoc}
   */
  public final void close() throws SQLException {
    // closing an already closed Statement is a no-op.
    synchronized (this) {
      if (isClosed) {
        return;
      }
      isClosed = true;
    }

    cancel();

    closeForNextExecution();

    closeImpl();
  }

  /**
   * This is guaranteed to be called exactly once even in case of concurrent {@link #close()} calls.
   * @throws SQLException in case of error
   */
  protected void closeImpl() throws SQLException {
  }

  /*
   *
   * The following methods are postgres extensions and are defined in the interface BaseStatement
   *
   */

  public long getLastOID() throws SQLException {
    synchronized (this) {
      checkClosed();
      if (result == null) {
        return 0;
      }
      return result.getInsertOID();
    }
  }

  @Override
  public void setPrepareThreshold(int newThreshold) throws SQLException {
    checkClosed();

    if (newThreshold < 0) {
      forceBinaryTransfers = true;
      newThreshold = 1;
    }

    this.mPrepareThreshold = newThreshold;
  }

  @Override
  public int getPrepareThreshold() {
    return mPrepareThreshold;
  }

  @Override
  public void setUseServerPrepare(boolean flag) throws SQLException {
    setPrepareThreshold(flag ? 1 : 0);
  }

  @Override
  public boolean isUseServerPrepare() {
    return false;
  }

  protected void checkClosed() throws SQLException {
    if (isClosed()) {
      throw new PSQLException(GT.tr("This statement has been closed."),
          PSQLState.OBJECT_NOT_IN_STATE);
    }
  }

  // ** JDBC 2 Extensions **

  @Override
  public void addBatch(String sql) throws SQLException {
    checkClosed();

    ArrayList<Query> batchStatements = this.batchStatements;
    if (batchStatements == null) {
      this.batchStatements = batchStatements = new ArrayList<Query>();
    }
    ArrayList<@Nullable ParameterList> batchParameters = this.batchParameters;
    if (batchParameters == null) {
      this.batchParameters = batchParameters = new ArrayList<@Nullable ParameterList>();
    }

    // Simple statements should not replace ?, ? with $1, $2
    boolean shouldUseParameterized = false;
    CachedQuery cachedQuery = connection.createQuery(sql, replaceProcessingEnabled, shouldUseParameterized);
    batchStatements.add(cachedQuery.query);
    batchParameters.add(null);
  }

  @Override
  public void clearBatch() throws SQLException {
    if (batchStatements != null) {
      batchStatements.clear();
    }
    if (batchParameters != null) {
      batchParameters.clear();
    }
  }

  protected BatchResultHandler createBatchHandler(Query[] queries,
      @Nullable ParameterList[] parameterLists) {
    return new BatchResultHandler(this, queries, parameterLists,
        wantsGeneratedKeysAlways);
  }

  @RequiresNonNull({"batchStatements", "batchParameters"})
  private BatchResultHandler internalExecuteBatch() throws SQLException {
    // Construct query/parameter arrays.
    transformQueriesAndParameters();
    ArrayList<Query> batchStatements = castNonNull(this.batchStatements);
    ArrayList<@Nullable ParameterList> batchParameters = castNonNull(this.batchParameters);
    // Empty arrays should be passed to toArray
    // see http://shipilev.net/blog/2016/arrays-wisdom-ancients/
    Query[] queries = batchStatements.toArray(new Query[0]);
    @Nullable ParameterList[] parameterLists = batchParameters.toArray(new ParameterList[0]);
    batchStatements.clear();
    batchParameters.clear();

    int flags;

    // Force a Describe before any execution? We need to do this if we're going
    // to send anything dependent on the Describe results, e.g. binary parameters.
    boolean preDescribe = false;

    if (wantsGeneratedKeysAlways) {
      /*
       * This batch will return generated keys, tell the executor to expect result rows. We also
       * force a Describe later so we know the size of the results to expect.
       *
       * If the parameter type(s) change between batch entries and the default binary-mode changes
       * we might get mixed binary and text in a single result set column, which we cannot handle.
       * To prevent this, disable binary transfer mode in batches that return generated keys. See
       * GitHub issue #267
       */
      flags = QueryExecutor.QUERY_BOTH_ROWS_AND_STATUS | QueryExecutor.QUERY_NO_BINARY_TRANSFER;
    } else {
      // If a batch hasn't specified that it wants generated keys, using the appropriate
      // Connection.createStatement(...) interfaces, disallow any result set.
      flags = QueryExecutor.QUERY_NO_RESULTS;
    }

    PreferQueryMode preferQueryMode = connection.getPreferQueryMode();
    if (preferQueryMode == PreferQueryMode.SIMPLE
        || (preferQueryMode == PreferQueryMode.EXTENDED_FOR_PREPARED
        && parameterLists[0] == null)) {
      flags |= QueryExecutor.QUERY_EXECUTE_AS_SIMPLE;
    }

    boolean sameQueryAhead = queries.length > 1 && queries[0] == queries[1];

    if (!sameQueryAhead
        // If executing the same query twice in a batch, make sure the statement
        // is server-prepared. In other words, "oneshot" only if the query is one in the batch
        // or the queries are different
        || isOneShotQuery(null)) {
      flags |= QueryExecutor.QUERY_ONESHOT;
    } else {
      // If a batch requests generated keys and isn't already described,
      // force a Describe of the query before proceeding. That way we can
      // determine the appropriate size of each batch by estimating the
      // maximum data returned. Without that, we don't know how many queries
      // we'll be able to queue up before we risk a deadlock.
      // (see v3.QueryExecutorImpl's MAX_BUFFERED_RECV_BYTES)

      // SameQueryAhead is just a quick way to issue pre-describe for batch execution
      // TODO: It should be reworked into "pre-describe if query has unknown parameter
      // types and same query is ahead".
      preDescribe = (wantsGeneratedKeysAlways || sameQueryAhead)
          && !queries[0].isStatementDescribed();
      /*
       * It's also necessary to force a Describe on the first execution of the new statement, even
       * though we already described it, to work around bug #267.
       */
      flags |= QueryExecutor.QUERY_FORCE_DESCRIBE_PORTAL;
    }

    if (connection.getAutoCommit()) {
      flags |= QueryExecutor.QUERY_SUPPRESS_BEGIN;
    }
    if (connection.hintReadOnly()) {
      flags |= QueryExecutor.QUERY_READ_ONLY_HINT;
    }

    BatchResultHandler handler;
    handler = createBatchHandler(queries, parameterLists);

    if ((preDescribe || forceBinaryTransfers)
        && (flags & QueryExecutor.QUERY_EXECUTE_AS_SIMPLE) == 0) {
      // Do a client-server round trip, parsing and describing the query so we
      // can determine its result types for use in binary parameters, batch sizing,
      // etc.
      int flags2 = flags | QueryExecutor.QUERY_DESCRIBE_ONLY;
      StatementResultHandler handler2 = new StatementResultHandler();
      try {
        connection.getQueryExecutor().execute(queries[0], parameterLists[0], handler2, 0, 0, flags2, null);
      } catch (SQLException e) {
        // Unable to parse the first statement -> throw BatchUpdateException
        handler.handleError(e);
        handler.handleCompletion();
        // Will not reach here (see above)
      }
      ResultWrapper result2 = handler2.getResults();
      if (result2 != null) {
        castNonNull(result2.getResultSet(), "result2.getResultSet()").close();
      }
    }

    synchronized (this) {
      result = null;
    }

    try {
      startTimer();
      connection.getQueryExecutor().execute(queries, parameterLists, handler, maxrows, fetchSize,
          flags);
    } finally {
      killTimerTask();
      // There might be some rows generated even in case of failures
      synchronized (this) {
        checkClosed();
        if (wantsGeneratedKeysAlways) {
          generatedKeys = new ResultWrapper(handler.getGeneratedKeys());
        }
      }
    }
    return handler;
  }

  public int[] executeBatch() throws SQLException {
    checkClosed();
    closeForNextExecution();

    if (batchStatements == null || batchStatements.isEmpty() || batchParameters == null) {
      return new int[0];
    }

    return internalExecuteBatch().getUpdateCount();
  }

  public void cancel() throws SQLException {
    if (statementState == StatementCancelState.IDLE) {
      return;
    }
    if (!STATE_UPDATER.compareAndSet(this, StatementCancelState.IN_QUERY,
        StatementCancelState.CANCELING)) {
      // Not in query, there's nothing to cancel
      return;
    }
    // Synchronize on connection to avoid spinning in killTimerTask
    synchronized (connection) {
      try {
        connection.cancelQuery();
      } finally {
        STATE_UPDATER.set(this, StatementCancelState.CANCELLED);
        connection.notifyAll(); // wake-up killTimerTask
      }
    }
  }

  public Connection getConnection() throws SQLException {
    return connection;
  }

  public int getFetchDirection() {
    return fetchdirection;
  }

  public int getResultSetConcurrency() {
    return concurrency;
  }

  public int getResultSetType() {
    return resultsettype;
  }

  public void setFetchDirection(int direction) throws SQLException {
    switch (direction) {
      case ResultSet.FETCH_FORWARD:
      case ResultSet.FETCH_REVERSE:
      case ResultSet.FETCH_UNKNOWN:
        fetchdirection = direction;
        break;
      default:
        throw new PSQLException(GT.tr("Invalid fetch direction constant: {0}.", direction),
            PSQLState.INVALID_PARAMETER_VALUE);
    }
  }

  public void setFetchSize(@NonNegative int rows) throws SQLException {
    checkClosed();
    if (rows < 0) {
      throw new PSQLException(GT.tr("Fetch size must be a value greater to or equal to 0."),
          PSQLState.INVALID_PARAMETER_VALUE);
    }
    fetchSize = rows;
  }

  private void startTimer() {
    /*
     * there shouldn't be any previous timer active, but better safe than sorry.
     */
    cleanupTimer();

    STATE_UPDATER.set(this, StatementCancelState.IN_QUERY);

    if (timeout == 0) {
      return;
    }

    TimerTask cancelTask = new TimerTask() {
      public void run() {
        try {
          if (!CANCEL_TIMER_UPDATER.compareAndSet(PgStatement.this, this, null)) {
            // Nothing to do here, statement has already finished and cleared
            // cancelTimerTask reference
            return;
          }
          PgStatement.this.cancel();
        } catch (SQLException e) {
        }
      }
    };

    CANCEL_TIMER_UPDATER.set(this, cancelTask);
    connection.addTimerTask(cancelTask, timeout);
  }

  /**
   * Clears {@link #cancelTimerTask} if any. Returns true if and only if "cancel" timer task would
   * never invoke {@link #cancel()}.
   */
  private boolean cleanupTimer() {
    TimerTask timerTask = CANCEL_TIMER_UPDATER.get(this);
    if (timerTask == null) {
      // If timeout is zero, then timer task did not exist, so we safely report "all clear"
      return timeout == 0;
    }
    if (!CANCEL_TIMER_UPDATER.compareAndSet(this, timerTask, null)) {
      // Failed to update reference -> timer has just fired, so we must wait for the query state to
      // become "cancelling".
      return false;
    }
    timerTask.cancel();
    connection.purgeTimerTasks();
    // All clear
    return true;
  }

  private void killTimerTask() {
    boolean timerTaskIsClear = cleanupTimer();
    // The order is important here: in case we need to wait for the cancel task, the state must be
    // kept StatementCancelState.IN_QUERY, so cancelTask would be able to cancel the query.
    // It is believed that this case is very rare, so "additional cancel and wait below" would not
    // harm it.
    if (timerTaskIsClear && STATE_UPDATER.compareAndSet(this, StatementCancelState.IN_QUERY, StatementCancelState.IDLE)) {
      return;
    }

    // Being here means someone managed to call .cancel() and our connection did not receive
    // "timeout error"
    // We wait till state becomes "cancelled"
    boolean interrupted = false;
    synchronized (connection) {
      // state check is performed under synchronized so it detects "cancelled" state faster
      // In other words, it prevents unnecessary ".wait()" call
      while (!STATE_UPDATER.compareAndSet(this, StatementCancelState.CANCELLED, StatementCancelState.IDLE)) {
        try {
          // Note: wait timeout here is irrelevant since synchronized(connection) would block until
          // .cancel finishes
          connection.wait(10);
        } catch (InterruptedException e) { // NOSONAR
          // Either re-interrupt this method or rethrow the "InterruptedException"
          interrupted = true;
        }
      }
    }
    if (interrupted) {
      Thread.currentThread().interrupt();
    }
  }

  protected boolean getForceBinaryTransfer() {
    return forceBinaryTransfers;
  }

  @Override
  public long getLargeUpdateCount() throws SQLException {
    synchronized (this) {
      checkClosed();
      if (result == null || result.getResultSet() != null) {
        return -1;
      }

      return result.getUpdateCount();
    }
  }

  public void setLargeMaxRows(long max) throws SQLException {
    throw Driver.notImplemented(this.getClass(), "setLargeMaxRows");
  }

  public long getLargeMaxRows() throws SQLException {
    throw Driver.notImplemented(this.getClass(), "getLargeMaxRows");
  }

  @Override
  public long[] executeLargeBatch() throws SQLException {
    checkClosed();
    closeForNextExecution();

    if (batchStatements == null || batchStatements.isEmpty() || batchParameters == null) {
      return new long[0];
    }

    return internalExecuteBatch().getLargeUpdateCount();
  }

  @Override
  public long executeLargeUpdate(String sql) throws SQLException {
    executeWithFlags(sql, QueryExecutor.QUERY_NO_RESULTS);
    checkNoResultUpdate();
    return getLargeUpdateCount();
  }

  @Override
  public long executeLargeUpdate(String sql, int autoGeneratedKeys) throws SQLException {
    if (autoGeneratedKeys == Statement.NO_GENERATED_KEYS) {
      return executeLargeUpdate(sql);
    }

    return executeLargeUpdate(sql, (String[]) null);
  }

  @Override
  public long executeLargeUpdate(String sql, int[] columnIndexes) throws SQLException {
    if (columnIndexes == null || columnIndexes.length == 0) {
      return executeLargeUpdate(sql);
    }

    throw new PSQLException(GT.tr("Returning autogenerated keys by column index is not supported."),
        PSQLState.NOT_IMPLEMENTED);
  }

  @Override
  public long executeLargeUpdate(String sql, String @Nullable [] columnNames) throws SQLException {
    if (columnNames != null && columnNames.length == 0) {
      return executeLargeUpdate(sql);
    }

    wantsGeneratedKeysOnce = true;
    if (!executeCachedSql(sql, 0, columnNames)) {
      // no resultset returned. What's a pity!
    }
    return getLargeUpdateCount();
  }

  public boolean isClosed() throws SQLException {
    return isClosed;
  }

  public void setPoolable(boolean poolable) throws SQLException {
    checkClosed();
    this.poolable = poolable;
  }

  public boolean isPoolable() throws SQLException {
    checkClosed();
    return poolable;
  }

  public boolean isWrapperFor(Class<?> iface) throws SQLException {
    return iface.isAssignableFrom(getClass());
  }

  public <T> T unwrap(Class<T> iface) throws SQLException {
    if (iface.isAssignableFrom(getClass())) {
      return iface.cast(this);
    }
    throw new SQLException("Cannot unwrap to " + iface.getName());
  }

  public void closeOnCompletion() throws SQLException {
    closeOnCompletion = true;
  }

  public boolean isCloseOnCompletion() throws SQLException {
    return closeOnCompletion;
  }

  protected void checkCompletion() throws SQLException {
    if (!closeOnCompletion) {
      return;
    }

    synchronized (this) {
      ResultWrapper result = firstUnclosedResult;
      while (result != null) {
        ResultSet resultSet = result.getResultSet();
        if (resultSet != null && !resultSet.isClosed()) {
          return;
        }
        result = result.getNext();
      }
    }

    // prevent all ResultSet.close arising from Statement.close to loop here
    closeOnCompletion = false;
    try {
      close();
    } finally {
      // restore the status if one rely on isCloseOnCompletion
      closeOnCompletion = true;
    }
  }

  public boolean getMoreResults(int current) throws SQLException {
    synchronized (this) {
      checkClosed();
      // CLOSE_CURRENT_RESULT
      if (current == Statement.CLOSE_CURRENT_RESULT && result != null
          && result.getResultSet() != null) {
        result.getResultSet().close();
      }

      // Advance resultset.
      if (result != null) {
        result = result.getNext();
      }

      // CLOSE_ALL_RESULTS
      if (current == Statement.CLOSE_ALL_RESULTS) {
        // Close preceding resultsets.
        closeUnclosedResults();
      }

      // Done.
      return (result != null && result.getResultSet() != null);
    }
  }

  public ResultSet getGeneratedKeys() throws SQLException {
    synchronized (this) {
      checkClosed();
      if (generatedKeys == null || generatedKeys.getResultSet() == null) {
        return createDriverResultSet(new Field[0], new ArrayList<Tuple>());
      }

      return generatedKeys.getResultSet();
    }
  }

  public int executeUpdate(String sql, int autoGeneratedKeys) throws SQLException {
    if (autoGeneratedKeys == Statement.NO_GENERATED_KEYS) {
      return executeUpdate(sql);
    }

    return executeUpdate(sql, (String[]) null);
  }

  public int executeUpdate(String sql, int[] columnIndexes) throws SQLException {
    if (columnIndexes == null || columnIndexes.length == 0) {
      return executeUpdate(sql);
    }

    throw new PSQLException(GT.tr("Returning autogenerated keys by column index is not supported."),
        PSQLState.NOT_IMPLEMENTED);
  }

  public int executeUpdate(String sql, String @Nullable [] columnNames) throws SQLException {
    if (columnNames != null && columnNames.length == 0) {
      return executeUpdate(sql);
    }

    wantsGeneratedKeysOnce = true;
    if (!executeCachedSql(sql, 0, columnNames)) {
      // no resultset returned. What's a pity!
    }
    return getUpdateCount();
  }

  public boolean execute(String sql, int autoGeneratedKeys) throws SQLException {
    if (autoGeneratedKeys == Statement.NO_GENERATED_KEYS) {
      return execute(sql);
    }
    return execute(sql, (String[]) null);
  }

  public boolean execute(String sql, int @Nullable [] columnIndexes) throws SQLException {
    if (columnIndexes != null && columnIndexes.length == 0) {
      return execute(sql);
    }

    throw new PSQLException(GT.tr("Returning autogenerated keys by column index is not supported."),
        PSQLState.NOT_IMPLEMENTED);
  }

  public boolean execute(String sql, String @Nullable [] columnNames) throws SQLException {
    if (columnNames != null && columnNames.length == 0) {
      return execute(sql);
    }

    wantsGeneratedKeysOnce = true;
    return executeCachedSql(sql, 0, columnNames);
  }

  public int getResultSetHoldability() throws SQLException {
    return rsHoldability;
  }

  public ResultSet createDriverResultSet(Field[] fields, List<Tuple> tuples)
      throws SQLException {
    return createResultSet(null, fields, tuples, null);
  }

  protected void transformQueriesAndParameters() throws SQLException {
  }

}<|MERGE_RESOLUTION|>--- conflicted
+++ resolved
@@ -356,11 +356,8 @@
   }
 
   protected void closeForNextExecution() throws SQLException {
-<<<<<<< HEAD
-=======
 
     // Close any existing resultsets associated with this statement.
->>>>>>> d7d0bcf0
     synchronized (this) {
       closeUnclosedResults();
       result = null;
