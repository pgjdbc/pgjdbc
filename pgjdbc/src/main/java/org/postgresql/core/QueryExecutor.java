--- conflicted
+++ resolved
@@ -152,13 +152,8 @@
    * @return true if operation was fininshed synchronously
    * @throws SQLException if query execution fails
    */
-<<<<<<< HEAD
-  void execute(Query query, @Nullable ParameterList parameters, ResultHandler handler, int maxRows,
-      int fetchSize, int flags) throws SQLException;
-=======
-  boolean execute(Query query, ParameterList parameters, ResultHandler handler, int maxRows,
-      int fetchSize, int flags, Runnable onFinished) throws SQLException;
->>>>>>> 1a4afe08
+  boolean execute(Query query, @Nullable  ParameterList parameters, ResultHandler handler, int maxRows,
+      int fetchSize, int flags, @Nullable Runnable onFinished) throws SQLException;
 
   /**
    * Execute several Query, passing results to a provided ResultHandler.
@@ -482,11 +477,7 @@
   // Expose parameter status to PGConnection
   Map<String,String> getParameterStatuses();
 
-<<<<<<< HEAD
   @Nullable String getParameterStatus(String parameterName);
-=======
-  String getParameterStatus(String parameterName);
 
   void finishReadingPendingProtocolEvents(boolean buffer) throws SQLException;
->>>>>>> 1a4afe08
 }