--- conflicted
+++ resolved
@@ -1257,17 +1257,11 @@
     return i;
   }
 
-<<<<<<< HEAD
+
   private static int findOpenBrace(char[] p_sql, int i) {
     int posArgs = i;
     while (posArgs < p_sql.length && p_sql[posArgs] != '(') {
       posArgs++;
-=======
-  private static int findOpenBrace(char[] sql, int i) {
-    int posArgs;
-    for (posArgs = i; posArgs < sql.length && sql[posArgs] != '('; posArgs++) {
-      ;
->>>>>>> 7b52b0c9
     }
     return posArgs;
   }
