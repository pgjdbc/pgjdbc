/*
 * Copyright (c) 2003, PostgreSQL Global Development Group
 * See the LICENSE file in the project root for more information.
 */
// Copyright (c) 2004, Open Cloud Limited.

package org.postgresql.core.v3;

import static org.postgresql.util.internal.Nullness.castNonNull;

import org.postgresql.PGProperty;
import org.postgresql.copy.CopyIn;
import org.postgresql.copy.CopyOperation;
import org.postgresql.copy.CopyOut;
import org.postgresql.core.CommandCompleteParser;
import org.postgresql.core.Encoding;
import org.postgresql.core.EncodingPredictor;
import org.postgresql.core.Field;
import org.postgresql.core.NativeQuery;
import org.postgresql.core.Oid;
import org.postgresql.core.PGBindException;
import org.postgresql.core.PGStream;
import org.postgresql.core.ParameterList;
import org.postgresql.core.Parser;
import org.postgresql.core.Query;
import org.postgresql.core.QueryExecutor;
import org.postgresql.core.QueryExecutorBase;
import org.postgresql.core.ReplicationProtocol;
import org.postgresql.core.ResultCursor;
import org.postgresql.core.ResultHandler;
import org.postgresql.core.ResultHandlerBase;
import org.postgresql.core.ResultHandlerDelegate;
import org.postgresql.core.SqlCommand;
import org.postgresql.core.SqlCommandType;
import org.postgresql.core.TransactionState;
import org.postgresql.core.Tuple;
import org.postgresql.core.v3.adaptivefetch.AdaptiveFetchCache;
import org.postgresql.core.v3.replication.V3ReplicationProtocol;
import org.postgresql.jdbc.AutoSave;
import org.postgresql.jdbc.BatchResultHandler;
import org.postgresql.jdbc.TimestampUtils;
import org.postgresql.util.ByteStreamWriter;
import org.postgresql.util.GT;
import org.postgresql.util.PSQLException;
import org.postgresql.util.PSQLState;
import org.postgresql.util.PSQLWarning;
import org.postgresql.util.ServerErrorMessage;

import org.checkerframework.checker.nullness.qual.NonNull;
import org.checkerframework.checker.nullness.qual.Nullable;

import java.io.IOException;
import java.lang.ref.PhantomReference;
import java.lang.ref.Reference;
import java.lang.ref.ReferenceQueue;
import java.net.Socket;
import java.net.SocketException;
import java.net.SocketTimeoutException;
import java.nio.charset.StandardCharsets;
import java.sql.SQLException;
import java.sql.SQLWarning;
import java.util.ArrayDeque;
import java.util.ArrayList;
import java.util.Collections;
import java.util.Deque;
import java.util.HashMap;
import java.util.HashSet;
import java.util.List;
import java.util.Objects;
import java.util.Properties;
import java.util.Set;
import java.util.TimeZone;
import java.util.concurrent.TimeUnit;
import java.util.concurrent.atomic.AtomicBoolean;
import java.util.logging.Level;
import java.util.logging.Logger;

/**
 * QueryExecutor implementation for the V3 protocol.
 */
public class QueryExecutorImpl extends QueryExecutorBase {

  private static final Logger LOGGER = Logger.getLogger(QueryExecutorImpl.class.getName());

  private static final Field[] NO_FIELDS = new Field[0];

  /**
   * TimeZone of the current connection (TimeZone backend parameter).
   */
  private @Nullable TimeZone timeZone;

  /**
   * application_name connection property.
   */
  private @Nullable String applicationName;

  /**
   * True if server uses integers for date and time fields. False if server uses double.
   */
  private boolean integerDateTimes;

  /**
   * Bit set that has a bit set for each oid which should be received using binary format.
   */
  private final Set<Integer> useBinaryReceiveForOids = new HashSet<Integer>();

  /**
   * Bit set that has a bit set for each oid which should be sent using binary format.
   */
  private final Set<Integer> useBinarySendForOids = new HashSet<Integer>();

  /**
   * This is a fake query object so processResults can distinguish "ReadyForQuery" messages
   * from Sync messages vs from simple execute (aka 'Q').
   */
  @SuppressWarnings("method.invocation.invalid")
  private final SimpleQuery sync = (SimpleQuery) createQuery("SYNC", false, true).query;

  private short deallocateEpoch;

  /**
   * This caches the latest observed {@code set search_path} query so the reset of prepared
   * statement cache can be skipped if using repeated calls for the same {@code set search_path}
   * value.
   */
  private @Nullable String lastSetSearchPathQuery;

  /**
   * The exception that caused the last transaction to fail.
   */
  private @Nullable SQLException transactionFailCause;

  private final ReplicationProtocol replicationProtocol;

  /**
   * {@code CommandComplete(B)} messages are quite common, so we reuse instance to parse those
   */
  private final CommandCompleteParser commandCompleteParser = new CommandCompleteParser();

  private final AdaptiveFetchCache adaptiveFetchCache;

  @SuppressWarnings({"assignment.type.incompatible", "argument.type.incompatible",
      "method.invocation.invalid"})
  public QueryExecutorImpl(PGStream pgStream, String user, String database,
      int cancelSignalTimeout, Properties info) throws SQLException, IOException {
    super(pgStream, user, database, cancelSignalTimeout, info);

    long maxResultBuffer = pgStream.getMaxResultBuffer();
    this.adaptiveFetchCache = new AdaptiveFetchCache(maxResultBuffer, info);

    this.allowEncodingChanges = PGProperty.ALLOW_ENCODING_CHANGES.getBoolean(info);
    this.cleanupSavePoints = PGProperty.CLEANUP_SAVEPOINTS.getBoolean(info);
    // assignment.type.incompatible, argument.type.incompatible
    this.replicationProtocol = new V3ReplicationProtocol(this, pgStream);
    readStartupMessages();
  }

  @Override
  public int getProtocolVersion() {
    return 3;
  }

  /**
   * <p>Supplement to synchronization of public methods on current QueryExecutor.</p>
   *
   * <p>Necessary for keeping the connection intact between calls to public methods sharing a state
   * such as COPY subprotocol. waitOnLock() must be called at beginning of each connection access
   * point.</p>
   *
   * <p>Public methods sharing that state must then be synchronized among themselves. Normal method
   * synchronization typically suffices for that.</p>
   *
   * <p>See notes on related methods as well as currentCopy() below.</p>
   */
  private @Nullable Object lockedFor;

  /**
   * Obtain lock over this connection for given object, blocking to wait if necessary.
   *
   * @param obtainer object that gets the lock. Normally current thread.
   * @throws PSQLException when already holding the lock or getting interrupted.
   */
  private void lock(Object obtainer) throws PSQLException {
    if (lockedFor == obtainer) {
      throw new PSQLException(GT.tr("Tried to obtain lock while already holding it"),
          PSQLState.OBJECT_NOT_IN_STATE);

    }
    waitOnLock();
    lockedFor = obtainer;
  }

  /**
   * Release lock on this connection presumably held by given object.
   *
   * @param holder object that holds the lock. Normally current thread.
   * @throws PSQLException when this thread does not hold the lock
   */
  private void unlock(Object holder) throws PSQLException {
    if (lockedFor != holder) {
      throw new PSQLException(GT.tr("Tried to break lock on database connection"),
          PSQLState.OBJECT_NOT_IN_STATE);
    }
    lockedFor = null;
    this.notify();
  }

  /**
   * Wait until our lock is released. Execution of a single synchronized method can then continue
   * without further ado. Must be called at beginning of each synchronized public method.
   */
  private void waitOnLock() throws PSQLException {
    while (lockedFor != null) {
      try {
        this.wait();
      } catch (InterruptedException ie) {
        Thread.currentThread().interrupt();
        throw new PSQLException(
            GT.tr("Interrupted while waiting to obtain lock on database connection"),
            PSQLState.OBJECT_NOT_IN_STATE, ie);
      }
    }
  }

  /**
   * @param holder object assumed to hold the lock
   * @return whether given object actually holds the lock
   */
  boolean hasLock(@Nullable Object holder) {
    return lockedFor == holder;
  }

  //
  // Query parsing
  //

  public Query createSimpleQuery(String sql) throws SQLException {
    List<NativeQuery> queries = Parser.parseJdbcSql(sql,
        getStandardConformingStrings(), false, true,
        isReWriteBatchedInsertsEnabled(), getQuoteReturningIdentifiers());
    return wrap(queries);
  }

  @Override
  public Query wrap(List<NativeQuery> queries) {
    if (queries.isEmpty()) {
      // Empty query
      return emptyQuery;
    }
    if (queries.size() == 1) {
      NativeQuery firstQuery = queries.get(0);
      if (isReWriteBatchedInsertsEnabled()
          && firstQuery.getCommand().isBatchedReWriteCompatible()) {
        int valuesBraceOpenPosition =
            firstQuery.getCommand().getBatchRewriteValuesBraceOpenPosition();
        int valuesBraceClosePosition =
            firstQuery.getCommand().getBatchRewriteValuesBraceClosePosition();
        return new BatchedQuery(firstQuery, this, valuesBraceOpenPosition,
            valuesBraceClosePosition, isColumnSanitiserDisabled());
      } else {
        return new SimpleQuery(firstQuery, this, isColumnSanitiserDisabled());
      }
    }

    // Multiple statements.
    SimpleQuery[] subqueries = new SimpleQuery[queries.size()];
    int[] offsets = new int[subqueries.length];
    int offset = 0;
    for (int i = 0; i < queries.size(); ++i) {
      NativeQuery nativeQuery = queries.get(i);
      offsets[i] = offset;
      subqueries[i] = new SimpleQuery(nativeQuery, this, isColumnSanitiserDisabled());
      offset += nativeQuery.bindPositions.length;
    }

    return new CompositeQuery(subqueries, offsets);
  }

  //
  // Query execution
  //

  private int updateQueryMode(int flags) {
    switch (getPreferQueryMode()) {
      case SIMPLE:
        return flags | QUERY_EXECUTE_AS_SIMPLE;
      case EXTENDED:
        return flags & ~QUERY_EXECUTE_AS_SIMPLE;
      default:
        return flags;
    }
  }

  public synchronized void execute(Query query, @Nullable ParameterList parameters,
      ResultHandler handler,
      int maxRows, int fetchSize, int flags) throws SQLException {
    execute(query, parameters, handler, maxRows, fetchSize, flags, false);
  }

  public synchronized void execute(Query query, @Nullable ParameterList parameters,
      ResultHandler handler,
      int maxRows, int fetchSize, int flags, boolean adaptiveFetch) throws SQLException {
    waitOnLock();
    if (LOGGER.isLoggable(Level.FINEST)) {
      LOGGER.log(Level.FINEST, "  simple execute, handler={0}, maxRows={1}, fetchSize={2}, flags={3}",
          new Object[]{handler, maxRows, fetchSize, flags});
    }
<<<<<<< HEAD
=======

>>>>>>> a4dad3c0
    if (parameters == null) {
      parameters = SimpleQuery.NO_PARAMETERS;
    }

    flags = updateQueryMode(flags);

    boolean describeOnly = (QUERY_DESCRIBE_ONLY & flags) != 0;

    ((V3ParameterList) parameters).convertFunctionOutParameters();

    // Check parameters are all set..
    if (!describeOnly) {
      ((V3ParameterList) parameters).checkAllParametersSet();
    }

    boolean autosave = false;
    try {
      try {
        handler = sendQueryPreamble(handler, flags);
        autosave = sendAutomaticSavepoint(query, flags);
        sendQuery(query, (V3ParameterList) parameters, maxRows, fetchSize, flags,
            handler, null, adaptiveFetch);
        if ((flags & QueryExecutor.QUERY_EXECUTE_AS_SIMPLE) != 0) {
          // Sync message is not required for 'Q' execution as 'Q' ends with ReadyForQuery message
          // on its own
        } else {
          sendSync();
        }
        processResults(handler, flags, adaptiveFetch);
        estimatedReceiveBufferBytes = 0;
      } catch (PGBindException se) {
        // There are three causes of this error, an
        // invalid total Bind message length, a
        // BinaryStream that cannot provide the amount
        // of data claimed by the length argument, and
        // a BinaryStream that throws an Exception
        // when reading.
        //
        // We simply do not send the Execute message
        // so we can just continue on as if nothing
        // has happened. Perhaps we need to
        // introduce an error here to force the
        // caller to rollback if there is a
        // transaction in progress?
        //
        sendSync();
        processResults(handler, flags, adaptiveFetch);
        estimatedReceiveBufferBytes = 0;
        handler
            .handleError(new PSQLException(GT.tr("Unable to bind parameter values for statement."),
                PSQLState.INVALID_PARAMETER_VALUE, se.getIOException()));
      }
    } catch (IOException e) {
      abort();
      handler.handleError(
          new PSQLException(GT.tr("An I/O error occurred while sending to the backend."),
              PSQLState.CONNECTION_FAILURE, e));
    }

    try {
      handler.handleCompletion();
      if (cleanupSavePoints) {
        releaseSavePoint(autosave, flags);
      }
    } catch (SQLException e) {
      rollbackIfRequired(autosave, e);
    }
  }

  private boolean sendAutomaticSavepoint(Query query, int flags) throws IOException {
    if (((flags & QueryExecutor.QUERY_SUPPRESS_BEGIN) == 0
        || getTransactionState() == TransactionState.OPEN)
        && query != restoreToAutoSave
        && !query.getNativeSql().equalsIgnoreCase("COMMIT")
        && getAutoSave() != AutoSave.NEVER
        // If query has no resulting fields, it cannot fail with 'cached plan must not change result type'
        // thus no need to set a savepoint before such query
        && (getAutoSave() == AutoSave.ALWAYS
        // If CompositeQuery is observed, just assume it might fail and set the savepoint
        || !(query instanceof SimpleQuery)
        || ((SimpleQuery) query).getFields() != null)) {

      /*
      create a different SAVEPOINT the first time so that all subsequent SAVEPOINTS can be released
      easily. There have been reports of server resources running out if there are too many
      SAVEPOINTS.
       */
      sendOneQuery(autoSaveQuery, SimpleQuery.NO_PARAMETERS, 1, 0,
          QUERY_NO_RESULTS | QUERY_NO_METADATA
              // PostgreSQL does not support bind, exec, simple, sync message flow,
              // so we force autosavepoint to use simple if the main query is using simple
              | QUERY_EXECUTE_AS_SIMPLE);
      return true;
    }
    return false;
  }

  private void releaseSavePoint(boolean autosave, int flags) throws SQLException {
    if ( autosave
        && getAutoSave() == AutoSave.ALWAYS
        && getTransactionState() == TransactionState.OPEN) {
      try {
        sendOneQuery(releaseAutoSave, SimpleQuery.NO_PARAMETERS, 1, 0,
            QUERY_NO_RESULTS | QUERY_NO_METADATA
                | QUERY_EXECUTE_AS_SIMPLE);

      } catch (IOException ex) {
        throw  new PSQLException(GT.tr("Error releasing savepoint"), PSQLState.IO_ERROR);
      }
    }
  }

  private void rollbackIfRequired(boolean autosave, SQLException e) throws SQLException {
    if (autosave
        && getTransactionState() == TransactionState.FAILED
        && (getAutoSave() == AutoSave.ALWAYS || willHealOnRetry(e))) {
      try {
        // ROLLBACK and AUTOSAVE are executed as simple always to overcome "statement no longer exists S_xx"
        execute(restoreToAutoSave, SimpleQuery.NO_PARAMETERS, new ResultHandlerDelegate(null),
            1, 0, QUERY_NO_RESULTS | QUERY_NO_METADATA | QUERY_EXECUTE_AS_SIMPLE);
      } catch (SQLException e2) {
        // That's O(N), sorry
        e.setNextException(e2);
      }
    }
    throw e;
  }

  // Deadlock avoidance:
  //
  // It's possible for the send and receive streams to get "deadlocked" against each other since
  // we do not have a separate thread. The scenario is this: we have two streams:
  //
  // driver -> TCP buffering -> server
  // server -> TCP buffering -> driver
  //
  // The server behaviour is roughly:
  // while true:
  // read message
  // execute message
  // write results
  //
  // If the server -> driver stream has a full buffer, the write will block.
  // If the driver is still writing when this happens, and the driver -> server
  // stream also fills up, we deadlock: the driver is blocked on write() waiting
  // for the server to read some more data, and the server is blocked on write()
  // waiting for the driver to read some more data.
  //
  // To avoid this, we guess at how much response data we can request from the
  // server before the server -> driver stream's buffer is full (MAX_BUFFERED_RECV_BYTES).
  // This is the point where the server blocks on write and stops reading data. If we
  // reach this point, we force a Sync message and read pending data from the server
  // until ReadyForQuery, then go back to writing more queries unless we saw an error.
  //
  // This is not 100% reliable -- it's only done in the batch-query case and only
  // at a reasonably high level (per query, not per message), and it's only an estimate
  // -- so it might break. To do it correctly in all cases would seem to require a
  // separate send or receive thread as we can only do the Sync-and-read-results
  // operation at particular points, and also as we don't really know how much data
  // the server is sending.
  //
  // Our message size estimation is coarse, and disregards asynchronous
  // notifications, warnings/info/debug messages, etc, so the response size may be
  // quite different from the 250 bytes assumed here even for queries that don't
  // return data.
  //
  // See github issue #194 and #195 .
  //
  // Assume 64k server->client buffering, which is extremely conservative. A typical
  // system will have 200kb or more of buffers for its receive buffers, and the sending
  // system will typically have the same on the send side, giving us 400kb or to work
  // with. (We could check Java's receive buffer size, but prefer to assume a very
  // conservative buffer instead, and we don't know how big the server's send
  // buffer is.)
  //
  private static final int MAX_BUFFERED_RECV_BYTES = 64000;
  private static final int NODATA_QUERY_RESPONSE_SIZE_BYTES = 250;

  public synchronized void execute(Query[] queries, @Nullable ParameterList[] parameterLists,
      BatchResultHandler batchHandler, int maxRows, int fetchSize, int flags) throws SQLException {
    execute(queries, parameterLists, batchHandler, maxRows, fetchSize, flags, false);
  }

  public synchronized void execute(Query[] queries, @Nullable ParameterList[] parameterLists,
      BatchResultHandler batchHandler, int maxRows, int fetchSize, int flags, boolean adaptiveFetch)
      throws SQLException {
    waitOnLock();
    if (LOGGER.isLoggable(Level.FINEST)) {
      LOGGER.log(Level.FINEST, "  batch execute {0} queries, handler={1}, maxRows={2}, fetchSize={3}, flags={4}",
          new Object[]{queries.length, batchHandler, maxRows, fetchSize, flags});
    }

    flags = updateQueryMode(flags);

    boolean describeOnly = (QUERY_DESCRIBE_ONLY & flags) != 0;
    // Check parameters and resolve OIDs.
    if (!describeOnly) {
      for (ParameterList parameterList : parameterLists) {
        if (parameterList != null) {
          ((V3ParameterList) parameterList).checkAllParametersSet();
        }
      }
    }

    boolean autosave = false;
    ResultHandler handler = batchHandler;
    try {
      handler = sendQueryPreamble(batchHandler, flags);
      autosave = sendAutomaticSavepoint(queries[0], flags);
      estimatedReceiveBufferBytes = 0;

      for (int i = 0; i < queries.length; ++i) {
        Query query = queries[i];
        V3ParameterList parameters = (V3ParameterList) parameterLists[i];
        if (parameters == null) {
          parameters = SimpleQuery.NO_PARAMETERS;
        }

        sendQuery(query, parameters, maxRows, fetchSize, flags, handler, batchHandler, adaptiveFetch);

        if (handler.getException() != null) {
          break;
        }
      }

      if (handler.getException() == null) {
        if ((flags & QueryExecutor.QUERY_EXECUTE_AS_SIMPLE) != 0) {
          // Sync message is not required for 'Q' execution as 'Q' ends with ReadyForQuery message
          // on its own
        } else {
          sendSync();
        }
        processResults(handler, flags, adaptiveFetch);
        estimatedReceiveBufferBytes = 0;
      }
    } catch (IOException e) {
      abort();
      handler.handleError(
          new PSQLException(GT.tr("An I/O error occurred while sending to the backend."),
              PSQLState.CONNECTION_FAILURE, e));
    }

    try {
      handler.handleCompletion();
      if (cleanupSavePoints) {
        releaseSavePoint(autosave, flags);
      }
    } catch (SQLException e) {
      rollbackIfRequired(autosave, e);
    }
  }

  private ResultHandler sendQueryPreamble(final ResultHandler delegateHandler, int flags)
      throws IOException {
    // First, send CloseStatements for finalized SimpleQueries that had statement names assigned.
    processDeadParsedQueries();
    processDeadPortals();

    // Send BEGIN on first statement in transaction.
    if ((flags & QueryExecutor.QUERY_SUPPRESS_BEGIN) != 0
        || getTransactionState() != TransactionState.IDLE) {
      return delegateHandler;
    }

    int beginFlags = QueryExecutor.QUERY_NO_METADATA;
    if ((flags & QueryExecutor.QUERY_ONESHOT) != 0) {
      beginFlags |= QueryExecutor.QUERY_ONESHOT;
    }

    beginFlags |= QueryExecutor.QUERY_EXECUTE_AS_SIMPLE;

    beginFlags = updateQueryMode(beginFlags);

    final SimpleQuery beginQuery = ((flags & QueryExecutor.QUERY_READ_ONLY_HINT) == 0) ? beginTransactionQuery : beginReadOnlyTransactionQuery;

    sendOneQuery(beginQuery, SimpleQuery.NO_PARAMETERS, 0, 0, beginFlags);

    // Insert a handler that intercepts the BEGIN.
    return new ResultHandlerDelegate(delegateHandler) {
      private boolean sawBegin = false;

      public void handleResultRows(Query fromQuery, Field[] fields, List<Tuple> tuples,
          @Nullable ResultCursor cursor) {
        if (sawBegin) {
          super.handleResultRows(fromQuery, fields, tuples, cursor);
        }
      }

      @Override
      public void handleCommandStatus(String status, long updateCount, long insertOID) {
        if (!sawBegin) {
          sawBegin = true;
          if (!status.equals("BEGIN")) {
            handleError(new PSQLException(GT.tr("Expected command status BEGIN, got {0}.", status),
                PSQLState.PROTOCOL_VIOLATION));
          }
        } else {
          super.handleCommandStatus(status, updateCount, insertOID);
        }
      }
    };
  }

  //
  // Fastpath
  //

  public synchronized byte @Nullable [] fastpathCall(int fnid, ParameterList parameters,
      boolean suppressBegin)
      throws SQLException {
    waitOnLock();
    if (!suppressBegin) {
      doSubprotocolBegin();
    }
    try {
      sendFastpathCall(fnid, (SimpleParameterList) parameters);
      return receiveFastpathResult();
    } catch (IOException ioe) {
      abort();
      throw new PSQLException(GT.tr("An I/O error occurred while sending to the backend."),
          PSQLState.CONNECTION_FAILURE, ioe);
    }
  }

  public void doSubprotocolBegin() throws SQLException {
    if (getTransactionState() == TransactionState.IDLE) {

      LOGGER.log(Level.FINEST, "Issuing BEGIN before fastpath or copy call.");

      ResultHandler handler = new ResultHandlerBase() {
        private boolean sawBegin = false;

        @Override
        public void handleCommandStatus(String status, long updateCount, long insertOID) {
          if (!sawBegin) {
            if (!status.equals("BEGIN")) {
              handleError(
                  new PSQLException(GT.tr("Expected command status BEGIN, got {0}.", status),
                      PSQLState.PROTOCOL_VIOLATION));
            }
            sawBegin = true;
          } else {
            handleError(new PSQLException(GT.tr("Unexpected command status: {0}.", status),
                PSQLState.PROTOCOL_VIOLATION));
          }
        }

        @Override
        public void handleWarning(SQLWarning warning) {
          // we don't want to ignore warnings and it would be tricky
          // to chain them back to the connection, so since we don't
          // expect to get them in the first place, we just consider
          // them errors.
          handleError(warning);
        }
      };

      try {
        /* Send BEGIN with simple protocol preferred */
        int beginFlags = QueryExecutor.QUERY_NO_METADATA
                         | QueryExecutor.QUERY_ONESHOT
                         | QueryExecutor.QUERY_EXECUTE_AS_SIMPLE;
        beginFlags = updateQueryMode(beginFlags);
        sendOneQuery(beginTransactionQuery, SimpleQuery.NO_PARAMETERS, 0, 0, beginFlags);
        sendSync();
        processResults(handler, 0);
        estimatedReceiveBufferBytes = 0;
      } catch (IOException ioe) {
        throw new PSQLException(GT.tr("An I/O error occurred while sending to the backend."),
            PSQLState.CONNECTION_FAILURE, ioe);
      }
    }

  }

  public ParameterList createFastpathParameters(int count) {
    return new SimpleParameterList(count, this);
  }

  private void sendFastpathCall(int fnid, SimpleParameterList params)
      throws SQLException, IOException {
    if (LOGGER.isLoggable(Level.FINEST)) {
      LOGGER.log(Level.FINEST, " FE=> FunctionCall({0}, {1} params)", new Object[]{fnid, params.getParameterCount()});
    }

    //
    // Total size = 4 (length)
    // + 4 (function OID)
    // + 2 (format code count) + N * 2 (format codes)
    // + 2 (parameter count) + encodedSize (parameters)
    // + 2 (result format)

    int paramCount = params.getParameterCount();
    int encodedSize = 0;
    for (int i = 1; i <= paramCount; ++i) {
      if (params.isNull(i)) {
        encodedSize += 4;
      } else {
        encodedSize += 4 + params.getV3Length(i);
      }
    }

    pgStream.sendChar('F');
    pgStream.sendInteger4(4 + 4 + 2 + 2 * paramCount + 2 + encodedSize + 2);
    pgStream.sendInteger4(fnid);
    pgStream.sendInteger2(paramCount);
    for (int i = 1; i <= paramCount; ++i) {
      pgStream.sendInteger2(params.isBinary(i) ? 1 : 0);
    }
    pgStream.sendInteger2(paramCount);
    for (int i = 1; i <= paramCount; i++) {
      if (params.isNull(i)) {
        pgStream.sendInteger4(-1);
      } else {
        pgStream.sendInteger4(params.getV3Length(i)); // Parameter size
        params.writeV3Value(i, pgStream);
      }
    }
    pgStream.sendInteger2(1); // Binary result format
    pgStream.flush();
  }

  // Just for API compatibility with previous versions.
  public synchronized void processNotifies() throws SQLException {
    processNotifies(-1);
  }

  /**
   * @param timeoutMillis when &gt; 0, block for this time
   *                      when =0, block forever
   *                      when &lt; 0, don't block
   */
  public synchronized void processNotifies(int timeoutMillis) throws SQLException {
    waitOnLock();
    // Asynchronous notifies only arrive when we are not in a transaction
    if (getTransactionState() != TransactionState.IDLE) {
      return;
    }

    if (hasNotifications()) {
      // No need to timeout when there are already notifications. We just check for more in this case.
      timeoutMillis = -1;
    }

    boolean useTimeout = timeoutMillis > 0;
    long startTime = 0;
    int oldTimeout = 0;
    if (useTimeout) {
      startTime = TimeUnit.NANOSECONDS.toMillis(System.nanoTime());
      try {
        oldTimeout = pgStream.getSocket().getSoTimeout();
      } catch (SocketException e) {
        throw new PSQLException(GT.tr("An error occurred while trying to get the socket "
          + "timeout."), PSQLState.CONNECTION_FAILURE, e);
      }
    }

    try {
      while (timeoutMillis >= 0 || pgStream.hasMessagePending()) {
        if (useTimeout && timeoutMillis >= 0) {
          setSocketTimeout(timeoutMillis);
        }
        int c = pgStream.receiveChar();
        if (useTimeout && timeoutMillis >= 0) {
          setSocketTimeout(0); // Don't timeout after first char
        }
        switch (c) {
          case 'A': // Asynchronous Notify
            receiveAsyncNotify();
            timeoutMillis = -1;
            continue;
          case 'E':
            // Error Response (response to pretty much everything; backend then skips until Sync)
            throw receiveErrorResponse();
          case 'N': // Notice Response (warnings / info)
            SQLWarning warning = receiveNoticeResponse();
            addWarning(warning);
            if (useTimeout) {
              long newTimeMillis = TimeUnit.NANOSECONDS.toMillis(System.nanoTime());
              timeoutMillis += startTime - newTimeMillis; // Overflows after 49 days, ignore that
              startTime = newTimeMillis;
              if (timeoutMillis == 0) {
                timeoutMillis = -1; // Don't accidentially wait forever
              }
            }
            break;
          default:
            throw new PSQLException(GT.tr("Unknown Response Type {0}.", (char) c),
                PSQLState.CONNECTION_FAILURE);
        }
      }
    } catch (SocketTimeoutException ioe) {
      // No notifications this time...
    } catch (IOException ioe) {
      throw new PSQLException(GT.tr("An I/O error occurred while sending to the backend."),
          PSQLState.CONNECTION_FAILURE, ioe);
    } finally {
      if (useTimeout) {
        setSocketTimeout(oldTimeout);
      }
    }
  }

  private void setSocketTimeout(int millis) throws PSQLException {
    try {
      Socket s = pgStream.getSocket();
      if (!s.isClosed()) { // Is this check required?
        pgStream.setNetworkTimeout(millis);
      }
    } catch (IOException e) {
      throw new PSQLException(GT.tr("An error occurred while trying to reset the socket timeout."),
        PSQLState.CONNECTION_FAILURE, e);
    }
  }

  private byte @Nullable [] receiveFastpathResult() throws IOException, SQLException {
    boolean endQuery = false;
    SQLException error = null;
    byte[] returnValue = null;

    while (!endQuery) {
      int c = pgStream.receiveChar();
      switch (c) {
        case 'A': // Asynchronous Notify
          receiveAsyncNotify();
          break;

        case 'E':
          // Error Response (response to pretty much everything; backend then skips until Sync)
          SQLException newError = receiveErrorResponse();
          if (error == null) {
            error = newError;
          } else {
            error.setNextException(newError);
          }
          // keep processing
          break;

        case 'N': // Notice Response (warnings / info)
          SQLWarning warning = receiveNoticeResponse();
          addWarning(warning);
          break;

        case 'Z': // Ready For Query (eventual response to Sync)
          receiveRFQ();
          endQuery = true;
          break;

        case 'V': // FunctionCallResponse
          int msgLen = pgStream.receiveInteger4();
          int valueLen = pgStream.receiveInteger4();

          LOGGER.log(Level.FINEST, " <=BE FunctionCallResponse({0} bytes)", valueLen);

          if (valueLen != -1) {
            byte[] buf = new byte[valueLen];
            pgStream.receive(buf, 0, valueLen);
            returnValue = buf;
          }

          break;

        case 'S': // Parameter Status
          try {
            receiveParameterStatus();
          } catch (SQLException e) {
            if (error == null) {
              error = e;
            } else {
              error.setNextException(e);
            }
            endQuery = true;
          }
          break;

        default:
          throw new PSQLException(GT.tr("Unknown Response Type {0}.", (char) c),
              PSQLState.CONNECTION_FAILURE);
      }

    }

    // did we get an error during this query?
    if (error != null) {
      throw error;
    }

    return returnValue;
  }

  //
  // Copy subprotocol implementation
  //

  /**
   * Sends given query to BE to start, initialize and lock connection for a CopyOperation.
   *
   * @param sql COPY FROM STDIN / COPY TO STDOUT statement
   * @return CopyIn or CopyOut operation object
   * @throws SQLException on failure
   */
  public synchronized CopyOperation startCopy(String sql, boolean suppressBegin)
      throws SQLException {
    waitOnLock();
    if (!suppressBegin) {
      doSubprotocolBegin();
    }
    byte[] buf = sql.getBytes(StandardCharsets.UTF_8);

    try {
      LOGGER.log(Level.FINEST, " FE=> Query(CopyStart)");

      pgStream.sendChar('Q');
      pgStream.sendInteger4(buf.length + 4 + 1);
      pgStream.send(buf);
      pgStream.sendChar(0);
      pgStream.flush();

      return castNonNull(processCopyResults(null, true));
      // expect a CopyInResponse or CopyOutResponse to our query above
    } catch (IOException ioe) {
      throw new PSQLException(GT.tr("Database connection failed when starting copy"),
          PSQLState.CONNECTION_FAILURE, ioe);
    }
  }

  /**
   * Locks connection and calls initializer for a new CopyOperation Called via startCopy ->
   * processCopyResults.
   *
   * @param op an uninitialized CopyOperation
   * @throws SQLException on locking failure
   * @throws IOException on database connection failure
   */
  private synchronized void initCopy(CopyOperationImpl op) throws SQLException, IOException {
    pgStream.receiveInteger4(); // length not used
    int rowFormat = pgStream.receiveChar();
    int numFields = pgStream.receiveInteger2();
    int[] fieldFormats = new int[numFields];

    for (int i = 0; i < numFields; i++) {
      fieldFormats[i] = pgStream.receiveInteger2();
    }

    lock(op);
    op.init(this, rowFormat, fieldFormats);
  }

  /**
   * Finishes a copy operation and unlocks connection discarding any exchanged data.
   *
   * @param op the copy operation presumably currently holding lock on this connection
   * @throws SQLException on any additional failure
   */
  public void cancelCopy(CopyOperationImpl op) throws SQLException {
    if (!hasLock(op)) {
      throw new PSQLException(GT.tr("Tried to cancel an inactive copy operation"),
          PSQLState.OBJECT_NOT_IN_STATE);
    }

    SQLException error = null;
    int errors = 0;

    try {
      if (op instanceof CopyIn) {
        synchronized (this) {
          LOGGER.log(Level.FINEST, "FE => CopyFail");
          final byte[] msg = "Copy cancel requested".getBytes(StandardCharsets.US_ASCII);
          pgStream.sendChar('f'); // CopyFail
          pgStream.sendInteger4(5 + msg.length);
          pgStream.send(msg);
          pgStream.sendChar(0);
          pgStream.flush();
          do {
            try {
              processCopyResults(op, true); // discard rest of input
            } catch (SQLException se) { // expected error response to failing copy
              errors++;
              if (error != null) {
                SQLException e = se;
                SQLException next;
                while ((next = e.getNextException()) != null) {
                  e = next;
                }
                e.setNextException(error);
              }
              error = se;
            }
          } while (hasLock(op));
        }
      } else if (op instanceof CopyOut) {
        sendQueryCancel();
      }

    } catch (IOException ioe) {
      throw new PSQLException(GT.tr("Database connection failed when canceling copy operation"),
          PSQLState.CONNECTION_FAILURE, ioe);
    } finally {
      // Need to ensure the lock isn't held anymore, or else
      // future operations, rather than failing due to the
      // broken connection, will simply hang waiting for this
      // lock.
      synchronized (this) {
        if (hasLock(op)) {
          unlock(op);
        }
      }
    }

    if (op instanceof CopyIn) {
      if (errors < 1) {
        throw new PSQLException(GT.tr("Missing expected error response to copy cancel request"),
            PSQLState.COMMUNICATION_ERROR);
      } else if (errors > 1) {
        throw new PSQLException(
            GT.tr("Got {0} error responses to single copy cancel request", String.valueOf(errors)),
            PSQLState.COMMUNICATION_ERROR, error);
      }
    }
  }

  /**
   * Finishes writing to copy and unlocks connection.
   *
   * @param op the copy operation presumably currently holding lock on this connection
   * @return number of rows updated for server versions 8.2 or newer
   * @throws SQLException on failure
   */
  public synchronized long endCopy(CopyOperationImpl op) throws SQLException {
    if (!hasLock(op)) {
      throw new PSQLException(GT.tr("Tried to end inactive copy"), PSQLState.OBJECT_NOT_IN_STATE);
    }

    try {
      LOGGER.log(Level.FINEST, " FE=> CopyDone");

      pgStream.sendChar('c'); // CopyDone
      pgStream.sendInteger4(4);
      pgStream.flush();

      do {
        processCopyResults(op, true);
      } while (hasLock(op));
      return op.getHandledRowCount();
    } catch (IOException ioe) {
      throw new PSQLException(GT.tr("Database connection failed when ending copy"),
          PSQLState.CONNECTION_FAILURE, ioe);
    }
  }

  /**
   * Sends data during a live COPY IN operation. Only unlocks the connection if server suddenly
   * returns CommandComplete, which should not happen
   *
   * @param op the CopyIn operation presumably currently holding lock on this connection
   * @param data bytes to send
   * @param off index of first byte to send (usually 0)
   * @param siz number of bytes to send (usually data.length)
   * @throws SQLException on failure
   */
  public synchronized void writeToCopy(CopyOperationImpl op, byte[] data, int off, int siz)
      throws SQLException {
    if (!hasLock(op)) {
      throw new PSQLException(GT.tr("Tried to write to an inactive copy operation"),
          PSQLState.OBJECT_NOT_IN_STATE);
    }

    LOGGER.log(Level.FINEST, " FE=> CopyData({0})", siz);

    try {
      pgStream.sendChar('d');
      pgStream.sendInteger4(siz + 4);
      pgStream.send(data, off, siz);
    } catch (IOException ioe) {
      throw new PSQLException(GT.tr("Database connection failed when writing to copy"),
          PSQLState.CONNECTION_FAILURE, ioe);
    }
  }

  /**
   * Sends data during a live COPY IN operation. Only unlocks the connection if server suddenly
   * returns CommandComplete, which should not happen
   *
   * @param op   the CopyIn operation presumably currently holding lock on this connection
   * @param from the source of bytes, e.g. a ByteBufferByteStreamWriter
   * @throws SQLException on failure
   */
  public synchronized void writeToCopy(CopyOperationImpl op, ByteStreamWriter from)
      throws SQLException {
    if (!hasLock(op)) {
      throw new PSQLException(GT.tr("Tried to write to an inactive copy operation"),
          PSQLState.OBJECT_NOT_IN_STATE);
    }

    int siz = from.getLength();
    LOGGER.log(Level.FINEST, " FE=> CopyData({0})", siz);

    try {
      pgStream.sendChar('d');
      pgStream.sendInteger4(siz + 4);
      pgStream.send(from);
    } catch (IOException ioe) {
      throw new PSQLException(GT.tr("Database connection failed when writing to copy"),
          PSQLState.CONNECTION_FAILURE, ioe);
    }
  }

  public synchronized void flushCopy(CopyOperationImpl op) throws SQLException {
    if (!hasLock(op)) {
      throw new PSQLException(GT.tr("Tried to write to an inactive copy operation"),
          PSQLState.OBJECT_NOT_IN_STATE);
    }

    try {
      pgStream.flush();
    } catch (IOException ioe) {
      throw new PSQLException(GT.tr("Database connection failed when writing to copy"),
          PSQLState.CONNECTION_FAILURE, ioe);
    }
  }

  /**
   * Wait for a row of data to be received from server on an active copy operation
   * Connection gets unlocked by processCopyResults() at end of operation.
   *
   * @param op the copy operation presumably currently holding lock on this connection
   * @param block whether to block waiting for input
   * @throws SQLException on any failure
   */
  synchronized void readFromCopy(CopyOperationImpl op, boolean block) throws SQLException {
    if (!hasLock(op)) {
      throw new PSQLException(GT.tr("Tried to read from inactive copy"),
          PSQLState.OBJECT_NOT_IN_STATE);
    }

    try {
      processCopyResults(op, block); // expect a call to handleCopydata() to store the data
    } catch (IOException ioe) {
      throw new PSQLException(GT.tr("Database connection failed when reading from copy"),
          PSQLState.CONNECTION_FAILURE, ioe);
    }
  }

  AtomicBoolean processingCopyResults = new AtomicBoolean(false);

  /**
   * Handles copy sub protocol responses from server. Unlocks at end of sub protocol, so operations
   * on pgStream or QueryExecutor are not allowed in a method after calling this!
   *
   * @param block whether to block waiting for input
   * @return CopyIn when COPY FROM STDIN starts; CopyOut when COPY TO STDOUT starts; null when copy
   *         ends; otherwise, the operation given as parameter.
   * @throws SQLException in case of misuse
   * @throws IOException from the underlying connection
   */
  @Nullable CopyOperationImpl processCopyResults(@Nullable CopyOperationImpl op, boolean block)
      throws SQLException, IOException {

    /*
    * fixes issue #1592 where one thread closes the stream and another is reading it
     */
    if (pgStream.isClosed()) {
      throw new PSQLException(GT.tr("PGStream is closed"),
          PSQLState.CONNECTION_DOES_NOT_EXIST);
    }
    /*
    *  This is a hack as we should not end up here, but sometimes do with large copy operations.
     */
    if (!processingCopyResults.compareAndSet(false, true)) {
      LOGGER.log(Level.INFO, "Ignoring request to process copy results, already processing");
      return null;
    }

    // put this all in a try, finally block and reset the processingCopyResults in the finally clause
    try {
      boolean endReceiving = false;
      SQLException error = null;
      SQLException errors = null;
      int len;

      while (!endReceiving && (block || pgStream.hasMessagePending())) {

        // There is a bug in the server's implementation of the copy
        // protocol. It returns command complete immediately upon
        // receiving the EOF marker in the binary protocol,
        // potentially before we've issued CopyDone. When we are not
        // blocking, we don't think we are done, so we hold off on
        // processing command complete and any subsequent messages
        // until we actually are done with the copy.
        //
        if (!block) {
          int c = pgStream.peekChar();
          if (c == 'C') {
            // CommandComplete
            LOGGER.log(Level.FINEST, " <=BE CommandStatus, Ignored until CopyDone");
            break;
          }
        }

        int c = pgStream.receiveChar();
        switch (c) {

          case 'A': // Asynchronous Notify

            LOGGER.log(Level.FINEST, " <=BE Asynchronous Notification while copying");

            receiveAsyncNotify();
            break;

          case 'N': // Notice Response

            LOGGER.log(Level.FINEST, " <=BE Notification while copying");

            addWarning(receiveNoticeResponse());
            break;

          case 'C': // Command Complete

            String status = receiveCommandStatus();

            try {
              if (op == null) {
                throw new PSQLException(GT
                    .tr("Received CommandComplete ''{0}'' without an active copy operation", status),
                    PSQLState.OBJECT_NOT_IN_STATE);
              }
              op.handleCommandStatus(status);
            } catch (SQLException se) {
              error = se;
            }

            block = true;
            break;

          case 'E': // ErrorMessage (expected response to CopyFail)

            error = receiveErrorResponse();
            // We've received the error and we now expect to receive
            // Ready for query, but we must block because it might still be
            // on the wire and not here yet.
            block = true;
            break;

          case 'G': // CopyInResponse

            LOGGER.log(Level.FINEST, " <=BE CopyInResponse");

            if (op != null) {
              error = new PSQLException(GT.tr("Got CopyInResponse from server during an active {0}",
                  op.getClass().getName()), PSQLState.OBJECT_NOT_IN_STATE);
            }

            op = new CopyInImpl();
            initCopy(op);
            endReceiving = true;
            break;

          case 'H': // CopyOutResponse

            LOGGER.log(Level.FINEST, " <=BE CopyOutResponse");

            if (op != null) {
              error = new PSQLException(GT.tr("Got CopyOutResponse from server during an active {0}",
                  op.getClass().getName()), PSQLState.OBJECT_NOT_IN_STATE);
            }

            op = new CopyOutImpl();
            initCopy(op);
            endReceiving = true;
            break;

          case 'W': // CopyBothResponse

            LOGGER.log(Level.FINEST, " <=BE CopyBothResponse");

            if (op != null) {
              error = new PSQLException(GT.tr("Got CopyBothResponse from server during an active {0}",
                  op.getClass().getName()), PSQLState.OBJECT_NOT_IN_STATE);
            }

            op = new CopyDualImpl();
            initCopy(op);
            endReceiving = true;
            break;

          case 'd': // CopyData

            LOGGER.log(Level.FINEST, " <=BE CopyData");

            len = pgStream.receiveInteger4() - 4;

            assert len > 0 : "Copy Data length must be greater than 4";

            byte[] buf = pgStream.receive(len);
            if (op == null) {
              error = new PSQLException(GT.tr("Got CopyData without an active copy operation"),
                  PSQLState.OBJECT_NOT_IN_STATE);
            } else if (!(op instanceof CopyOut)) {
              error = new PSQLException(
                  GT.tr("Unexpected copydata from server for {0}", op.getClass().getName()),
                  PSQLState.COMMUNICATION_ERROR);
            } else {
              op.handleCopydata(buf);
            }
            endReceiving = true;
            break;

          case 'c': // CopyDone (expected after all copydata received)

            LOGGER.log(Level.FINEST, " <=BE CopyDone");

            len = pgStream.receiveInteger4() - 4;
            if (len > 0) {
              pgStream.receive(len); // not in specification; should never appear
            }

            if (!(op instanceof CopyOut)) {
              error = new PSQLException("Got CopyDone while not copying from server",
                  PSQLState.OBJECT_NOT_IN_STATE);
            }

            // keep receiving since we expect a CommandComplete
            block = true;
            break;
          case 'S': // Parameter Status
            try {
              receiveParameterStatus();
            } catch (SQLException e) {
              error = e;
              endReceiving = true;
            }
            break;

          case 'Z': // ReadyForQuery: After FE:CopyDone => BE:CommandComplete

            receiveRFQ();
            if (op != null && hasLock(op)) {
              unlock(op);
            }
            op = null;
            endReceiving = true;
            break;

          // If the user sends a non-copy query, we've got to handle some additional things.
          //
          case 'T': // Row Description (response to Describe)
            LOGGER.log(Level.FINEST, " <=BE RowDescription (during copy ignored)");

            skipMessage();
            break;

          case 'D': // DataRow
            LOGGER.log(Level.FINEST, " <=BE DataRow (during copy ignored)");

            skipMessage();
            break;

          default:
            throw new IOException(
                GT.tr("Unexpected packet type during copy: {0}", Integer.toString(c)));
        }

        // Collect errors into a neat chain for completeness
        if (error != null) {
          if (errors != null) {
            error.setNextException(errors);
          }
          errors = error;
          error = null;
        }
      }

      if (errors != null) {
        throw errors;
      }
      return op;

    } finally {
      /*
      reset here in the finally block to make sure it really is cleared
       */
      processingCopyResults.set(false);
    }
  }

  /*
   * To prevent client/server protocol deadlocks, we try to manage the estimated recv buffer size
   * and force a sync +flush and process results if we think it might be getting too full.
   *
   * See the comments above MAX_BUFFERED_RECV_BYTES's declaration for details.
   */
  private void flushIfDeadlockRisk(Query query, boolean disallowBatching,
      ResultHandler resultHandler,
      @Nullable BatchResultHandler batchHandler,
      final int flags) throws IOException {
    // Assume all statements need at least this much reply buffer space,
    // plus params
    estimatedReceiveBufferBytes += NODATA_QUERY_RESPONSE_SIZE_BYTES;

    SimpleQuery sq = (SimpleQuery) query;
    if (sq.isStatementDescribed()) {
      /*
       * Estimate the response size of the fields and add it to the expected response size.
       *
       * It's impossible for us to estimate the rowcount. We'll assume one row, as that's the common
       * case for batches and we're leaving plenty of breathing room in this approach. It's still
       * not deadlock-proof though; see pgjdbc github issues #194 and #195.
       */
      int maxResultRowSize = sq.getMaxResultRowSize();
      if (maxResultRowSize >= 0) {
        estimatedReceiveBufferBytes += maxResultRowSize;
      } else {
        LOGGER.log(Level.FINEST, "Couldn't estimate result size or result size unbounded, "
            + "disabling batching for this query.");
        disallowBatching = true;
      }
    } else {
      /*
       * We only describe a statement if we're expecting results from it, so it's legal to batch
       * unprepared statements. We'll abort later if we get any uresults from them where none are
       * expected. For now all we can do is hope the user told us the truth and assume that
       * NODATA_QUERY_RESPONSE_SIZE_BYTES is enough to cover it.
       */
    }

    if (disallowBatching || estimatedReceiveBufferBytes >= MAX_BUFFERED_RECV_BYTES) {
      LOGGER.log(Level.FINEST, "Forcing Sync, receive buffer full or batching disallowed");
      sendSync();
      processResults(resultHandler, flags);
      estimatedReceiveBufferBytes = 0;
      if (batchHandler != null) {
        batchHandler.secureProgress();
      }
    }

  }

  /*
   * Send a query to the backend.
   */
  private void sendQuery(Query query, V3ParameterList parameters, int maxRows, int fetchSize,
      int flags, ResultHandler resultHandler,
      @Nullable BatchResultHandler batchHandler, boolean adaptiveFetch) throws IOException, SQLException {
    // Now the query itself.
    Query[] subqueries = query.getSubqueries();
    SimpleParameterList[] subparams = parameters.getSubparams();

    // We know this is deprecated, but still respect it in case anyone's using it.
    // PgJDBC its self no longer does.
    @SuppressWarnings("deprecation")
    boolean disallowBatching = (flags & QueryExecutor.QUERY_DISALLOW_BATCHING) != 0;

    if (subqueries == null) {
      flushIfDeadlockRisk(query, disallowBatching, resultHandler, batchHandler, flags);

      // If we saw errors, don't send anything more.
      if (resultHandler.getException() == null) {
        if (fetchSize != 0) {
          adaptiveFetchCache.addNewQuery(adaptiveFetch, query);
        }
        sendOneQuery((SimpleQuery) query, (SimpleParameterList) parameters, maxRows, fetchSize,
            flags);
      }
    } else {
      for (int i = 0; i < subqueries.length; ++i) {
        final Query subquery = subqueries[i];
        flushIfDeadlockRisk(subquery, disallowBatching, resultHandler, batchHandler, flags);

        // If we saw errors, don't send anything more.
        if (resultHandler.getException() != null) {
          break;
        }

        // In the situation where parameters is already
        // NO_PARAMETERS it cannot know the correct
        // number of array elements to return in the
        // above call to getSubparams(), so it must
        // return null which we check for here.
        //
        SimpleParameterList subparam = SimpleQuery.NO_PARAMETERS;
        if (subparams != null) {
          subparam = subparams[i];
        }
        if (fetchSize != 0) {
          adaptiveFetchCache.addNewQuery(adaptiveFetch, subquery);
        }
        sendOneQuery((SimpleQuery) subquery, subparam, maxRows, fetchSize, flags);
      }
    }
  }

  //
  // Message sending
  //

  private void sendSync() throws IOException {
    LOGGER.log(Level.FINEST, " FE=> Sync");

    pgStream.sendChar('S'); // Sync
    pgStream.sendInteger4(4); // Length
    pgStream.flush();
    // Below "add queues" are likely not required at all
    pendingExecuteQueue.add(new ExecuteRequest(sync, null, true));
    pendingDescribePortalQueue.add(sync);
  }

  private void sendParse(SimpleQuery query, SimpleParameterList params, boolean oneShot)
      throws IOException {
    // Already parsed, or we have a Parse pending and the types are right?
    int[] typeOIDs = params.getTypeOIDs();
    if (query.isPreparedFor(typeOIDs, deallocateEpoch)) {
      return;
    }

    // Clean up any existing statement, as we can't use it.
    query.unprepare();
    processDeadParsedQueries();

    // Remove any cached Field values. The re-parsed query might report different
    // fields because input parameter types may result in different type inferences
    // for unspecified types.
    query.setFields(null);

    String statementName = null;
    if (!oneShot) {
      // Generate a statement name to use.
      statementName = "S_" + (nextUniqueID++);

      // And prepare the new statement.
      // NB: Must clone the OID array, as it's a direct reference to
      // the SimpleParameterList's internal array that might be modified
      // under us.
      query.setStatementName(statementName, deallocateEpoch);
      query.setPrepareTypes(typeOIDs);
      registerParsedQuery(query, statementName);
    }

    byte[] encodedStatementName = query.getEncodedStatementName();
    String nativeSql = query.getNativeSql();

    if (LOGGER.isLoggable(Level.FINEST)) {
      StringBuilder sbuf = new StringBuilder(" FE=> Parse(stmt=" + statementName + ",query=\"");
      sbuf.append(nativeSql);
      sbuf.append("\",oids={");
      for (int i = 1; i <= params.getParameterCount(); ++i) {
        if (i != 1) {
          sbuf.append(",");
        }
        sbuf.append(params.getTypeOID(i));
      }
      sbuf.append("})");
      LOGGER.log(Level.FINEST, sbuf.toString());
    }

    //
    // Send Parse.
    //

    byte[] queryUtf8 = nativeSql.getBytes(StandardCharsets.UTF_8);

    // Total size = 4 (size field)
    // + N + 1 (statement name, zero-terminated)
    // + N + 1 (query, zero terminated)
    // + 2 (parameter count) + N * 4 (parameter types)
    int encodedSize = 4
        + (encodedStatementName == null ? 0 : encodedStatementName.length) + 1
        + queryUtf8.length + 1
        + 2 + 4 * params.getParameterCount();

    pgStream.sendChar('P'); // Parse
    pgStream.sendInteger4(encodedSize);
    if (encodedStatementName != null) {
      pgStream.send(encodedStatementName);
    }
    pgStream.sendChar(0); // End of statement name
    pgStream.send(queryUtf8); // Query string
    pgStream.sendChar(0); // End of query string.
    pgStream.sendInteger2(params.getParameterCount()); // # of parameter types specified
    for (int i = 1; i <= params.getParameterCount(); ++i) {
      pgStream.sendInteger4(params.getTypeOID(i));
    }

    pendingParseQueue.add(query);
  }

  private void sendBind(SimpleQuery query, SimpleParameterList params, @Nullable Portal portal,
      boolean noBinaryTransfer) throws IOException {
    //
    // Send Bind.
    //

    String statementName = query.getStatementName();
    byte[] encodedStatementName = query.getEncodedStatementName();
    byte[] encodedPortalName = (portal == null ? null : portal.getEncodedPortalName());

    if (LOGGER.isLoggable(Level.FINEST)) {
      StringBuilder sbuf = new StringBuilder(" FE=> Bind(stmt=" + statementName + ",portal=" + portal);
      for (int i = 1; i <= params.getParameterCount(); ++i) {
        sbuf.append(",$").append(i).append("=<")
            .append(params.toString(i,true))
            .append(">,type=").append(Oid.toString(params.getTypeOID(i)));
      }
      sbuf.append(")");
      LOGGER.log(Level.FINEST, sbuf.toString());
    }

    // Total size = 4 (size field) + N + 1 (destination portal)
    // + N + 1 (statement name)
    // + 2 (param format code count) + N * 2 (format codes)
    // + 2 (param value count) + N (encoded param value size)
    // + 2 (result format code count, 0)
    long encodedSize = 0;
    for (int i = 1; i <= params.getParameterCount(); ++i) {
      if (params.isNull(i)) {
        encodedSize += 4;
      } else {
        encodedSize += (long) 4 + params.getV3Length(i);
      }
    }

    Field[] fields = query.getFields();
    if (!noBinaryTransfer && query.needUpdateFieldFormats() && fields != null) {
      for (Field field : fields) {
        if (useBinary(field)) {
          field.setFormat(Field.BINARY_FORMAT);
          query.setHasBinaryFields(true);
        }
      }
    }
    // If text-only results are required (e.g. updateable resultset), and the query has binary columns,
    // flip to text format.
    if (noBinaryTransfer && query.hasBinaryFields() && fields != null) {
      for (Field field : fields) {
        if (field.getFormat() != Field.TEXT_FORMAT) {
          field.setFormat(Field.TEXT_FORMAT);
        }
      }
      query.resetNeedUpdateFieldFormats();
      query.setHasBinaryFields(false);
    }

    // This is not the number of binary fields, but the total number
    // of fields if any of them are binary or zero if all of them
    // are text.
    int numBinaryFields = !noBinaryTransfer && query.hasBinaryFields() && fields != null
        ? fields.length : 0;

    encodedSize = 4
        + (encodedPortalName == null ? 0 : encodedPortalName.length) + 1
        + (encodedStatementName == null ? 0 : encodedStatementName.length) + 1
        + 2 + params.getParameterCount() * 2
        + 2 + encodedSize
        + 2 + numBinaryFields * 2;

    // backend's MaxAllocSize is the largest message that can
    // be received from a client. If we have a bigger value
    // from either very large parameters or incorrect length
    // descriptions of setXXXStream we do not send the bind
    // messsage.
    //
    if (encodedSize > 0x3fffffff) {
      throw new PGBindException(new IOException(GT.tr(
          "Bind message length {0} too long.  This can be caused by very large or incorrect length specifications on InputStream parameters.",
          encodedSize)));
    }

    pgStream.sendChar('B'); // Bind
    pgStream.sendInteger4((int) encodedSize); // Message size
    if (encodedPortalName != null) {
      pgStream.send(encodedPortalName); // Destination portal name.
    }
    pgStream.sendChar(0); // End of portal name.
    if (encodedStatementName != null) {
      pgStream.send(encodedStatementName); // Source statement name.
    }
    pgStream.sendChar(0); // End of statement name.

    pgStream.sendInteger2(params.getParameterCount()); // # of parameter format codes
    for (int i = 1; i <= params.getParameterCount(); ++i) {
      pgStream.sendInteger2(params.isBinary(i) ? 1 : 0); // Parameter format code
    }

    pgStream.sendInteger2(params.getParameterCount()); // # of parameter values

    // If an error occurs when reading a stream we have to
    // continue pumping out data to match the length we
    // said we would. Once we've done that we throw
    // this exception. Multiple exceptions can occur and
    // it really doesn't matter which one is reported back
    // to the caller.
    //
    PGBindException bindException = null;

    for (int i = 1; i <= params.getParameterCount(); ++i) {
      if (params.isNull(i)) {
        pgStream.sendInteger4(-1); // Magic size of -1 means NULL
      } else {
        pgStream.sendInteger4(params.getV3Length(i)); // Parameter size
        try {
          params.writeV3Value(i, pgStream); // Parameter value
        } catch (PGBindException be) {
          bindException = be;
        }
      }
    }

    pgStream.sendInteger2(numBinaryFields); // # of result format codes
    for (int i = 0; fields != null && i < numBinaryFields; ++i) {
      pgStream.sendInteger2(fields[i].getFormat());
    }

    pendingBindQueue.add(portal == null ? UNNAMED_PORTAL : portal);

    if (bindException != null) {
      throw bindException;
    }
  }

  /**
   * Returns true if the specified field should be retrieved using binary encoding.
   *
   * @param field The field whose Oid type to analyse.
   * @return True if {@link Field#BINARY_FORMAT} should be used, false if
   *         {@link Field#BINARY_FORMAT}.
   */
  private boolean useBinary(Field field) {
    int oid = field.getOID();
    return useBinaryForReceive(oid);
  }

  private void sendDescribePortal(SimpleQuery query, @Nullable Portal portal) throws IOException {
    //
    // Send Describe.
    //

    LOGGER.log(Level.FINEST, " FE=> Describe(portal={0})", portal);

    byte[] encodedPortalName = (portal == null ? null : portal.getEncodedPortalName());

    // Total size = 4 (size field) + 1 (describe type, 'P') + N + 1 (portal name)
    int encodedSize = 4 + 1 + (encodedPortalName == null ? 0 : encodedPortalName.length) + 1;

    pgStream.sendChar('D'); // Describe
    pgStream.sendInteger4(encodedSize); // message size
    pgStream.sendChar('P'); // Describe (Portal)
    if (encodedPortalName != null) {
      pgStream.send(encodedPortalName); // portal name to close
    }
    pgStream.sendChar(0); // end of portal name

    pendingDescribePortalQueue.add(query);
    query.setPortalDescribed(true);
  }

  private void sendDescribeStatement(SimpleQuery query, SimpleParameterList params,
      boolean describeOnly) throws IOException {
    // Send Statement Describe

    LOGGER.log(Level.FINEST, " FE=> Describe(statement={0})", query.getStatementName());

    byte[] encodedStatementName = query.getEncodedStatementName();

    // Total size = 4 (size field) + 1 (describe type, 'S') + N + 1 (portal name)
    int encodedSize = 4 + 1 + (encodedStatementName == null ? 0 : encodedStatementName.length) + 1;

    pgStream.sendChar('D'); // Describe
    pgStream.sendInteger4(encodedSize); // Message size
    pgStream.sendChar('S'); // Describe (Statement);
    if (encodedStatementName != null) {
      pgStream.send(encodedStatementName); // Statement name
    }
    pgStream.sendChar(0); // end message

    // Note: statement name can change over time for the same query object
    // Thus we take a snapshot of the query name
    pendingDescribeStatementQueue.add(
        new DescribeRequest(query, params, describeOnly, query.getStatementName()));
    pendingDescribePortalQueue.add(query);
    query.setStatementDescribed(true);
    query.setPortalDescribed(true);
  }

  private void sendExecute(SimpleQuery query, @Nullable Portal portal, int limit)
      throws IOException {
    //
    // Send Execute.
    //
    if (LOGGER.isLoggable(Level.FINEST)) {
      LOGGER.log(Level.FINEST, " FE=> Execute(portal={0},limit={1})", new Object[]{portal, limit});
    }

    byte[] encodedPortalName = (portal == null ? null : portal.getEncodedPortalName());
    int encodedSize = (encodedPortalName == null ? 0 : encodedPortalName.length);

    // Total size = 4 (size field) + 1 + N (source portal) + 4 (max rows)
    pgStream.sendChar('E'); // Execute
    pgStream.sendInteger4(4 + 1 + encodedSize + 4); // message size
    if (encodedPortalName != null) {
      pgStream.send(encodedPortalName); // portal name
    }
    pgStream.sendChar(0); // portal name terminator
    pgStream.sendInteger4(limit); // row limit

    pendingExecuteQueue.add(new ExecuteRequest(query, portal, false));
  }

  private void sendClosePortal(String portalName) throws IOException {
    //
    // Send Close.
    //

    LOGGER.log(Level.FINEST, " FE=> ClosePortal({0})", portalName);

    byte[] encodedPortalName = (portalName == null ? null : portalName.getBytes(StandardCharsets.UTF_8));
    int encodedSize = (encodedPortalName == null ? 0 : encodedPortalName.length);

    // Total size = 4 (size field) + 1 (close type, 'P') + 1 + N (portal name)
    pgStream.sendChar('C'); // Close
    pgStream.sendInteger4(4 + 1 + 1 + encodedSize); // message size
    pgStream.sendChar('P'); // Close (Portal)
    if (encodedPortalName != null) {
      pgStream.send(encodedPortalName);
    }
    pgStream.sendChar(0); // unnamed portal
  }

  private void sendCloseStatement(String statementName) throws IOException {
    //
    // Send Close.
    //

    LOGGER.log(Level.FINEST, " FE=> CloseStatement({0})", statementName);

    byte[] encodedStatementName = statementName.getBytes(StandardCharsets.UTF_8);

    // Total size = 4 (size field) + 1 (close type, 'S') + N + 1 (statement name)
    pgStream.sendChar('C'); // Close
    pgStream.sendInteger4(4 + 1 + encodedStatementName.length + 1); // message size
    pgStream.sendChar('S'); // Close (Statement)
    pgStream.send(encodedStatementName); // statement to close
    pgStream.sendChar(0); // statement name terminator
  }

  // sendOneQuery sends a single statement via the extended query protocol.
  // Per the FE/BE docs this is essentially the same as how a simple query runs
  // (except that it generates some extra acknowledgement messages, and we
  // can send several queries before doing the Sync)
  //
  // Parse S_n from "query string with parameter placeholders"; skipped if already done previously
  // or if oneshot
  // Bind C_n from S_n plus parameters (or from unnamed statement for oneshot queries)
  // Describe C_n; skipped if caller doesn't want metadata
  // Execute C_n with maxRows limit; maxRows = 1 if caller doesn't want results
  // (above repeats once per call to sendOneQuery)
  // Sync (sent by caller)
  //
  private void sendOneQuery(SimpleQuery query, SimpleParameterList params, int maxRows,
      int fetchSize, int flags) throws IOException {
    boolean asSimple = (flags & QueryExecutor.QUERY_EXECUTE_AS_SIMPLE) != 0;
    if (asSimple) {
      assert (flags & QueryExecutor.QUERY_DESCRIBE_ONLY) == 0
          : "Simple mode does not support describe requests. sql = " + query.getNativeSql()
          + ", flags = " + flags;
      sendSimpleQuery(query, params);
      return;
    }

    assert !query.getNativeQuery().multiStatement
        : "Queries that might contain ; must be executed with QueryExecutor.QUERY_EXECUTE_AS_SIMPLE mode. "
        + "Given query is " + query.getNativeSql();

    // Per https://www.postgresql.org/docs/current/static/protocol-flow.html#PROTOCOL-FLOW-EXT-QUERY
    // A Bind message can use the unnamed prepared statement to create a named portal.
    // If the Bind is successful, an Execute message can reference that named portal until either
    //      the end of the current transaction
    //   or the named portal is explicitly destroyed

    boolean noResults = (flags & QueryExecutor.QUERY_NO_RESULTS) != 0;
    boolean noMeta = (flags & QueryExecutor.QUERY_NO_METADATA) != 0;
    boolean describeOnly = (flags & QueryExecutor.QUERY_DESCRIBE_ONLY) != 0;
    // extended queries always use a portal
    // the usePortal flag controls whether or not we use a *named* portal
    boolean usePortal = (flags & QueryExecutor.QUERY_FORWARD_CURSOR) != 0 && !noResults && !noMeta
        && fetchSize > 0 && !describeOnly;
    boolean oneShot = (flags & QueryExecutor.QUERY_ONESHOT) != 0;
    boolean noBinaryTransfer = (flags & QUERY_NO_BINARY_TRANSFER) != 0;
    boolean forceDescribePortal = (flags & QUERY_FORCE_DESCRIBE_PORTAL) != 0;

    // Work out how many rows to fetch in this pass.

    int rows;
    if (noResults) {
      rows = 1; // We're discarding any results anyway, so limit data transfer to a minimum
    } else if (!usePortal) {
      rows = maxRows; // Not using a portal -- fetchSize is irrelevant
    } else if (maxRows != 0 && fetchSize > maxRows) {
      // fetchSize > maxRows, use maxRows (nb: fetchSize cannot be 0 if usePortal == true)
      rows = maxRows;
    } else {
      rows = fetchSize; // maxRows > fetchSize
    }

    sendParse(query, params, oneShot);

    // Must do this after sendParse to pick up any changes to the
    // query's state.
    //
    boolean queryHasUnknown = query.hasUnresolvedTypes();
    boolean paramsHasUnknown = params.hasUnresolvedTypes();

    boolean describeStatement = describeOnly
        || (!oneShot && paramsHasUnknown && queryHasUnknown && !query.isStatementDescribed());

    if (!describeStatement && paramsHasUnknown && !queryHasUnknown) {
      int[] queryOIDs = castNonNull(query.getPrepareTypes());
      int[] paramOIDs = params.getTypeOIDs();
      for (int i = 0; i < paramOIDs.length; i++) {
        // Only supply type information when there isn't any
        // already, don't arbitrarily overwrite user supplied
        // type information.
        if (paramOIDs[i] == Oid.UNSPECIFIED) {
          params.setResolvedType(i + 1, queryOIDs[i]);
        }
      }
    }

    if (describeStatement) {
      sendDescribeStatement(query, params, describeOnly);
      if (describeOnly) {
        return;
      }
    }

    // Construct a new portal if needed.
    Portal portal = null;
    if (usePortal) {
      String portalName = "C_" + (nextUniqueID++);
      portal = new Portal(query, portalName);
    }

    sendBind(query, params, portal, noBinaryTransfer);

    // A statement describe will also output a RowDescription,
    // so don't reissue it here if we've already done so.
    //
    if (!noMeta && !describeStatement) {
      /*
       * don't send describe if we already have cached the row description from previous executions
       *
       * XXX Clearing the fields / unpreparing the query (in sendParse) is incorrect, see bug #267.
       * We might clear the cached fields in a later execution of this query if the bind parameter
       * types change, but we're assuming here that they'll still be valid when we come to process
       * the results of this query, so we don't send a new describe here. We re-describe after the
       * fields are cleared, but the result of that gets processed after processing the results from
       * earlier executions that we didn't describe because we didn't think we had to.
       *
       * To work around this, force a Describe at each execution in batches where this can be a
       * problem. It won't cause more round trips so the performance impact is low, and it'll ensure
       * that the field information available when we decoded the results. This is undeniably a
       * hack, but there aren't many good alternatives.
       */
      if (!query.isPortalDescribed() || forceDescribePortal) {
        sendDescribePortal(query, portal);
      }
    }

    sendExecute(query, portal, rows);
  }

  private void sendSimpleQuery(SimpleQuery query, SimpleParameterList params) throws IOException {
    String nativeSql = query.toString(params);

    LOGGER.log(Level.FINEST, " FE=> SimpleQuery(query=\"{0}\")", nativeSql);
    Encoding encoding = pgStream.getEncoding();

    byte[] encoded = encoding.encode(nativeSql);
    pgStream.sendChar('Q');
    pgStream.sendInteger4(encoded.length + 4 + 1);
    pgStream.send(encoded);
    pgStream.sendChar(0);
    pgStream.flush();
    pendingExecuteQueue.add(new ExecuteRequest(query, null, true));
    pendingDescribePortalQueue.add(query);
  }

  //
  // Garbage collection of parsed statements.
  //
  // When a statement is successfully parsed, registerParsedQuery is called.
  // This creates a PhantomReference referring to the "owner" of the statement
  // (the originating Query object) and inserts that reference as a key in
  // parsedQueryMap. The values of parsedQueryMap are the corresponding allocated
  // statement names. The originating Query object also holds a reference to the
  // PhantomReference.
  //
  // When the owning Query object is closed, it enqueues and clears the associated
  // PhantomReference.
  //
  // If the owning Query object becomes unreachable (see java.lang.ref javadoc) before
  // being closed, the corresponding PhantomReference is enqueued on
  // parsedQueryCleanupQueue. In the Sun JVM, phantom references are only enqueued
  // when a GC occurs, so this is not necessarily prompt but should eventually happen.
  //
  // Periodically (currently, just before query execution), the parsedQueryCleanupQueue
  // is polled. For each enqueued PhantomReference we find, we remove the corresponding
  // entry from parsedQueryMap, obtaining the name of the underlying statement in the
  // process. Then we send a message to the backend to deallocate that statement.
  //

  private final HashMap<PhantomReference<SimpleQuery>, String> parsedQueryMap =
      new HashMap<PhantomReference<SimpleQuery>, String>();
  private final ReferenceQueue<SimpleQuery> parsedQueryCleanupQueue =
      new ReferenceQueue<SimpleQuery>();

  private void registerParsedQuery(SimpleQuery query, String statementName) {
    if (statementName == null) {
      return;
    }

    PhantomReference<SimpleQuery> cleanupRef =
        new PhantomReference<SimpleQuery>(query, parsedQueryCleanupQueue);
    parsedQueryMap.put(cleanupRef, statementName);
    query.setCleanupRef(cleanupRef);
  }

  private void processDeadParsedQueries() throws IOException {
    Reference<? extends SimpleQuery> deadQuery;
    while ((deadQuery = parsedQueryCleanupQueue.poll()) != null) {
      String statementName = castNonNull(parsedQueryMap.remove(deadQuery));
      sendCloseStatement(statementName);
      deadQuery.clear();
    }
  }

  //
  // Essentially the same strategy is used for the cleanup of portals.
  // Note that each Portal holds a reference to the corresponding Query
  // that generated it, so the Query won't be collected (and the statement
  // closed) until all the Portals are, too. This is required by the mechanics
  // of the backend protocol: when a statement is closed, all dependent portals
  // are also closed.
  //

  private final HashMap<PhantomReference<Portal>, String> openPortalMap =
      new HashMap<PhantomReference<Portal>, String>();
  private final ReferenceQueue<Portal> openPortalCleanupQueue = new ReferenceQueue<Portal>();

  private static final Portal UNNAMED_PORTAL = new Portal(null, "unnamed");

  private void registerOpenPortal(Portal portal) {
    if (portal == UNNAMED_PORTAL) {
      return; // Using the unnamed portal.
    }

    String portalName = portal.getPortalName();
    PhantomReference<Portal> cleanupRef =
        new PhantomReference<Portal>(portal, openPortalCleanupQueue);
    openPortalMap.put(cleanupRef, portalName);
    portal.setCleanupRef(cleanupRef);
  }

  private void processDeadPortals() throws IOException {
    Reference<? extends Portal> deadPortal;
    while ((deadPortal = openPortalCleanupQueue.poll()) != null) {
      String portalName = castNonNull(openPortalMap.remove(deadPortal));
      sendClosePortal(portalName);
      deadPortal.clear();
    }
  }

  protected void processResults(ResultHandler handler, int flags) throws IOException {
    processResults(handler, flags, false);
  }

  protected void processResults(ResultHandler handler, int flags, boolean adaptiveFetch)
      throws IOException {
    boolean noResults = (flags & QueryExecutor.QUERY_NO_RESULTS) != 0;
    boolean bothRowsAndStatus = (flags & QueryExecutor.QUERY_BOTH_ROWS_AND_STATUS) != 0;

    List<Tuple> tuples = null;

    int c;
    boolean endQuery = false;

    // At the end of a command execution we have the CommandComplete
    // message to tell us we're done, but with a describeOnly command
    // we have no real flag to let us know we're done. We've got to
    // look for the next RowDescription or NoData message and return
    // from there.
    boolean doneAfterRowDescNoData = false;

    while (!endQuery) {
      c = pgStream.receiveChar();
      switch (c) {
        case 'A': // Asynchronous Notify
          receiveAsyncNotify();
          break;

        case '1': // Parse Complete (response to Parse)
          pgStream.receiveInteger4(); // len, discarded

          SimpleQuery parsedQuery = pendingParseQueue.removeFirst();
          String parsedStatementName = parsedQuery.getStatementName();

          LOGGER.log(Level.FINEST, " <=BE ParseComplete [{0}]", parsedStatementName);

          break;

        case 't': { // ParameterDescription
          pgStream.receiveInteger4(); // len, discarded

          LOGGER.log(Level.FINEST, " <=BE ParameterDescription");

          DescribeRequest describeData = pendingDescribeStatementQueue.getFirst();
          SimpleQuery query = describeData.query;
          SimpleParameterList params = describeData.parameterList;
          boolean describeOnly = describeData.describeOnly;
          // This might differ from query.getStatementName if the query was re-prepared
          String origStatementName = describeData.statementName;

          int numParams = pgStream.receiveInteger2();

          for (int i = 1; i <= numParams; i++) {
            int typeOid = pgStream.receiveInteger4();
            params.setResolvedType(i, typeOid);
          }

          // Since we can issue multiple Parse and DescribeStatement
          // messages in a single network trip, we need to make
          // sure the describe results we requested are still
          // applicable to the latest parsed query.
          //
          if ((origStatementName == null && query.getStatementName() == null)
              || (origStatementName != null
                  && origStatementName.equals(query.getStatementName()))) {
            query.setPrepareTypes(params.getTypeOIDs());
          }

          if (describeOnly) {
            doneAfterRowDescNoData = true;
          } else {
            pendingDescribeStatementQueue.removeFirst();
          }
          break;
        }

        case '2': // Bind Complete (response to Bind)
          pgStream.receiveInteger4(); // len, discarded

          Portal boundPortal = pendingBindQueue.removeFirst();
          LOGGER.log(Level.FINEST, " <=BE BindComplete [{0}]", boundPortal);

          registerOpenPortal(boundPortal);
          break;

        case '3': // Close Complete (response to Close)
          pgStream.receiveInteger4(); // len, discarded
          LOGGER.log(Level.FINEST, " <=BE CloseComplete");
          break;

        case 'n': // No Data (response to Describe)
          pgStream.receiveInteger4(); // len, discarded
          LOGGER.log(Level.FINEST, " <=BE NoData");

          pendingDescribePortalQueue.removeFirst();

          if (doneAfterRowDescNoData) {
            DescribeRequest describeData = pendingDescribeStatementQueue.removeFirst();
            SimpleQuery currentQuery = describeData.query;

            Field[] fields = currentQuery.getFields();

            if (fields != null) { // There was a resultset.
              tuples = new ArrayList<Tuple>();
              handler.handleResultRows(currentQuery, fields, tuples, null);
              tuples = null;
            }
          }
          break;

        case 's': { // Portal Suspended (end of Execute)
          // nb: this appears *instead* of CommandStatus.
          // Must be a SELECT if we suspended, so don't worry about it.

          pgStream.receiveInteger4(); // len, discarded
          LOGGER.log(Level.FINEST, " <=BE PortalSuspended");

          ExecuteRequest executeData = pendingExecuteQueue.removeFirst();
          SimpleQuery currentQuery = executeData.query;
          Portal currentPortal = executeData.portal;

          if (currentPortal != null) {
            // Existence of portal defines if query was using fetching.
            adaptiveFetchCache
              .updateQueryFetchSize(adaptiveFetch, currentQuery, pgStream.getMaxRowSizeBytes());
          }
          pgStream.clearMaxRowSizeBytes();

          Field[] fields = currentQuery.getFields();
          if (fields != null && tuples == null) {
            // When no results expected, pretend an empty resultset was returned
            // Not sure if new ArrayList can be always replaced with emptyList
            tuples = noResults ? Collections.<Tuple>emptyList() : new ArrayList<Tuple>();
          }

          if (fields != null && tuples != null) {
            handler.handleResultRows(currentQuery, fields, tuples, currentPortal);
          }
          tuples = null;
          break;
        }

        case 'C': { // Command Status (end of Execute)
          // Handle status.
          String status = receiveCommandStatus();
          if (isFlushCacheOnDeallocate()
              && (status.startsWith("DEALLOCATE ALL") || status.startsWith("DISCARD ALL"))) {
            deallocateEpoch++;
          }

          doneAfterRowDescNoData = false;

          ExecuteRequest executeData = castNonNull(pendingExecuteQueue.peekFirst());
          SimpleQuery currentQuery = executeData.query;
          Portal currentPortal = executeData.portal;

          if (currentPortal != null) {
            // Existence of portal defines if query was using fetching.

            // Command executed, adaptive fetch size can be removed for this query, max row size can be cleared
            adaptiveFetchCache.removeQuery(adaptiveFetch, currentQuery);
            // Update to change fetch size for other fetch portals of this query
            adaptiveFetchCache
                .updateQueryFetchSize(adaptiveFetch, currentQuery, pgStream.getMaxRowSizeBytes());
          }
          pgStream.clearMaxRowSizeBytes();

          if (status.startsWith("SET")) {
            String nativeSql = currentQuery.getNativeQuery().nativeSql;
            // Scan only the first 1024 characters to
            // avoid big overhead for long queries.
            if (nativeSql.lastIndexOf("search_path", 1024) != -1
                && !nativeSql.equals(lastSetSearchPathQuery)) {
              // Search path was changed, invalidate prepared statement cache
              lastSetSearchPathQuery = nativeSql;
              deallocateEpoch++;
            }
          }

          if (!executeData.asSimple) {
            pendingExecuteQueue.removeFirst();
          } else {
            // For simple 'Q' queries, executeQueue is cleared via ReadyForQuery message
          }

          // we want to make sure we do not add any results from these queries to the result set
          if (currentQuery == autoSaveQuery
              || currentQuery == releaseAutoSave) {
            // ignore "SAVEPOINT" or RELEASE SAVEPOINT status from autosave query
            break;
          }

          Field[] fields = currentQuery.getFields();
          if (fields != null && tuples == null) {
            // When no results expected, pretend an empty resultset was returned
            // Not sure if new ArrayList can be always replaced with emptyList
            tuples = noResults ? Collections.<Tuple>emptyList() : new ArrayList<Tuple>();
          }

          // If we received tuples we must know the structure of the
          // resultset, otherwise we won't be able to fetch columns
          // from it, etc, later.
          if (fields == null && tuples != null) {
            throw new IllegalStateException(
                "Received resultset tuples, but no field structure for them");
          }

          if (fields != null && tuples != null) {
            // There was a resultset.
            handler.handleResultRows(currentQuery, fields, tuples, null);
            tuples = null;

            if (bothRowsAndStatus) {
              interpretCommandStatus(status, handler);
            }
          } else {
            interpretCommandStatus(status, handler);
          }

          if (executeData.asSimple) {
            // Simple queries might return several resultsets, thus we clear
            // fields, so queries like "select 1;update; select2" will properly
            // identify that "update" did not return any results
            currentQuery.setFields(null);
          }

          if (currentPortal != null) {
            currentPortal.close();
          }
          break;
        }

        case 'D': // Data Transfer (ongoing Execute response)
          Tuple tuple = null;
          try {
            tuple = pgStream.receiveTupleV3();
          } catch (OutOfMemoryError oome) {
            if (!noResults) {
              handler.handleError(
                  new PSQLException(GT.tr("Ran out of memory retrieving query results."),
                      PSQLState.OUT_OF_MEMORY, oome));
            }
          } catch (SQLException e) {
            handler.handleError(e);
          }
          if (!noResults) {
            if (tuples == null) {
              tuples = new ArrayList<Tuple>();
            }
            if (tuple != null) {
              tuples.add(tuple);
            }
          }

          if (LOGGER.isLoggable(Level.FINEST)) {
            int length;
            if (tuple == null) {
              length = -1;
            } else {
              length = tuple.length();
            }
            LOGGER.log(Level.FINEST, " <=BE DataRow(len={0})", length);
          }

          break;

        case 'E':
          // Error Response (response to pretty much everything; backend then skips until Sync)
          SQLException error = receiveErrorResponse();
          handler.handleError(error);
          if (willHealViaReparse(error)) {
            // prepared statement ... is not valid kind of error
            // Technically speaking, the error is unexpected, thus we invalidate other
            // server-prepared statements just in case.
            deallocateEpoch++;
            if (LOGGER.isLoggable(Level.FINEST)) {
              LOGGER.log(Level.FINEST, " FE: received {0}, will invalidate statements. deallocateEpoch is now {1}",
                  new Object[]{error.getSQLState(), deallocateEpoch});
            }
          }
          // keep processing
          break;

        case 'I': { // Empty Query (end of Execute)
          pgStream.receiveInteger4();

          LOGGER.log(Level.FINEST, " <=BE EmptyQuery");

          ExecuteRequest executeData = pendingExecuteQueue.removeFirst();
          Portal currentPortal = executeData.portal;
          handler.handleCommandStatus("EMPTY", 0, 0);
          if (currentPortal != null) {
            currentPortal.close();
          }
          break;
        }

        case 'N': // Notice Response
          SQLWarning warning = receiveNoticeResponse();
          handler.handleWarning(warning);
          break;

        case 'S': // Parameter Status
          try {
            receiveParameterStatus();
          } catch (SQLException e) {
            handler.handleError(e);
            endQuery = true;
          }
          break;

        case 'T': // Row Description (response to Describe)
          Field[] fields = receiveFields();
          tuples = new ArrayList<Tuple>();

          SimpleQuery query = castNonNull(pendingDescribePortalQueue.peekFirst());
          if (!pendingExecuteQueue.isEmpty()
              && !castNonNull(pendingExecuteQueue.peekFirst()).asSimple) {
            pendingDescribePortalQueue.removeFirst();
          }
          query.setFields(fields);

          if (doneAfterRowDescNoData) {
            DescribeRequest describeData = pendingDescribeStatementQueue.removeFirst();
            SimpleQuery currentQuery = describeData.query;
            currentQuery.setFields(fields);

            handler.handleResultRows(currentQuery, fields, tuples, null);
            tuples = null;
          }
          break;

        case 'Z': // Ready For Query (eventual response to Sync)
          receiveRFQ();
          if (!pendingExecuteQueue.isEmpty()
              && castNonNull(pendingExecuteQueue.peekFirst()).asSimple) {
            tuples = null;
            pgStream.clearResultBufferCount();

            ExecuteRequest executeRequest = pendingExecuteQueue.removeFirst();
            // Simple queries might return several resultsets, thus we clear
            // fields, so queries like "select 1;update; select2" will properly
            // identify that "update" did not return any results
            executeRequest.query.setFields(null);

            pendingDescribePortalQueue.removeFirst();
            if (!pendingExecuteQueue.isEmpty()) {
              if (getTransactionState() == TransactionState.IDLE) {
                handler.secureProgress();
              }
              // process subsequent results (e.g. for cases like batched execution of simple 'Q' queries)
              break;
            }
          }
          endQuery = true;
<<<<<<< HEAD
=======

>>>>>>> a4dad3c0
          // Reset the statement name of Parses that failed.
          while (!pendingParseQueue.isEmpty()) {
            SimpleQuery failedQuery = pendingParseQueue.removeFirst();
            failedQuery.unprepare();
          }

          pendingParseQueue.clear(); // No more ParseComplete messages expected.
          // Pending "describe" requests might be there in case of error
          // If that is the case, reset "described" status, so the statement is properly
          // described on next execution
          while (!pendingDescribeStatementQueue.isEmpty()) {
            DescribeRequest request = pendingDescribeStatementQueue.removeFirst();
            LOGGER.log(Level.FINEST, " FE marking setStatementDescribed(false) for query {0}", request.query);
            request.query.setStatementDescribed(false);
          }
          while (!pendingDescribePortalQueue.isEmpty()) {
            SimpleQuery describePortalQuery = pendingDescribePortalQueue.removeFirst();
            LOGGER.log(Level.FINEST, " FE marking setPortalDescribed(false) for query {0}", describePortalQuery);
            describePortalQuery.setPortalDescribed(false);
          }
          pendingBindQueue.clear(); // No more BindComplete messages expected.
          pendingExecuteQueue.clear(); // No more query executions expected.
          break;

        case 'G': // CopyInResponse
          LOGGER.log(Level.FINEST, " <=BE CopyInResponse");
          LOGGER.log(Level.FINEST, " FE=> CopyFail");

          // COPY sub-protocol is not implemented yet
          // We'll send a CopyFail message for COPY FROM STDIN so that
          // server does not wait for the data.

          byte[] buf = "COPY commands are only supported using the CopyManager API.".getBytes(StandardCharsets.US_ASCII);
          pgStream.sendChar('f');
          pgStream.sendInteger4(buf.length + 4 + 1);
          pgStream.send(buf);
          pgStream.sendChar(0);
          pgStream.flush();
          sendSync(); // send sync message
          skipMessage(); // skip the response message
          break;

        case 'H': // CopyOutResponse
          LOGGER.log(Level.FINEST, " <=BE CopyOutResponse");

          skipMessage();
          // In case of CopyOutResponse, we cannot abort data transfer,
          // so just throw an error and ignore CopyData messages
          handler.handleError(
              new PSQLException(GT.tr("COPY commands are only supported using the CopyManager API."),
                  PSQLState.NOT_IMPLEMENTED));
          break;

        case 'c': // CopyDone
          skipMessage();
          LOGGER.log(Level.FINEST, " <=BE CopyDone");
          break;

        case 'd': // CopyData
          skipMessage();
          LOGGER.log(Level.FINEST, " <=BE CopyData");
          break;

        default:
          throw new IOException("Unexpected packet type: " + c);
      }

    }
  }

  /**
   * Ignore the response message by reading the message length and skipping over those bytes in the
   * communication stream.
   */
  private void skipMessage() throws IOException {
    int len = pgStream.receiveInteger4();

    assert len >= 4 : "Length from skip message must be at least 4 ";

    // skip len-4 (length includes the 4 bytes for message length itself
    pgStream.skip(len - 4);
  }

  public synchronized void fetch(ResultCursor cursor, ResultHandler handler, int fetchSize,
      boolean adaptiveFetch) throws SQLException {
    waitOnLock();
    final Portal portal = (Portal) cursor;

    // Insert a ResultHandler that turns bare command statuses into empty datasets
    // (if the fetch returns no rows, we see just a CommandStatus..)
    final ResultHandler delegateHandler = handler;
    final SimpleQuery query = castNonNull(portal.getQuery());
    handler = new ResultHandlerDelegate(delegateHandler) {
      @Override
      public void handleCommandStatus(String status, long updateCount, long insertOID) {
        handleResultRows(query, NO_FIELDS, new ArrayList<Tuple>(), null);
      }
    };

    // Now actually run it.

    try {
      processDeadParsedQueries();
      processDeadPortals();

      sendExecute(query, portal, fetchSize);
      sendSync();

      processResults(handler, 0, adaptiveFetch);
      estimatedReceiveBufferBytes = 0;
    } catch (IOException e) {
      abort();
      handler.handleError(
          new PSQLException(GT.tr("An I/O error occurred while sending to the backend."),
              PSQLState.CONNECTION_FAILURE, e));
    }

    handler.handleCompletion();
  }

  @Override
  public int getAdaptiveFetchSize(boolean adaptiveFetch, ResultCursor cursor) {
    if (cursor instanceof Portal) {
      Query query = ((Portal) cursor).getQuery();
      if (Objects.nonNull(query)) {
        return adaptiveFetchCache
            .getFetchSizeForQuery(adaptiveFetch, query);
      }
    }
    return -1;
  }

  @Override
  public void setAdaptiveFetch(boolean adaptiveFetch) {
    this.adaptiveFetchCache.setAdaptiveFetch(adaptiveFetch);
  }

  @Override
  public boolean getAdaptiveFetch() {
    return this.adaptiveFetchCache.getAdaptiveFetch();
  }

  @Override
  public void addQueryToAdaptiveFetchCache(boolean adaptiveFetch, @NonNull ResultCursor cursor) {
    if (cursor instanceof Portal) {
      Query query = ((Portal) cursor).getQuery();
      if (Objects.nonNull(query)) {
        adaptiveFetchCache.addNewQuery(adaptiveFetch, query);
      }
    }
  }

  @Override
  public void removeQueryFromAdaptiveFetchCache(boolean adaptiveFetch, @NonNull ResultCursor cursor) {
    if (cursor instanceof Portal) {
      Query query = ((Portal) cursor).getQuery();
      if (Objects.nonNull(query)) {
        adaptiveFetchCache.removeQuery(adaptiveFetch, query);
      }
    }
  }

  /*
   * Receive the field descriptions from the back end.
   */
  private Field[] receiveFields() throws IOException {
    pgStream.receiveInteger4(); // MESSAGE SIZE
    int size = pgStream.receiveInteger2();
    Field[] fields = new Field[size];

    if (LOGGER.isLoggable(Level.FINEST)) {
      LOGGER.log(Level.FINEST, " <=BE RowDescription({0})", size);
    }

    for (int i = 0; i < fields.length; i++) {
      String columnLabel = pgStream.receiveString();
      int tableOid = pgStream.receiveInteger4();
      short positionInTable = (short) pgStream.receiveInteger2();
      int typeOid = pgStream.receiveInteger4();
      int typeLength = pgStream.receiveInteger2();
      int typeModifier = pgStream.receiveInteger4();
      int formatType = pgStream.receiveInteger2();
      fields[i] = new Field(columnLabel,
          typeOid, typeLength, typeModifier, tableOid, positionInTable);
      fields[i].setFormat(formatType);

      LOGGER.log(Level.FINEST, "        {0}", fields[i]);
    }

    return fields;
  }

  private void receiveAsyncNotify() throws IOException {
    int len = pgStream.receiveInteger4(); // MESSAGE SIZE
    assert len > 4 : "Length for AsyncNotify must be at least 4";

    int pid = pgStream.receiveInteger4();
    String msg = pgStream.receiveString();
    String param = pgStream.receiveString();
    addNotification(new org.postgresql.core.Notification(msg, pid, param));

    if (LOGGER.isLoggable(Level.FINEST)) {
      LOGGER.log(Level.FINEST, " <=BE AsyncNotify({0},{1},{2})", new Object[]{pid, msg, param});
    }
  }

  private SQLException receiveErrorResponse() throws IOException {
    // it's possible to get more than one error message for a query
    // see libpq comments wrt backend closing a connection
    // so, append messages to a string buffer and keep processing
    // check at the bottom to see if we need to throw an exception

    int elen = pgStream.receiveInteger4();
    assert elen > 4 : "Error response length must be greater than 4";

    EncodingPredictor.DecodeResult totalMessage = pgStream.receiveErrorString(elen - 4);
    ServerErrorMessage errorMsg = new ServerErrorMessage(totalMessage);

    if (LOGGER.isLoggable(Level.FINEST)) {
      LOGGER.log(Level.FINEST, " <=BE ErrorMessage({0})", errorMsg.toString());
    }

    PSQLException error = new PSQLException(errorMsg, this.logServerErrorDetail);
    if (transactionFailCause == null) {
      transactionFailCause = error;
    } else {
      error.initCause(transactionFailCause);
    }
    return error;
  }

  private SQLWarning receiveNoticeResponse() throws IOException {
    int nlen = pgStream.receiveInteger4();
    assert nlen > 4 : "Notice Response length must be greater than 4";

    ServerErrorMessage warnMsg = new ServerErrorMessage(pgStream.receiveString(nlen - 4));

    if (LOGGER.isLoggable(Level.FINEST)) {
      LOGGER.log(Level.FINEST, " <=BE NoticeResponse({0})", warnMsg.toString());
    }

    return new PSQLWarning(warnMsg);
  }

  private String receiveCommandStatus() throws IOException {
    // TODO: better handle the msg len
    int len = pgStream.receiveInteger4();
    // read len -5 bytes (-4 for len and -1 for trailing \0)
    String status = pgStream.receiveString(len - 5);
    // now read and discard the trailing \0
    pgStream.receiveChar(); // Receive(1) would allocate new byte[1], so avoid it

    LOGGER.log(Level.FINEST, " <=BE CommandStatus({0})", status);

    return status;
  }

  private void interpretCommandStatus(String status, ResultHandler handler) {
    try {
      commandCompleteParser.parse(status);
    } catch (SQLException e) {
      handler.handleError(e);
      return;
    }
    long oid = commandCompleteParser.getOid();
    long count = commandCompleteParser.getRows();

    handler.handleCommandStatus(status, count, oid);
  }

  private void receiveRFQ() throws IOException {
    if (pgStream.receiveInteger4() != 5) {
      throw new IOException("unexpected length of ReadyForQuery message");
    }

    char tStatus = (char) pgStream.receiveChar();
    if (LOGGER.isLoggable(Level.FINEST)) {
      LOGGER.log(Level.FINEST, " <=BE ReadyForQuery({0})", tStatus);
    }

    // Update connection state.
    switch (tStatus) {
      case 'I':
        transactionFailCause = null;
        setTransactionState(TransactionState.IDLE);
        break;
      case 'T':
        transactionFailCause = null;
        setTransactionState(TransactionState.OPEN);
        break;
      case 'E':
        setTransactionState(TransactionState.FAILED);
        break;
      default:
        throw new IOException(
            "unexpected transaction state in ReadyForQuery message: " + (int) tStatus);
    }
  }

  @Override
  protected void sendCloseMessage() throws IOException {
    pgStream.sendChar('X');
    pgStream.sendInteger4(4);
  }

  public void readStartupMessages() throws IOException, SQLException {
    for (int i = 0; i < 1000; i++) {
      int beresp = pgStream.receiveChar();
      switch (beresp) {
        case 'Z':
          receiveRFQ();
          // Ready For Query; we're done.
          return;

        case 'K':
          // BackendKeyData
          int msgLen = pgStream.receiveInteger4();
          if (msgLen != 12) {
            throw new PSQLException(GT.tr("Protocol error.  Session setup failed."),
                PSQLState.PROTOCOL_VIOLATION);
          }

          int pid = pgStream.receiveInteger4();
          int ckey = pgStream.receiveInteger4();

          if (LOGGER.isLoggable(Level.FINEST)) {
            LOGGER.log(Level.FINEST, " <=BE BackendKeyData(pid={0},ckey={1})", new Object[]{pid, ckey});
          }

          setBackendKeyData(pid, ckey);
          break;

        case 'E':
          // Error
          throw receiveErrorResponse();

        case 'N':
          // Warning
          addWarning(receiveNoticeResponse());
          break;

        case 'S':
          // ParameterStatus
          receiveParameterStatus();

          break;

        default:
          if (LOGGER.isLoggable(Level.FINEST)) {
            LOGGER.log(Level.FINEST, "  invalid message type={0}", (char) beresp);
          }
          throw new PSQLException(GT.tr("Protocol error.  Session setup failed."),
              PSQLState.PROTOCOL_VIOLATION);
      }
    }
    throw new PSQLException(GT.tr("Protocol error.  Session setup failed."),
        PSQLState.PROTOCOL_VIOLATION);
  }

  public void receiveParameterStatus() throws IOException, SQLException {
    // ParameterStatus
    pgStream.receiveInteger4(); // MESSAGE SIZE
    String name = pgStream.receiveString();
    String value = pgStream.receiveString();

    if (LOGGER.isLoggable(Level.FINEST)) {
      LOGGER.log(Level.FINEST, " <=BE ParameterStatus({0} = {1})", new Object[]{name, value});
    }

    /* Update client-visible parameter status map for getParameterStatuses() */
    if (name != null && !name.equals("")) {
      onParameterStatus(name, value);
    }

    if (name.equals("client_encoding")) {
      if (allowEncodingChanges) {
        if (!value.equalsIgnoreCase("UTF8") && !value.equalsIgnoreCase("UTF-8")) {
          LOGGER.log(Level.FINE,
              "pgjdbc expects client_encoding to be UTF8 for proper operation. Actual encoding is {0}",
              value);
        }
        pgStream.setEncoding(Encoding.getDatabaseEncoding(value));
      } else if (!value.equalsIgnoreCase("UTF8") && !value.equalsIgnoreCase("UTF-8")) {
        close(); // we're screwed now; we can't trust any subsequent string.
        throw new PSQLException(GT.tr(
            "The server''s client_encoding parameter was changed to {0}. The JDBC driver requires client_encoding to be UTF8 for correct operation.",
            value), PSQLState.CONNECTION_FAILURE);

      }
    }

    if (name.equals("DateStyle") && !value.startsWith("ISO")
        && !value.toUpperCase().startsWith("ISO")) {
      close(); // we're screwed now; we can't trust any subsequent date.
      throw new PSQLException(GT.tr(
          "The server''s DateStyle parameter was changed to {0}. The JDBC driver requires DateStyle to begin with ISO for correct operation.",
          value), PSQLState.CONNECTION_FAILURE);
    }

    if (name.equals("standard_conforming_strings")) {
      if (value.equals("on")) {
        setStandardConformingStrings(true);
      } else if (value.equals("off")) {
        setStandardConformingStrings(false);
      } else {
        close();
        // we're screwed now; we don't know how to escape string literals
        throw new PSQLException(GT.tr(
            "The server''s standard_conforming_strings parameter was reported as {0}. The JDBC driver expected on or off.",
            value), PSQLState.CONNECTION_FAILURE);
      }
      return;
    }

    if ("TimeZone".equals(name)) {
      setTimeZone(TimestampUtils.parseBackendTimeZone(value));
    } else if ("application_name".equals(name)) {
      setApplicationName(value);
    } else if ("server_version_num".equals(name)) {
      setServerVersionNum(Integer.parseInt(value));
    } else if ("server_version".equals(name)) {
      setServerVersion(value);
    }  else if ("integer_datetimes".equals(name)) {
      if ("on".equals(value)) {
        setIntegerDateTimes(true);
      } else if ("off".equals(value)) {
        setIntegerDateTimes(false);
      } else {
        throw new PSQLException(GT.tr("Protocol error.  Session setup failed."),
            PSQLState.PROTOCOL_VIOLATION);
      }
    }
  }

  public void setTimeZone(TimeZone timeZone) {
    this.timeZone = timeZone;
  }

  public @Nullable TimeZone getTimeZone() {
    return timeZone;
  }

  public void setApplicationName(String applicationName) {
    this.applicationName = applicationName;
  }

  public String getApplicationName() {
    if (applicationName == null) {
      return "";
    }
    return applicationName;
  }

  @Override
  public ReplicationProtocol getReplicationProtocol() {
    return replicationProtocol;
  }

  @Override
  public boolean useBinaryForReceive(int oid) {
    return useBinaryReceiveForOids.contains(oid);
  }

  @Override
  public void setBinaryReceiveOids(Set<Integer> oids) {
    useBinaryReceiveForOids.clear();
    useBinaryReceiveForOids.addAll(oids);
  }

  @Override
  public boolean useBinaryForSend(int oid) {
    return useBinarySendForOids.contains(oid);
  }

  @Override
  public void setBinarySendOids(Set<Integer> oids) {
    useBinarySendForOids.clear();
    useBinarySendForOids.addAll(oids);
  }

  private void setIntegerDateTimes(boolean state) {
    integerDateTimes = state;
  }

  public boolean getIntegerDateTimes() {
    return integerDateTimes;
  }

  private final Deque<SimpleQuery> pendingParseQueue = new ArrayDeque<SimpleQuery>();
  private final Deque<Portal> pendingBindQueue = new ArrayDeque<Portal>();
  private final Deque<ExecuteRequest> pendingExecuteQueue = new ArrayDeque<ExecuteRequest>();
  private final Deque<DescribeRequest> pendingDescribeStatementQueue =
      new ArrayDeque<DescribeRequest>();
  private final Deque<SimpleQuery> pendingDescribePortalQueue = new ArrayDeque<SimpleQuery>();

  private long nextUniqueID = 1;
  private final boolean allowEncodingChanges;
  private final boolean cleanupSavePoints;

  /**
   * <p>The estimated server response size since we last consumed the input stream from the server, in
   * bytes.</p>
   *
   * <p>Starts at zero, reset by every Sync message. Mainly used for batches.</p>
   *
   * <p>Used to avoid deadlocks, see MAX_BUFFERED_RECV_BYTES.</p>
   */
  private int estimatedReceiveBufferBytes = 0;

  private final SimpleQuery beginTransactionQuery =
      new SimpleQuery(
          new NativeQuery("BEGIN", new int[0], false, SqlCommand.BLANK),
          null, false);

  private final SimpleQuery beginReadOnlyTransactionQuery =
      new SimpleQuery(
          new NativeQuery("BEGIN READ ONLY", new int[0], false, SqlCommand.BLANK),
          null, false);

  private final SimpleQuery emptyQuery =
      new SimpleQuery(
          new NativeQuery("", new int[0], false,
              SqlCommand.createStatementTypeInfo(SqlCommandType.BLANK)
          ), null, false);

  private final SimpleQuery autoSaveQuery =
      new SimpleQuery(
          new NativeQuery("SAVEPOINT PGJDBC_AUTOSAVE", new int[0], false, SqlCommand.BLANK),
          null, false);

  private final SimpleQuery releaseAutoSave =
      new SimpleQuery(
          new NativeQuery("RELEASE SAVEPOINT PGJDBC_AUTOSAVE", new int[0], false, SqlCommand.BLANK),
          null, false);

  /*
  In autosave mode we use this query to roll back errored transactions
   */
  private final SimpleQuery restoreToAutoSave =
      new SimpleQuery(
          new NativeQuery("ROLLBACK TO SAVEPOINT PGJDBC_AUTOSAVE", new int[0], false, SqlCommand.BLANK),
          null, false);
}<|MERGE_RESOLUTION|>--- conflicted
+++ resolved
@@ -305,10 +305,7 @@
       LOGGER.log(Level.FINEST, "  simple execute, handler={0}, maxRows={1}, fetchSize={2}, flags={3}",
           new Object[]{handler, maxRows, fetchSize, flags});
     }
-<<<<<<< HEAD
-=======
-
->>>>>>> a4dad3c0
+
     if (parameters == null) {
       parameters = SimpleQuery.NO_PARAMETERS;
     }
@@ -2434,10 +2431,7 @@
             }
           }
           endQuery = true;
-<<<<<<< HEAD
-=======
-
->>>>>>> a4dad3c0
+
           // Reset the statement name of Parses that failed.
           while (!pendingParseQueue.isEmpty()) {
             SimpleQuery failedQuery = pendingParseQueue.removeFirst();
