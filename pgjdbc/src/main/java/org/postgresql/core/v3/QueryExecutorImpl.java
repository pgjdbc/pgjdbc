/*
 * Copyright (c) 2003, PostgreSQL Global Development Group
 * See the LICENSE file in the project root for more information.
 */
// Copyright (c) 2004, Open Cloud Limited.

package org.postgresql.core.v3;

import org.postgresql.PGProperty;
import org.postgresql.copy.CopyIn;
import org.postgresql.copy.CopyOperation;
import org.postgresql.copy.CopyOut;
import org.postgresql.core.CommandCompleteParser;
import org.postgresql.core.Encoding;
import org.postgresql.core.EncodingPredictor;
import org.postgresql.core.Field;
import org.postgresql.core.NativeQuery;
import org.postgresql.core.Oid;
import org.postgresql.core.PGBindException;
import org.postgresql.core.PGStream;
import org.postgresql.core.ParameterList;
import org.postgresql.core.Parser;
import org.postgresql.core.Query;
import org.postgresql.core.QueryExecutor;
import org.postgresql.core.QueryExecutorBase;
import org.postgresql.core.ReplicationProtocol;
import org.postgresql.core.ResultCursor;
import org.postgresql.core.ResultHandler;
import org.postgresql.core.ResultHandlerBase;
import org.postgresql.core.ResultHandlerDelegate;
import org.postgresql.core.SqlCommand;
import org.postgresql.core.SqlCommandType;
import org.postgresql.core.TransactionState;
import org.postgresql.core.Tuple;
import org.postgresql.core.Utils;
import org.postgresql.core.v3.replication.V3ReplicationProtocol;
import org.postgresql.jdbc.AutoSave;
import org.postgresql.jdbc.BatchResultHandler;
import org.postgresql.jdbc.TimestampUtils;
import org.postgresql.util.GT;
import org.postgresql.util.PSQLException;
import org.postgresql.util.PSQLState;
import org.postgresql.util.PSQLWarning;
import org.postgresql.util.ServerErrorMessage;

import java.io.IOException;
import java.lang.ref.PhantomReference;
import java.lang.ref.Reference;
import java.lang.ref.ReferenceQueue;
import java.net.Socket;
import java.net.SocketException;
import java.net.SocketTimeoutException;
import java.sql.SQLException;
import java.sql.SQLWarning;
import java.util.ArrayDeque;
import java.util.ArrayList;
import java.util.Collections;
import java.util.Deque;
import java.util.HashMap;
import java.util.HashSet;
import java.util.List;
import java.util.Properties;
import java.util.Set;
import java.util.TimeZone;
import java.util.concurrent.TimeUnit;
import java.util.concurrent.atomic.AtomicBoolean;
import java.util.logging.Level;
import java.util.logging.Logger;

/**
 * QueryExecutor implementation for the V3 protocol.
 */
public class QueryExecutorImpl extends QueryExecutorBase {

  private static final Logger LOGGER = Logger.getLogger(QueryExecutorImpl.class.getName());
  private static final String COPY_ERROR_MESSAGE = "COPY commands are only supported using the CopyManager API.";

  /**
   * TimeZone of the current connection (TimeZone backend parameter).
   */
  private TimeZone timeZone;

  /**
   * application_name connection property.
   */
  private String applicationName;

  /**
   * True if server uses integers for date and time fields. False if server uses double.
   */
  private boolean integerDateTimes;

  /**
   * Bit set that has a bit set for each oid which should be received using binary format.
   */
  private final Set<Integer> useBinaryReceiveForOids = new HashSet<Integer>();

  /**
   * Bit set that has a bit set for each oid which should be sent using binary format.
   */
  private final Set<Integer> useBinarySendForOids = new HashSet<Integer>();

  /**
   * This is a fake query object so processResults can distinguish "ReadyForQuery" messages
   * from Sync messages vs from simple execute (aka 'Q').
   */
  private final SimpleQuery sync = (SimpleQuery) createQuery("SYNC", false, true).query;

  private short deallocateEpoch;

  /**
   * This caches the latest observed {@code set search_path} query so the reset of prepared
   * statement cache can be skipped if using repeated calls for the same {@code set search_path}
   * value.
   */
  private String lastSetSearchPathQuery;

  /**
   * The exception that caused the last transaction to fail.
   */
  private SQLException transactionFailCause;

  private final ReplicationProtocol replicationProtocol;

  /**
   * {@code CommandComplete(B)} messages are quite common, so we reuse instance to parse those
   */
  private final CommandCompleteParser commandCompleteParser = new CommandCompleteParser();

  public QueryExecutorImpl(PGStream pgStream, String user, String database,
      int cancelSignalTimeout, Properties info) throws SQLException, IOException {
    super(pgStream, user, database, cancelSignalTimeout, info);

    this.allowEncodingChanges = PGProperty.ALLOW_ENCODING_CHANGES.getBoolean(info);
    this.cleanupSavePoints = PGProperty.CLEANUP_SAVEPOINTS.getBoolean(info);
    this.replicationProtocol = new V3ReplicationProtocol(this, pgStream);
    readStartupMessages();
  }

  @Override
  public int getProtocolVersion() {
    return 3;
  }

  /**
   * <p>Supplement to synchronization of public methods on current QueryExecutor.</p>
   *
   * <p>Necessary for keeping the connection intact between calls to public methods sharing a state
   * such as COPY subprotocol. waitOnLock() must be called at beginning of each connection access
   * point.</p>
   *
   * <p>Public methods sharing that state must then be synchronized among themselves. Normal method
   * synchronization typically suffices for that.</p>
   *
   * <p>See notes on related methods as well as currentCopy() below.</p>
   */
  private Object lockedFor = null;

  /**
   * Obtain lock over this connection for given object, blocking to wait if necessary.
   *
   * @param obtainer object that gets the lock. Normally current thread.
   * @throws PSQLException when already holding the lock or getting interrupted.
   */
  private void lock(Object obtainer) throws PSQLException {
    if (lockedFor == obtainer) {
      throw new PSQLException(GT.tr("Tried to obtain lock while already holding it"),
          PSQLState.OBJECT_NOT_IN_STATE);

    }
    waitOnLock();
    lockedFor = obtainer;
  }

  /**
   * Release lock on this connection presumably held by given object.
   *
   * @param holder object that holds the lock. Normally current thread.
   * @throws PSQLException when this thread does not hold the lock
   */
  private void unlock(Object holder) throws PSQLException {
    if (lockedFor != holder) {
      throw new PSQLException(GT.tr("Tried to break lock on database connection"),
          PSQLState.OBJECT_NOT_IN_STATE);
    }
    lockedFor = null;
    this.notify();
  }

  /**
   * Wait until our lock is released. Execution of a single synchronized method can then continue
   * without further ado. Must be called at beginning of each synchronized public method.
   */
  private void waitOnLock() throws PSQLException {
    while (lockedFor != null) {
      try {
        this.wait();
      } catch (InterruptedException ie) {
        Thread.currentThread().interrupt();
        throw new PSQLException(
            GT.tr("Interrupted while waiting to obtain lock on database connection"),
            PSQLState.OBJECT_NOT_IN_STATE, ie);
      }
    }
  }

  /**
   * @param holder object assumed to hold the lock
   * @return whether given object actually holds the lock
   */
  boolean hasLock(Object holder) {
    return lockedFor == holder;
  }

  //
  // Query parsing
  //

  public Query createSimpleQuery(String sql) throws SQLException {
    List<NativeQuery> queries = Parser.parseJdbcSql(sql,
        getStandardConformingStrings(), false, true,
        isReWriteBatchedInsertsEnabled());
    return wrap(queries);
  }

  @Override
  public Query wrap(List<NativeQuery> queries) {
    if (queries.isEmpty()) {
      // Empty query
      return emptyQuery;
    }
    if (queries.size() == 1) {
      NativeQuery firstQuery = queries.get(0);
      if (isReWriteBatchedInsertsEnabled()
          && firstQuery.getCommand().isBatchedReWriteCompatible()) {
        int valuesBraceOpenPosition =
            firstQuery.getCommand().getBatchRewriteValuesBraceOpenPosition();
        int valuesBraceClosePosition =
            firstQuery.getCommand().getBatchRewriteValuesBraceClosePosition();
        return new BatchedQuery(firstQuery, this, valuesBraceOpenPosition,
            valuesBraceClosePosition, isColumnSanitiserDisabled());
      } else {
        return new SimpleQuery(firstQuery, this, isColumnSanitiserDisabled());
      }
    }

    // Multiple statements.
    SimpleQuery[] subqueries = new SimpleQuery[queries.size()];
    int[] offsets = new int[subqueries.length];
    int offset = 0;
    for (int i = 0; i < queries.size(); ++i) {
      NativeQuery nativeQuery = queries.get(i);
      offsets[i] = offset;
      subqueries[i] = new SimpleQuery(nativeQuery, this, isColumnSanitiserDisabled());
      offset += nativeQuery.bindPositions.length;
    }

    return new CompositeQuery(subqueries, offsets);
  }

  //
  // Query execution
  //

  private int updateQueryMode(int flags) {
    switch (getPreferQueryMode()) {
      case SIMPLE:
        return flags | QUERY_EXECUTE_AS_SIMPLE;
      case EXTENDED:
        return flags & ~QUERY_EXECUTE_AS_SIMPLE;
      default:
        return flags;
    }
  }

  public synchronized void execute(Query query, ParameterList parameters, ResultHandler handler,
      int maxRows, int fetchSize, int flags) throws SQLException {
    waitOnLock();
    if (LOGGER.isLoggable(Level.FINEST)) {
      LOGGER.log(Level.FINEST, "  simple execute, handler={0}, maxRows={1}, fetchSize={2}, flags={3}",
          new Object[]{handler, maxRows, fetchSize, flags});
    }

    if (parameters == null) {
      parameters = SimpleQuery.NO_PARAMETERS;
    }

    flags = updateQueryMode(flags);

    boolean describeOnly = (QUERY_DESCRIBE_ONLY & flags) != 0;

    ((V3ParameterList) parameters).convertFunctionOutParameters();

    // Check parameters are all set..
    if (!describeOnly) {
      ((V3ParameterList) parameters).checkAllParametersSet();
    }

    boolean autosave = false;
    try {
      try {
        handler = sendQueryPreamble(handler, flags);
        autosave = sendAutomaticSavepoint(query, flags);
        sendQuery(query, (V3ParameterList) parameters, maxRows, fetchSize, flags,
            handler, null);
        if ((flags & QueryExecutor.QUERY_EXECUTE_AS_SIMPLE) != 0) {
          // Sync message is not required for 'Q' execution as 'Q' ends with ReadyForQuery message
          // on its own
        } else {
          sendSync();
        }
        processResults(handler, flags);
        estimatedReceiveBufferBytes = 0;
      } catch (PGBindException se) {
        // There are three causes of this error, an
        // invalid total Bind message length, a
        // BinaryStream that cannot provide the amount
        // of data claimed by the length argument, and
        // a BinaryStream that throws an Exception
        // when reading.
        //
        // We simply do not send the Execute message
        // so we can just continue on as if nothing
        // has happened. Perhaps we need to
        // introduce an error here to force the
        // caller to rollback if there is a
        // transaction in progress?
        //
        sendSync();
        processResults(handler, flags);
        estimatedReceiveBufferBytes = 0;
        handler
            .handleError(new PSQLException(GT.tr("Unable to bind parameter values for statement."),
                PSQLState.INVALID_PARAMETER_VALUE, se.getIOException()));
      }
    } catch (IOException e) {
      abort();
      handler.handleError(
          new PSQLException(GT.tr("An I/O error occurred while sending to the backend."),
              PSQLState.CONNECTION_FAILURE, e));
    }

    try {
      handler.handleCompletion();
      if (cleanupSavePoints) {
        releaseSavePoint(autosave, flags);
      }
    } catch (SQLException e) {
      rollbackIfRequired(autosave, e);
    }
  }

  private boolean sendAutomaticSavepoint(Query query, int flags) throws IOException {
    if (((flags & QueryExecutor.QUERY_SUPPRESS_BEGIN) == 0
        || getTransactionState() == TransactionState.OPEN)
        && query != restoreToAutoSave
        && !query.getNativeSql().equalsIgnoreCase("COMMIT")
        && getAutoSave() != AutoSave.NEVER
        // If query has no resulting fields, it cannot fail with 'cached plan must not change result type'
        // thus no need to set a savepoint before such query
        && (getAutoSave() == AutoSave.ALWAYS
        // If CompositeQuery is observed, just assume it might fail and set the savepoint
        || !(query instanceof SimpleQuery)
        || ((SimpleQuery) query).getFields() != null)) {

      /*
      create a different SAVEPOINT the first time so that all subsequent SAVEPOINTS can be released
      easily. There have been reports of server resources running out if there are too many
      SAVEPOINTS.
       */
      sendOneQuery(autoSaveQuery, SimpleQuery.NO_PARAMETERS, 1, 0,
          QUERY_NO_RESULTS | QUERY_NO_METADATA
              // PostgreSQL does not support bind, exec, simple, sync message flow,
              // so we force autosavepoint to use simple if the main query is using simple
              | QUERY_EXECUTE_AS_SIMPLE);
      return true;
    }
    return false;
  }

  private void releaseSavePoint(boolean autosave, int flags) throws SQLException {
    if ( autosave
        && getAutoSave() == AutoSave.ALWAYS
        && getTransactionState() == TransactionState.OPEN) {
      try {
        sendOneQuery(releaseAutoSave, SimpleQuery.NO_PARAMETERS, 1, 0,
            QUERY_NO_RESULTS | QUERY_NO_METADATA
                | QUERY_EXECUTE_AS_SIMPLE);

      } catch (IOException ex) {
        throw  new PSQLException(GT.tr("Error releasing savepoint"), PSQLState.IO_ERROR);
      }
    }
  }

  private void rollbackIfRequired(boolean autosave, SQLException e) throws SQLException {
    if (autosave
        && getTransactionState() == TransactionState.FAILED
        && (getAutoSave() == AutoSave.ALWAYS || willHealOnRetry(e))) {
      try {
        // ROLLBACK and AUTOSAVE are executed as simple always to overcome "statement no longer exists S_xx"
        execute(restoreToAutoSave, SimpleQuery.NO_PARAMETERS, new ResultHandlerDelegate(null),
            1, 0, QUERY_NO_RESULTS | QUERY_NO_METADATA | QUERY_EXECUTE_AS_SIMPLE);
      } catch (SQLException e2) {
        // That's O(N), sorry
        e.setNextException(e2);
      }
    }
    throw e;
  }

  // Deadlock avoidance:
  //
  // It's possible for the send and receive streams to get "deadlocked" against each other since
  // we do not have a separate thread. The scenario is this: we have two streams:
  //
  // driver -> TCP buffering -> server
  // server -> TCP buffering -> driver
  //
  // The server behaviour is roughly:
  // while true:
  // read message
  // execute message
  // write results
  //
  // If the server -> driver stream has a full buffer, the write will block.
  // If the driver is still writing when this happens, and the driver -> server
  // stream also fills up, we deadlock: the driver is blocked on write() waiting
  // for the server to read some more data, and the server is blocked on write()
  // waiting for the driver to read some more data.
  //
  // To avoid this, we guess at how much response data we can request from the
  // server before the server -> driver stream's buffer is full (MAX_BUFFERED_RECV_BYTES).
  // This is the point where the server blocks on write and stops reading data. If we
  // reach this point, we force a Sync message and read pending data from the server
  // until ReadyForQuery, then go back to writing more queries unless we saw an error.
  //
  // This is not 100% reliable -- it's only done in the batch-query case and only
  // at a reasonably high level (per query, not per message), and it's only an estimate
  // -- so it might break. To do it correctly in all cases would seem to require a
  // separate send or receive thread as we can only do the Sync-and-read-results
  // operation at particular points, and also as we don't really know how much data
  // the server is sending.
  //
  // Our message size estimation is coarse, and disregards asynchronous
  // notifications, warnings/info/debug messages, etc, so the response size may be
  // quite different from the 250 bytes assumed here even for queries that don't
  // return data.
  //
  // See github issue #194 and #195 .
  //
  // Assume 64k server->client buffering, which is extremely conservative. A typical
  // system will have 200kb or more of buffers for its receive buffers, and the sending
  // system will typically have the same on the send side, giving us 400kb or to work
  // with. (We could check Java's receive buffer size, but prefer to assume a very
  // conservative buffer instead, and we don't know how big the server's send
  // buffer is.)
  //
  private static final int MAX_BUFFERED_RECV_BYTES = 64000;
  private static final int NODATA_QUERY_RESPONSE_SIZE_BYTES = 250;

  public synchronized void execute(Query[] queries, ParameterList[] parameterLists,
      BatchResultHandler batchHandler, int maxRows, int fetchSize, int flags) throws SQLException {
    waitOnLock();
    if (LOGGER.isLoggable(Level.FINEST)) {
      LOGGER.log(Level.FINEST, "  batch execute {0} queries, handler={1}, maxRows={2}, fetchSize={3}, flags={4}",
          new Object[]{queries.length, batchHandler, maxRows, fetchSize, flags});
    }

    flags = updateQueryMode(flags);

    boolean describeOnly = (QUERY_DESCRIBE_ONLY & flags) != 0;
    // Check parameters and resolve OIDs.
    if (!describeOnly) {
      for (ParameterList parameterList : parameterLists) {
        if (parameterList != null) {
          ((V3ParameterList) parameterList).checkAllParametersSet();
        }
      }
    }

    boolean autosave = false;
    ResultHandler handler = batchHandler;
    try {
      handler = sendQueryPreamble(batchHandler, flags);
      autosave = sendAutomaticSavepoint(queries[0], flags);
      estimatedReceiveBufferBytes = 0;

      for (int i = 0; i < queries.length; ++i) {
        Query query = queries[i];
        V3ParameterList parameters = (V3ParameterList) parameterLists[i];
        if (parameters == null) {
          parameters = SimpleQuery.NO_PARAMETERS;
        }

        sendQuery(query, parameters, maxRows, fetchSize, flags, handler, batchHandler);

        if (handler.getException() != null) {
          break;
        }
      }

      if (handler.getException() == null) {
        if ((flags & QueryExecutor.QUERY_EXECUTE_AS_SIMPLE) != 0) {
          // Sync message is not required for 'Q' execution as 'Q' ends with ReadyForQuery message
          // on its own
        } else {
          sendSync();
        }
        processResults(handler, flags);
        estimatedReceiveBufferBytes = 0;
      }
    } catch (IOException e) {
      abort();
      handler.handleError(
          new PSQLException(GT.tr("An I/O error occurred while sending to the backend."),
              PSQLState.CONNECTION_FAILURE, e));
    }

    try {
      handler.handleCompletion();
      if (cleanupSavePoints) {
        releaseSavePoint(autosave, flags);
      }
    } catch (SQLException e) {
      rollbackIfRequired(autosave, e);
    }
  }

  private ResultHandler sendQueryPreamble(final ResultHandler delegateHandler, int flags)
      throws IOException {
    // First, send CloseStatements for finalized SimpleQueries that had statement names assigned.
    processDeadParsedQueries();
    processDeadPortals();

    // Send BEGIN on first statement in transaction.
    if ((flags & QueryExecutor.QUERY_SUPPRESS_BEGIN) != 0
        || getTransactionState() != TransactionState.IDLE) {
      return delegateHandler;
    }

    int beginFlags = QueryExecutor.QUERY_NO_METADATA;
    if ((flags & QueryExecutor.QUERY_ONESHOT) != 0) {
      beginFlags |= QueryExecutor.QUERY_ONESHOT;
    }

    beginFlags |= QueryExecutor.QUERY_EXECUTE_AS_SIMPLE;

    beginFlags = updateQueryMode(beginFlags);

    final SimpleQuery beginQuery = ((flags & QueryExecutor.QUERY_READ_ONLY_HINT) == 0) ? beginTransactionQuery : beginReadOnlyTransactionQuery;

    sendOneQuery(beginQuery, SimpleQuery.NO_PARAMETERS, 0, 0, beginFlags);

    // Insert a handler that intercepts the BEGIN.
    return new ResultHandlerDelegate(delegateHandler) {
      private boolean sawBegin = false;

      public void handleResultRows(Query fromQuery, Field[] fields, List<Tuple> tuples,
          ResultCursor cursor) {
        if (sawBegin) {
          super.handleResultRows(fromQuery, fields, tuples, cursor);
        }
      }

      @Override
      public void handleCommandStatus(String status, long updateCount, long insertOID) {
        if (!sawBegin) {
          sawBegin = true;
          if (!status.equals("BEGIN")) {
            handleError(new PSQLException(GT.tr("Expected command status BEGIN, got {0}.", status),
                PSQLState.PROTOCOL_VIOLATION));
          }
        } else {
          super.handleCommandStatus(status, updateCount, insertOID);
        }
      }
    };
  }

  //
  // Fastpath
  //

  public synchronized byte[] fastpathCall(int fnid, ParameterList parameters, boolean suppressBegin)
      throws SQLException {
    waitOnLock();
    if (!suppressBegin) {
      doSubprotocolBegin();
    }
    try {
      sendFastpathCall(fnid, (SimpleParameterList) parameters);
      return receiveFastpathResult();
    } catch (IOException ioe) {
      abort();
      throw new PSQLException(GT.tr("An I/O error occurred while sending to the backend."),
          PSQLState.CONNECTION_FAILURE, ioe);
    }
  }

  public void doSubprotocolBegin() throws SQLException {
    if (getTransactionState() == TransactionState.IDLE) {

      LOGGER.log(Level.FINEST, "Issuing BEGIN before fastpath or copy call.");

      ResultHandler handler = new ResultHandlerBase() {
        private boolean sawBegin = false;

        @Override
        public void handleCommandStatus(String status, long updateCount, long insertOID) {
          if (!sawBegin) {
            if (!status.equals("BEGIN")) {
              handleError(
                  new PSQLException(GT.tr("Expected command status BEGIN, got {0}.", status),
                      PSQLState.PROTOCOL_VIOLATION));
            }
            sawBegin = true;
          } else {
            handleError(new PSQLException(GT.tr("Unexpected command status: {0}.", status),
                PSQLState.PROTOCOL_VIOLATION));
          }
        }

        @Override
        public void handleWarning(SQLWarning warning) {
          // we don't want to ignore warnings and it would be tricky
          // to chain them back to the connection, so since we don't
          // expect to get them in the first place, we just consider
          // them errors.
          handleError(warning);
        }
      };

      try {
        /* Send BEGIN with simple protocol preferred */
        int beginFlags = QueryExecutor.QUERY_NO_METADATA
                         | QueryExecutor.QUERY_ONESHOT
                         | QueryExecutor.QUERY_EXECUTE_AS_SIMPLE;
        beginFlags = updateQueryMode(beginFlags);
        sendOneQuery(beginTransactionQuery, SimpleQuery.NO_PARAMETERS, 0, 0, beginFlags);
        sendSync();
        processResults(handler, 0);
        estimatedReceiveBufferBytes = 0;
      } catch (IOException ioe) {
        throw new PSQLException(GT.tr("An I/O error occurred while sending to the backend."),
            PSQLState.CONNECTION_FAILURE, ioe);
      }
    }

  }

  public ParameterList createFastpathParameters(int count) {
    return new SimpleParameterList(count, this);
  }

  private void sendFastpathCall(int fnid, SimpleParameterList params)
      throws SQLException, IOException {
    if (LOGGER.isLoggable(Level.FINEST)) {
      LOGGER.log(Level.FINEST, " FE=> FunctionCall({0}, {1} params)", new Object[]{fnid, params.getParameterCount()});
    }

    //
    // Total size = 4 (length)
    // + 4 (function OID)
    // + 2 (format code count) + N * 2 (format codes)
    // + 2 (parameter count) + encodedSize (parameters)
    // + 2 (result format)

    int paramCount = params.getParameterCount();
    int encodedSize = 0;
    for (int i = 1; i <= paramCount; ++i) {
      if (params.isNull(i)) {
        encodedSize += 4;
      } else {
        encodedSize += 4 + params.getV3Length(i);
      }
    }

    pgStream.sendChar('F');
    pgStream.sendInteger4(4 + 4 + 2 + 2 * paramCount + 2 + encodedSize + 2);
    pgStream.sendInteger4(fnid);
    pgStream.sendInteger2(paramCount);
    for (int i = 1; i <= paramCount; ++i) {
      pgStream.sendInteger2(params.isBinary(i) ? 1 : 0);
    }
    pgStream.sendInteger2(paramCount);
    for (int i = 1; i <= paramCount; i++) {
      if (params.isNull(i)) {
        pgStream.sendInteger4(-1);
      } else {
        pgStream.sendInteger4(params.getV3Length(i)); // Parameter size
        params.writeV3Value(i, pgStream);
      }
    }
    pgStream.sendInteger2(1); // Binary result format
    pgStream.flush();
  }

  // Just for API compatibility with previous versions.
  public synchronized void processNotifies() throws SQLException {
    processNotifies(-1);
  }

  /**
   * @param timeoutMillis when &gt; 0, block for this time
   *                      when =0, block forever
   *                      when &lt; 0, don't block
   */
  public synchronized void processNotifies(int timeoutMillis) throws SQLException {
    waitOnLock();
    // Asynchronous notifies only arrive when we are not in a transaction
    if (getTransactionState() != TransactionState.IDLE) {
      return;
    }

    if (hasNotifications()) {
      // No need to timeout when there are already notifications. We just check for more in this case.
      timeoutMillis = -1;
    }

    boolean useTimeout = timeoutMillis > 0;
    long startTime = 0;
    int oldTimeout = 0;
    if (useTimeout) {
      startTime = TimeUnit.NANOSECONDS.toMillis(System.nanoTime());
      try {
        oldTimeout = pgStream.getSocket().getSoTimeout();
      } catch (SocketException e) {
        throw new PSQLException(GT.tr("An error occurred while trying to get the socket "
          + "timeout."), PSQLState.CONNECTION_FAILURE, e);
      }
    }

    try {
      while (timeoutMillis >= 0 || pgStream.hasMessagePending()) {
        if (useTimeout && timeoutMillis >= 0) {
          setSocketTimeout(timeoutMillis);
        }
        int c = pgStream.receiveChar();
        if (useTimeout && timeoutMillis >= 0) {
          setSocketTimeout(0); // Don't timeout after first char
        }
        switch (c) {
          case 'A': // Asynchronous Notify
            receiveAsyncNotify();
            timeoutMillis = -1;
            continue;
          case 'E':
            // Error Response (response to pretty much everything; backend then skips until Sync)
            throw receiveErrorResponse();
          case 'N': // Notice Response (warnings / info)
            SQLWarning warning = receiveNoticeResponse();
            addWarning(warning);
            if (useTimeout) {
              long newTimeMillis = TimeUnit.NANOSECONDS.toMillis(System.nanoTime());
              timeoutMillis += startTime - newTimeMillis; // Overflows after 49 days, ignore that
              startTime = newTimeMillis;
              if (timeoutMillis == 0) {
                timeoutMillis = -1; // Don't accidentially wait forever
              }
            }
            break;
          default:
            throw new PSQLException(GT.tr("Unknown Response Type {0}.", (char) c),
                PSQLState.CONNECTION_FAILURE);
        }
      }
    } catch (SocketTimeoutException ioe) {
      // No notifications this time...
    } catch (IOException ioe) {
      throw new PSQLException(GT.tr("An I/O error occurred while sending to the backend."),
          PSQLState.CONNECTION_FAILURE, ioe);
    } finally {
      if (useTimeout) {
        setSocketTimeout(oldTimeout);
      }
    }
  }

  private void setSocketTimeout(int millis) throws PSQLException {
    try {
      Socket s = pgStream.getSocket();
      if (!s.isClosed()) { // Is this check required?
        pgStream.setNetworkTimeout(millis);
      }
    } catch (IOException e) {
      throw new PSQLException(GT.tr("An error occurred while trying to reset the socket timeout."),
        PSQLState.CONNECTION_FAILURE, e);
    }
  }

  private byte[] receiveFastpathResult() throws IOException, SQLException {
    boolean endQuery = false;
    SQLException error = null;
    byte[] returnValue = null;

    while (!endQuery) {
      int c = pgStream.receiveChar();
      switch (c) {
        case 'A': // Asynchronous Notify
          receiveAsyncNotify();
          break;

        case 'E':
          // Error Response (response to pretty much everything; backend then skips until Sync)
          SQLException newError = receiveErrorResponse();
          if (error == null) {
            error = newError;
          } else {
            error.setNextException(newError);
          }
          // keep processing
          break;

        case 'N': // Notice Response (warnings / info)
          SQLWarning warning = receiveNoticeResponse();
          addWarning(warning);
          break;

        case 'Z': // Ready For Query (eventual response to Sync)
          receiveRFQ();
          endQuery = true;
          break;

        case 'V': // FunctionCallResponse
          int msgLen = pgStream.receiveInteger4();
          int valueLen = pgStream.receiveInteger4();

          LOGGER.log(Level.FINEST, " <=BE FunctionCallResponse({0} bytes)", valueLen);

          if (valueLen != -1) {
            byte[] buf = new byte[valueLen];
            pgStream.receive(buf, 0, valueLen);
            returnValue = buf;
          }

          break;

        default:
          throw new PSQLException(GT.tr("Unknown Response Type {0}.", (char) c),
              PSQLState.CONNECTION_FAILURE);
      }

    }

    // did we get an error during this query?
    if (error != null) {
      throw error;
    }

    return returnValue;
  }

  //
  // Copy subprotocol implementation
  //

  /**
   * Sends given query to BE to start, initialize and lock connection for a CopyOperation.
   *
   * @param sql COPY FROM STDIN / COPY TO STDOUT statement
   * @return CopyIn or CopyOut operation object
   * @throws SQLException on failure
   */
  public synchronized CopyOperation startCopy(String sql, boolean suppressBegin)
      throws SQLException {
    waitOnLock();
    if (!suppressBegin) {
      doSubprotocolBegin();
    }
    byte[] buf = Utils.encodeUTF8(sql);

    try {
      LOGGER.log(Level.FINEST, " FE=> Query(CopyStart)");

      pgStream.sendChar('Q');
      pgStream.sendInteger4(buf.length + 4 + 1);
      pgStream.send(buf);
      pgStream.sendChar(0);
      pgStream.flush();

      return processCopyResults(null, true);
      // expect a CopyInResponse or CopyOutResponse to our query above
    } catch (IOException ioe) {
      throw new PSQLException(GT.tr("Database connection failed when starting copy"),
          PSQLState.CONNECTION_FAILURE, ioe);
    }
  }

  /**
   * Locks connection and calls initializer for a new CopyOperation Called via startCopy ->
   * processCopyResults.
   *
   * @param op an uninitialized CopyOperation
   * @throws SQLException on locking failure
   * @throws IOException on database connection failure
   */
  private synchronized void initCopy(CopyOperationImpl op) throws SQLException, IOException {
    pgStream.receiveInteger4(); // length not used
    int rowFormat = pgStream.receiveChar();
    int numFields = pgStream.receiveInteger2();
    int[] fieldFormats = new int[numFields];

    for (int i = 0; i < numFields; i++) {
      fieldFormats[i] = pgStream.receiveInteger2();
    }

    lock(op);
    op.init(this, rowFormat, fieldFormats);
  }

  /**
   * Finishes a copy operation and unlocks connection discarding any exchanged data.
   *
   * @param op the copy operation presumably currently holding lock on this connection
   * @throws SQLException on any additional failure
   */
  public void cancelCopy(CopyOperationImpl op) throws SQLException {
    if (!hasLock(op)) {
      throw new PSQLException(GT.tr("Tried to cancel an inactive copy operation"),
          PSQLState.OBJECT_NOT_IN_STATE);
    }

    SQLException error = null;
    int errors = 0;

    try {
      if (op instanceof CopyIn) {
        synchronized (this) {
          LOGGER.log(Level.FINEST, "FE => CopyFail");
          final byte[] msg = Utils.encodeUTF8("Copy cancel requested");
          pgStream.sendChar('f'); // CopyFail
          pgStream.sendInteger4(5 + msg.length);
          pgStream.send(msg);
          pgStream.sendChar(0);
          pgStream.flush();
          do {
            try {
              processCopyResults(op, true); // discard rest of input
            } catch (SQLException se) { // expected error response to failing copy
              errors++;
              if (error != null) {
                SQLException e = se;
                SQLException next;
                while ((next = e.getNextException()) != null) {
                  e = next;
                }
                e.setNextException(error);
              }
              error = se;
            }
          } while (hasLock(op));
        }
      } else if (op instanceof CopyOut) {
        sendQueryCancel();
      }

    } catch (IOException ioe) {
      throw new PSQLException(GT.tr("Database connection failed when canceling copy operation"),
          PSQLState.CONNECTION_FAILURE, ioe);
    } finally {
      // Need to ensure the lock isn't held anymore, or else
      // future operations, rather than failing due to the
      // broken connection, will simply hang waiting for this
      // lock.
      synchronized (this) {
        if (hasLock(op)) {
          unlock(op);
        }
      }
    }

    if (op instanceof CopyIn) {
      if (errors < 1) {
        throw new PSQLException(GT.tr("Missing expected error response to copy cancel request"),
            PSQLState.COMMUNICATION_ERROR);
      } else if (errors > 1) {
        throw new PSQLException(
            GT.tr("Got {0} error responses to single copy cancel request", String.valueOf(errors)),
            PSQLState.COMMUNICATION_ERROR, error);
      }
    }
  }

  /**
   * Finishes writing to copy and unlocks connection.
   *
   * @param op the copy operation presumably currently holding lock on this connection
   * @return number of rows updated for server versions 8.2 or newer
   * @throws SQLException on failure
   */
  public synchronized long endCopy(CopyOperationImpl op) throws SQLException {
    if (!hasLock(op)) {
      throw new PSQLException(GT.tr("Tried to end inactive copy"), PSQLState.OBJECT_NOT_IN_STATE);
    }

    try {
      LOGGER.log(Level.FINEST, " FE=> CopyDone");

      pgStream.sendChar('c'); // CopyDone
      pgStream.sendInteger4(4);
      pgStream.flush();

      do {
        processCopyResults(op, true);
      } while (hasLock(op));
      return op.getHandledRowCount();
    } catch (IOException ioe) {
      throw new PSQLException(GT.tr("Database connection failed when ending copy"),
          PSQLState.CONNECTION_FAILURE, ioe);
    }
  }

  /**
   * Sends data during a live COPY IN operation. Only unlocks the connection if server suddenly
   * returns CommandComplete, which should not happen
   *
   * @param op the CopyIn operation presumably currently holding lock on this connection
   * @param data bytes to send
   * @param off index of first byte to send (usually 0)
   * @param siz number of bytes to send (usually data.length)
   * @throws SQLException on failure
   */
  public synchronized void writeToCopy(CopyOperationImpl op, byte[] data, int off, int siz)
      throws SQLException {
    if (!hasLock(op)) {
      throw new PSQLException(GT.tr("Tried to write to an inactive copy operation"),
          PSQLState.OBJECT_NOT_IN_STATE);
    }

    LOGGER.log(Level.FINEST, " FE=> CopyData({0})", siz);

    try {
      pgStream.sendChar('d');
      pgStream.sendInteger4(siz + 4);
      pgStream.send(data, off, siz);

    } catch (IOException ioe) {
      throw new PSQLException(GT.tr("Database connection failed when writing to copy"),
          PSQLState.CONNECTION_FAILURE, ioe);
    }
  }

  public synchronized void flushCopy(CopyOperationImpl op) throws SQLException {
    if (!hasLock(op)) {
      throw new PSQLException(GT.tr("Tried to write to an inactive copy operation"),
          PSQLState.OBJECT_NOT_IN_STATE);
    }

    try {
      pgStream.flush();
    } catch (IOException ioe) {
      throw new PSQLException(GT.tr("Database connection failed when writing to copy"),
          PSQLState.CONNECTION_FAILURE, ioe);
    }
  }

  /**
   * Wait for a row of data to be received from server on an active copy operation
   * Connection gets unlocked by processCopyResults() at end of operation.
   *
   * @param op the copy operation presumably currently holding lock on this connection
   * @param block whether to block waiting for input
   * @throws SQLException on any failure
   */
  synchronized void readFromCopy(CopyOperationImpl op, boolean block) throws SQLException {
    if (!hasLock(op)) {
      throw new PSQLException(GT.tr("Tried to read from inactive copy"),
          PSQLState.OBJECT_NOT_IN_STATE);
    }

    try {
      processCopyResults(op, block); // expect a call to handleCopydata() to store the data
    } catch (IOException ioe) {
      throw new PSQLException(GT.tr("Database connection failed when reading from copy"),
          PSQLState.CONNECTION_FAILURE, ioe);
    }
  }

  AtomicBoolean processingCopyResults = new AtomicBoolean(false);

  /**
   * Handles copy sub protocol responses from server. Unlocks at end of sub protocol, so operations
   * on pgStream or QueryExecutor are not allowed in a method after calling this!
   *
   * @param block whether to block waiting for input
   * @return CopyIn when COPY FROM STDIN starts; CopyOut when COPY TO STDOUT starts; null when copy
   *         ends; otherwise, the operation given as parameter.
   * @throws SQLException in case of misuse
   * @throws IOException from the underlying connection
   */
  CopyOperationImpl processCopyResults(CopyOperationImpl op, boolean block)
      throws SQLException, IOException {

    /*
    * fixes issue #1592 where one thread closes the stream and another is reading it
     */
    if (pgStream.isClosed()) {
      throw new PSQLException(GT.tr("PGStream is closed",
        op.getClass().getName()), PSQLState.CONNECTION_DOES_NOT_EXIST);
    }
    /*
    *  This is a hack as we should not end up here, but sometimes do with large copy operations.
     */
    if ( processingCopyResults.compareAndSet(false,true) == false ) {
      LOGGER.log(Level.INFO, "Ignoring request to process copy results, already processing");
      return null;
    }

    // put this all in a try, finally block and reset the processingCopyResults in the finally clause
    try {
      boolean endReceiving = false;
      SQLException error = null;
      SQLException errors = null;
      int len;

      while (!endReceiving && (block || pgStream.hasMessagePending())) {

        // There is a bug in the server's implementation of the copy
        // protocol. It returns command complete immediately upon
        // receiving the EOF marker in the binary protocol,
        // potentially before we've issued CopyDone. When we are not
        // blocking, we don't think we are done, so we hold off on
        // processing command complete and any subsequent messages
        // until we actually are done with the copy.
        //
        if (!block) {
          int c = pgStream.peekChar();
          if (c == 'C') {
            // CommandComplete
            LOGGER.log(Level.FINEST, " <=BE CommandStatus, Ignored until CopyDone");
            break;
          }
        }

        int c = pgStream.receiveChar();
        switch (c) {

          case 'A': // Asynchronous Notify

            LOGGER.log(Level.FINEST, " <=BE Asynchronous Notification while copying");

            receiveAsyncNotify();
            break;

          case 'N': // Notice Response

            LOGGER.log(Level.FINEST, " <=BE Notification while copying");

            addWarning(receiveNoticeResponse());
            break;

          case 'C': // Command Complete

            String status = receiveCommandStatus();

            try {
              if (op == null) {
                throw new PSQLException(GT
                    .tr("Received CommandComplete ''{0}'' without an active copy operation", status),
                    PSQLState.OBJECT_NOT_IN_STATE);
              }
              op.handleCommandStatus(status);
            } catch (SQLException se) {
              error = se;
            }

            block = true;
            break;

          case 'E': // ErrorMessage (expected response to CopyFail)

            error = receiveErrorResponse();
            // We've received the error and we now expect to receive
            // Ready for query, but we must block because it might still be
            // on the wire and not here yet.
            block = true;
            break;

          case 'G': // CopyInResponse

            LOGGER.log(Level.FINEST, " <=BE CopyInResponse");

            if (op != null) {
              error = new PSQLException(GT.tr("Got CopyInResponse from server during an active {0}",
                  op.getClass().getName()), PSQLState.OBJECT_NOT_IN_STATE);
            }

            op = new CopyInImpl();
            initCopy(op);
            endReceiving = true;
            break;

          case 'H': // CopyOutResponse

            LOGGER.log(Level.FINEST, " <=BE CopyOutResponse");

            if (op != null) {
              error = new PSQLException(GT.tr("Got CopyOutResponse from server during an active {0}",
                  op.getClass().getName()), PSQLState.OBJECT_NOT_IN_STATE);
            }

            op = new CopyOutImpl();
            initCopy(op);
            endReceiving = true;
            break;

          case 'W': // CopyBothResponse

            LOGGER.log(Level.FINEST, " <=BE CopyBothResponse");

            if (op != null) {
              error = new PSQLException(GT.tr("Got CopyBothResponse from server during an active {0}",
                  op.getClass().getName()), PSQLState.OBJECT_NOT_IN_STATE);
            }

            op = new CopyDualImpl();
            initCopy(op);
            endReceiving = true;
            break;

          case 'd': // CopyData

            LOGGER.log(Level.FINEST, " <=BE CopyData");

            len = pgStream.receiveInteger4() - 4;

            assert len > 0 : "Copy Data length must be greater than 4";

            byte[] buf = pgStream.receive(len);
            if (op == null) {
              error = new PSQLException(GT.tr("Got CopyData without an active copy operation"),
                  PSQLState.OBJECT_NOT_IN_STATE);
            } else if (!(op instanceof CopyOut)) {
              error = new PSQLException(
                  GT.tr("Unexpected copydata from server for {0}", op.getClass().getName()),
                  PSQLState.COMMUNICATION_ERROR);
            } else {
              op.handleCopydata(buf);
            }
            endReceiving = true;
            break;

          case 'c': // CopyDone (expected after all copydata received)

            LOGGER.log(Level.FINEST, " <=BE CopyDone");

            len = pgStream.receiveInteger4() - 4;
            if (len > 0) {
              pgStream.receive(len); // not in specification; should never appear
            }

            if (!(op instanceof CopyOut)) {
              error = new PSQLException("Got CopyDone while not copying from server",
                  PSQLState.OBJECT_NOT_IN_STATE);
            }

            // keep receiving since we expect a CommandComplete
            block = true;
            break;
          case 'S': // Parameter Status
            try {
              receiveParameterStatus();
            } catch (SQLException e) {
              error = e;
              endReceiving = true;
            }
            break;

          case 'Z': // ReadyForQuery: After FE:CopyDone => BE:CommandComplete

            receiveRFQ();
            if (hasLock(op)) {
              unlock(op);
            }
            op = null;
            endReceiving = true;
            break;

          // If the user sends a non-copy query, we've got to handle some additional things.
          //
          case 'T': // Row Description (response to Describe)
            LOGGER.log(Level.FINEST, " <=BE RowDescription (during copy ignored)");

            skipMessage();
            break;

          case 'D': // DataRow
            LOGGER.log(Level.FINEST, " <=BE DataRow (during copy ignored)");

            skipMessage();
            break;

          default:
            throw new IOException(
                GT.tr("Unexpected packet type during copy: {0}", Integer.toString(c)));
        }

        // Collect errors into a neat chain for completeness
        if (error != null) {
          if (errors != null) {
            error.setNextException(errors);
          }
          errors = error;
          error = null;
        }
      }

      if (errors != null) {
        throw errors;
      }
      return op;

    } finally {
      /*
      reset here in the finally block to make sure it really is cleared
       */
      processingCopyResults.set(false);
    }
  }

  /*
   * To prevent client/server protocol deadlocks, we try to manage the estimated recv buffer size
   * and force a sync +flush and process results if we think it might be getting too full.
   *
   * See the comments above MAX_BUFFERED_RECV_BYTES's declaration for details.
   */
  private void flushIfDeadlockRisk(Query query, boolean disallowBatching,
      ResultHandler resultHandler,
      BatchResultHandler batchHandler,
      final int flags) throws IOException {
    // Assume all statements need at least this much reply buffer space,
    // plus params
    estimatedReceiveBufferBytes += NODATA_QUERY_RESPONSE_SIZE_BYTES;

    SimpleQuery sq = (SimpleQuery) query;
    if (sq.isStatementDescribed()) {
      /*
       * Estimate the response size of the fields and add it to the expected response size.
       *
       * It's impossible for us to estimate the rowcount. We'll assume one row, as that's the common
       * case for batches and we're leaving plenty of breathing room in this approach. It's still
       * not deadlock-proof though; see pgjdbc github issues #194 and #195.
       */
      int maxResultRowSize = sq.getMaxResultRowSize();
      if (maxResultRowSize >= 0) {
        estimatedReceiveBufferBytes += maxResultRowSize;
      } else {
        LOGGER.log(Level.FINEST, "Couldn't estimate result size or result size unbounded, "
            + "disabling batching for this query.");
        disallowBatching = true;
      }
    } else {
      /*
       * We only describe a statement if we're expecting results from it, so it's legal to batch
       * unprepared statements. We'll abort later if we get any uresults from them where none are
       * expected. For now all we can do is hope the user told us the truth and assume that
       * NODATA_QUERY_RESPONSE_SIZE_BYTES is enough to cover it.
       */
    }

    if (disallowBatching || estimatedReceiveBufferBytes >= MAX_BUFFERED_RECV_BYTES) {
      LOGGER.log(Level.FINEST, "Forcing Sync, receive buffer full or batching disallowed");
      sendSync();
      processResults(resultHandler, flags);
      estimatedReceiveBufferBytes = 0;
      if (batchHandler != null) {
        batchHandler.secureProgress();
      }
    }

  }

  /*
   * Send a query to the backend.
   */
  private void sendQuery(Query query, V3ParameterList parameters, int maxRows, int fetchSize,
      int flags, ResultHandler resultHandler,
      BatchResultHandler batchHandler) throws IOException, SQLException {
    // Now the query itself.
    Query[] subqueries = query.getSubqueries();
    SimpleParameterList[] subparams = parameters.getSubparams();

    // We know this is deprecated, but still respect it in case anyone's using it.
    // PgJDBC its self no longer does.
    @SuppressWarnings("deprecation")
    boolean disallowBatching = (flags & QueryExecutor.QUERY_DISALLOW_BATCHING) != 0;

    if (subqueries == null) {
      flushIfDeadlockRisk(query, disallowBatching, resultHandler, batchHandler, flags);

      // If we saw errors, don't send anything more.
      if (resultHandler.getException() == null) {
        sendOneQuery((SimpleQuery) query, (SimpleParameterList) parameters, maxRows, fetchSize,
            flags);
      }
    } else {
      for (int i = 0; i < subqueries.length; ++i) {
        final Query subquery = subqueries[i];
        flushIfDeadlockRisk(subquery, disallowBatching, resultHandler, batchHandler, flags);

        // If we saw errors, don't send anything more.
        if (resultHandler.getException() != null) {
          break;
        }

        // In the situation where parameters is already
        // NO_PARAMETERS it cannot know the correct
        // number of array elements to return in the
        // above call to getSubparams(), so it must
        // return null which we check for here.
        //
        SimpleParameterList subparam = SimpleQuery.NO_PARAMETERS;
        if (subparams != null) {
          subparam = subparams[i];
        }
        sendOneQuery((SimpleQuery) subquery, subparam, maxRows, fetchSize, flags);
      }
    }
  }

  //
  // Message sending
  //

  private void sendSync() throws IOException {
    LOGGER.log(Level.FINEST, " FE=> Sync");

    pgStream.sendChar('S'); // Sync
    pgStream.sendInteger4(4); // Length
    pgStream.flush();
    // Below "add queues" are likely not required at all
    pendingExecuteQueue.add(new ExecuteRequest(sync, null, true));
    pendingDescribePortalQueue.add(sync);
  }

  private void sendParse(SimpleQuery query, SimpleParameterList params, boolean oneShot)
      throws IOException {
    // Already parsed, or we have a Parse pending and the types are right?
    int[] typeOIDs = params.getTypeOIDs();
    if (query.isPreparedFor(typeOIDs, deallocateEpoch)) {
      return;
    }

    // Clean up any existing statement, as we can't use it.
    query.unprepare();
    processDeadParsedQueries();

    // Remove any cached Field values. The re-parsed query might report different
    // fields because input parameter types may result in different type inferences
    // for unspecified types.
    query.setFields(null);

    String statementName = null;
    if (!oneShot) {
      // Generate a statement name to use.
      statementName = "S_" + (nextUniqueID++);

      // And prepare the new statement.
      // NB: Must clone the OID array, as it's a direct reference to
      // the SimpleParameterList's internal array that might be modified
      // under us.
      query.setStatementName(statementName, deallocateEpoch);
      query.setPrepareTypes(typeOIDs);
      registerParsedQuery(query, statementName);
    }

    byte[] encodedStatementName = query.getEncodedStatementName();
    String nativeSql = query.getNativeSql();

    if (LOGGER.isLoggable(Level.FINEST)) {
      StringBuilder sbuf = new StringBuilder(" FE=> Parse(stmt=" + statementName + ",query=\"");
      sbuf.append(nativeSql);
      sbuf.append("\",oids={");
      for (int i = 1; i <= params.getParameterCount(); ++i) {
        if (i != 1) {
          sbuf.append(",");
        }
        sbuf.append(params.getTypeOID(i));
      }
      sbuf.append("})");
      LOGGER.log(Level.FINEST, sbuf.toString());
    }

    //
    // Send Parse.
    //

    byte[] queryUtf8 = Utils.encodeUTF8(nativeSql);

    // Total size = 4 (size field)
    // + N + 1 (statement name, zero-terminated)
    // + N + 1 (query, zero terminated)
    // + 2 (parameter count) + N * 4 (parameter types)
    int encodedSize = 4
        + (encodedStatementName == null ? 0 : encodedStatementName.length) + 1
        + queryUtf8.length + 1
        + 2 + 4 * params.getParameterCount();

    pgStream.sendChar('P'); // Parse
    pgStream.sendInteger4(encodedSize);
    if (encodedStatementName != null) {
      pgStream.send(encodedStatementName);
    }
    pgStream.sendChar(0); // End of statement name
    pgStream.send(queryUtf8); // Query string
    pgStream.sendChar(0); // End of query string.
    pgStream.sendInteger2(params.getParameterCount()); // # of parameter types specified
    for (int i = 1; i <= params.getParameterCount(); ++i) {
      pgStream.sendInteger4(params.getTypeOID(i));
    }

    pendingParseQueue.add(query);
  }

  private void sendBind(SimpleQuery query, SimpleParameterList params, Portal portal,
      boolean noBinaryTransfer) throws IOException {
    //
    // Send Bind.
    //

    String statementName = query.getStatementName();
    byte[] encodedStatementName = query.getEncodedStatementName();
    byte[] encodedPortalName = (portal == null ? null : portal.getEncodedPortalName());

    if (LOGGER.isLoggable(Level.FINEST)) {
      StringBuilder sbuf = new StringBuilder(" FE=> Bind(stmt=" + statementName + ",portal=" + portal);
      for (int i = 1; i <= params.getParameterCount(); ++i) {
        sbuf.append(",$").append(i).append("=<")
            .append(params.toString(i,true))
            .append(">,type=").append(Oid.toString(params.getTypeOID(i)));
      }
      sbuf.append(")");
      LOGGER.log(Level.FINEST, sbuf.toString());
    }

    // Total size = 4 (size field) + N + 1 (destination portal)
    // + N + 1 (statement name)
    // + 2 (param format code count) + N * 2 (format codes)
    // + 2 (param value count) + N (encoded param value size)
    // + 2 (result format code count, 0)
    long encodedSize = 0;
    for (int i = 1; i <= params.getParameterCount(); ++i) {
      if (params.isNull(i)) {
        encodedSize += 4;
      } else {
        encodedSize += (long) 4 + params.getV3Length(i);
      }
    }

    Field[] fields = query.getFields();
    if (!noBinaryTransfer && query.needUpdateFieldFormats()) {
      for (Field field : fields) {
        if (useBinary(field)) {
          field.setFormat(Field.BINARY_FORMAT);
          query.setHasBinaryFields(true);
        }
      }
    }
    // If text-only results are required (e.g. updateable resultset), and the query has binary columns,
    // flip to text format.
    if (noBinaryTransfer && query.hasBinaryFields()) {
      for (Field field : fields) {
        if (field.getFormat() != Field.TEXT_FORMAT) {
          field.setFormat(Field.TEXT_FORMAT);
        }
      }
      query.resetNeedUpdateFieldFormats();
      query.setHasBinaryFields(false);
    }

    // This is not the number of binary fields, but the total number
    // of fields if any of them are binary or zero if all of them
    // are text.
    int numBinaryFields = !noBinaryTransfer && query.hasBinaryFields() ? fields.length : 0;

    encodedSize = 4
        + (encodedPortalName == null ? 0 : encodedPortalName.length) + 1
        + (encodedStatementName == null ? 0 : encodedStatementName.length) + 1
        + 2 + params.getParameterCount() * 2
        + 2 + encodedSize
        + 2 + numBinaryFields * 2;

    // backend's MaxAllocSize is the largest message that can
    // be received from a client. If we have a bigger value
    // from either very large parameters or incorrect length
    // descriptions of setXXXStream we do not send the bind
    // messsage.
    //
    if (encodedSize > 0x3fffffff) {
      throw new PGBindException(new IOException(GT.tr(
          "Bind message length {0} too long.  This can be caused by very large or incorrect length specifications on InputStream parameters.",
          encodedSize)));
    }

    pgStream.sendChar('B'); // Bind
    pgStream.sendInteger4((int) encodedSize); // Message size
    if (encodedPortalName != null) {
      pgStream.send(encodedPortalName); // Destination portal name.
    }
    pgStream.sendChar(0); // End of portal name.
    if (encodedStatementName != null) {
      pgStream.send(encodedStatementName); // Source statement name.
    }
    pgStream.sendChar(0); // End of statement name.

    pgStream.sendInteger2(params.getParameterCount()); // # of parameter format codes
    for (int i = 1; i <= params.getParameterCount(); ++i) {
      pgStream.sendInteger2(params.isBinary(i) ? 1 : 0); // Parameter format code
    }

    pgStream.sendInteger2(params.getParameterCount()); // # of parameter values

    // If an error occurs when reading a stream we have to
    // continue pumping out data to match the length we
    // said we would. Once we've done that we throw
    // this exception. Multiple exceptions can occur and
    // it really doesn't matter which one is reported back
    // to the caller.
    //
    PGBindException bindException = null;

    for (int i = 1; i <= params.getParameterCount(); ++i) {
      if (params.isNull(i)) {
        pgStream.sendInteger4(-1); // Magic size of -1 means NULL
      } else {
        pgStream.sendInteger4(params.getV3Length(i)); // Parameter size
        try {
          params.writeV3Value(i, pgStream); // Parameter value
        } catch (PGBindException be) {
          bindException = be;
        }
      }
    }

    pgStream.sendInteger2(numBinaryFields); // # of result format codes
    for (int i = 0; i < numBinaryFields; ++i) {
      pgStream.sendInteger2(fields[i].getFormat());
    }

    pendingBindQueue.add(portal == null ? UNNAMED_PORTAL : portal);

    if (bindException != null) {
      throw bindException;
    }
  }

  /**
   * Returns true if the specified field should be retrieved using binary encoding.
   *
   * @param field The field whose Oid type to analyse.
   * @return True if {@link Field#BINARY_FORMAT} should be used, false if
   *         {@link Field#BINARY_FORMAT}.
   */
  private boolean useBinary(Field field) {
    int oid = field.getOID();
    return useBinaryForReceive(oid);
  }

  private void sendDescribePortal(SimpleQuery query, Portal portal) throws IOException {
    //
    // Send Describe.
    //

    LOGGER.log(Level.FINEST, " FE=> Describe(portal={0})", portal);

    byte[] encodedPortalName = (portal == null ? null : portal.getEncodedPortalName());

    // Total size = 4 (size field) + 1 (describe type, 'P') + N + 1 (portal name)
    int encodedSize = 4 + 1 + (encodedPortalName == null ? 0 : encodedPortalName.length) + 1;

    pgStream.sendChar('D'); // Describe
    pgStream.sendInteger4(encodedSize); // message size
    pgStream.sendChar('P'); // Describe (Portal)
    if (encodedPortalName != null) {
      pgStream.send(encodedPortalName); // portal name to close
    }
    pgStream.sendChar(0); // end of portal name

    pendingDescribePortalQueue.add(query);
    query.setPortalDescribed(true);
  }

  private void sendDescribeStatement(SimpleQuery query, SimpleParameterList params,
      boolean describeOnly) throws IOException {
    // Send Statement Describe

    LOGGER.log(Level.FINEST, " FE=> Describe(statement={0})", query.getStatementName());

    byte[] encodedStatementName = query.getEncodedStatementName();

    // Total size = 4 (size field) + 1 (describe type, 'S') + N + 1 (portal name)
    int encodedSize = 4 + 1 + (encodedStatementName == null ? 0 : encodedStatementName.length) + 1;

    pgStream.sendChar('D'); // Describe
    pgStream.sendInteger4(encodedSize); // Message size
    pgStream.sendChar('S'); // Describe (Statement);
    if (encodedStatementName != null) {
      pgStream.send(encodedStatementName); // Statement name
    }
    pgStream.sendChar(0); // end message

    // Note: statement name can change over time for the same query object
    // Thus we take a snapshot of the query name
    pendingDescribeStatementQueue.add(
        new DescribeRequest(query, params, describeOnly, query.getStatementName()));
    pendingDescribePortalQueue.add(query);
    query.setStatementDescribed(true);
    query.setPortalDescribed(true);
  }

  private void sendExecute(SimpleQuery query, Portal portal, int limit) throws IOException {
    //
    // Send Execute.
    //
    if (LOGGER.isLoggable(Level.FINEST)) {
      LOGGER.log(Level.FINEST, " FE=> Execute(portal={0},limit={1})", new Object[]{portal, limit});
    }

    byte[] encodedPortalName = (portal == null ? null : portal.getEncodedPortalName());
    int encodedSize = (encodedPortalName == null ? 0 : encodedPortalName.length);

    // Total size = 4 (size field) + 1 + N (source portal) + 4 (max rows)
    pgStream.sendChar('E'); // Execute
    pgStream.sendInteger4(4 + 1 + encodedSize + 4); // message size
    if (encodedPortalName != null) {
      pgStream.send(encodedPortalName); // portal name
    }
    pgStream.sendChar(0); // portal name terminator
    pgStream.sendInteger4(limit); // row limit

    pendingExecuteQueue.add(new ExecuteRequest(query, portal, false));
  }

  private void sendClosePortal(String portalName) throws IOException {
    //
    // Send Close.
    //

    LOGGER.log(Level.FINEST, " FE=> ClosePortal({0})", portalName);

    byte[] encodedPortalName = (portalName == null ? null : Utils.encodeUTF8(portalName));
    int encodedSize = (encodedPortalName == null ? 0 : encodedPortalName.length);

    // Total size = 4 (size field) + 1 (close type, 'P') + 1 + N (portal name)
    pgStream.sendChar('C'); // Close
    pgStream.sendInteger4(4 + 1 + 1 + encodedSize); // message size
    pgStream.sendChar('P'); // Close (Portal)
    if (encodedPortalName != null) {
      pgStream.send(encodedPortalName);
    }
    pgStream.sendChar(0); // unnamed portal
  }

  private void sendCloseStatement(String statementName) throws IOException {
    //
    // Send Close.
    //

    LOGGER.log(Level.FINEST, " FE=> CloseStatement({0})", statementName);

    byte[] encodedStatementName = Utils.encodeUTF8(statementName);

    // Total size = 4 (size field) + 1 (close type, 'S') + N + 1 (statement name)
    pgStream.sendChar('C'); // Close
    pgStream.sendInteger4(4 + 1 + encodedStatementName.length + 1); // message size
    pgStream.sendChar('S'); // Close (Statement)
    pgStream.send(encodedStatementName); // statement to close
    pgStream.sendChar(0); // statement name terminator
  }

  // sendOneQuery sends a single statement via the extended query protocol.
  // Per the FE/BE docs this is essentially the same as how a simple query runs
  // (except that it generates some extra acknowledgement messages, and we
  // can send several queries before doing the Sync)
  //
  // Parse S_n from "query string with parameter placeholders"; skipped if already done previously
  // or if oneshot
  // Bind C_n from S_n plus parameters (or from unnamed statement for oneshot queries)
  // Describe C_n; skipped if caller doesn't want metadata
  // Execute C_n with maxRows limit; maxRows = 1 if caller doesn't want results
  // (above repeats once per call to sendOneQuery)
  // Sync (sent by caller)
  //
  private void sendOneQuery(SimpleQuery query, SimpleParameterList params, int maxRows,
      int fetchSize, int flags) throws IOException {
    boolean asSimple = (flags & QueryExecutor.QUERY_EXECUTE_AS_SIMPLE) != 0;
    if (asSimple) {
      assert (flags & QueryExecutor.QUERY_DESCRIBE_ONLY) == 0
          : "Simple mode does not support describe requests. sql = " + query.getNativeSql()
          + ", flags = " + flags;
      sendSimpleQuery(query, params);
      return;
    }

    assert !query.getNativeQuery().multiStatement
        : "Queries that might contain ; must be executed with QueryExecutor.QUERY_EXECUTE_AS_SIMPLE mode. "
        + "Given query is " + query.getNativeSql();

    // Per https://www.postgresql.org/docs/current/static/protocol-flow.html#PROTOCOL-FLOW-EXT-QUERY
    // A Bind message can use the unnamed prepared statement to create a named portal.
    // If the Bind is successful, an Execute message can reference that named portal until either
    //      the end of the current transaction
    //   or the named portal is explicitly destroyed

    boolean noResults = (flags & QueryExecutor.QUERY_NO_RESULTS) != 0;
    boolean noMeta = (flags & QueryExecutor.QUERY_NO_METADATA) != 0;
    boolean describeOnly = (flags & QueryExecutor.QUERY_DESCRIBE_ONLY) != 0;
    // extended queries always use a portal
    // the usePortal flag controls whether or not we use a *named* portal
    boolean usePortal = (flags & QueryExecutor.QUERY_FORWARD_CURSOR) != 0 && !noResults && !noMeta
        && fetchSize > 0 && !describeOnly;
    boolean oneShot = (flags & QueryExecutor.QUERY_ONESHOT) != 0;
    boolean noBinaryTransfer = (flags & QUERY_NO_BINARY_TRANSFER) != 0;
    boolean forceDescribePortal = (flags & QUERY_FORCE_DESCRIBE_PORTAL) != 0;

    // Work out how many rows to fetch in this pass.

    int rows;
    if (noResults) {
      rows = 1; // We're discarding any results anyway, so limit data transfer to a minimum
    } else if (!usePortal) {
      rows = maxRows; // Not using a portal -- fetchSize is irrelevant
    } else if (maxRows != 0 && fetchSize > maxRows) {
      // fetchSize > maxRows, use maxRows (nb: fetchSize cannot be 0 if usePortal == true)
      rows = maxRows;
    } else {
      rows = fetchSize; // maxRows > fetchSize
    }

    sendParse(query, params, oneShot);

    // Must do this after sendParse to pick up any changes to the
    // query's state.
    //
    boolean queryHasUnknown = query.hasUnresolvedTypes();
    boolean paramsHasUnknown = params.hasUnresolvedTypes();

    boolean describeStatement = describeOnly
        || (!oneShot && paramsHasUnknown && queryHasUnknown && !query.isStatementDescribed());

    if (!describeStatement && paramsHasUnknown && !queryHasUnknown) {
      int[] queryOIDs = query.getPrepareTypes();
      int[] paramOIDs = params.getTypeOIDs();
      for (int i = 0; i < paramOIDs.length; i++) {
        // Only supply type information when there isn't any
        // already, don't arbitrarily overwrite user supplied
        // type information.
        if (paramOIDs[i] == Oid.UNSPECIFIED) {
          params.setResolvedType(i + 1, queryOIDs[i]);
        }
      }
    }

    if (describeStatement) {
      sendDescribeStatement(query, params, describeOnly);
      if (describeOnly) {
        return;
      }
    }

    // Construct a new portal if needed.
    Portal portal = null;
    if (usePortal) {
      String portalName = "C_" + (nextUniqueID++);
      portal = new Portal(query, portalName);
    }

    sendBind(query, params, portal, noBinaryTransfer);

    // A statement describe will also output a RowDescription,
    // so don't reissue it here if we've already done so.
    //
    if (!noMeta && !describeStatement) {
      /*
       * don't send describe if we already have cached the row description from previous executions
       *
       * XXX Clearing the fields / unpreparing the query (in sendParse) is incorrect, see bug #267.
       * We might clear the cached fields in a later execution of this query if the bind parameter
       * types change, but we're assuming here that they'll still be valid when we come to process
       * the results of this query, so we don't send a new describe here. We re-describe after the
       * fields are cleared, but the result of that gets processed after processing the results from
       * earlier executions that we didn't describe because we didn't think we had to.
       *
       * To work around this, force a Describe at each execution in batches where this can be a
       * problem. It won't cause more round trips so the performance impact is low, and it'll ensure
       * that the field information available when we decoded the results. This is undeniably a
       * hack, but there aren't many good alternatives.
       */
      if (!query.isPortalDescribed() || forceDescribePortal) {
        sendDescribePortal(query, portal);
      }
    }

    sendExecute(query, portal, rows);
  }

  private void sendSimpleQuery(SimpleQuery query, SimpleParameterList params) throws IOException {
    String nativeSql = query.toString(params);

    LOGGER.log(Level.FINEST, " FE=> SimpleQuery(query=\"{0}\")", nativeSql);
    Encoding encoding = pgStream.getEncoding();

    byte[] encoded = encoding.encode(nativeSql);
    pgStream.sendChar('Q');
    pgStream.sendInteger4(encoded.length + 4 + 1);
    pgStream.send(encoded);
    pgStream.sendChar(0);
    pgStream.flush();
    pendingExecuteQueue.add(new ExecuteRequest(query, null, true));
    pendingDescribePortalQueue.add(query);
  }

  //
  // Garbage collection of parsed statements.
  //
  // When a statement is successfully parsed, registerParsedQuery is called.
  // This creates a PhantomReference referring to the "owner" of the statement
  // (the originating Query object) and inserts that reference as a key in
  // parsedQueryMap. The values of parsedQueryMap are the corresponding allocated
  // statement names. The originating Query object also holds a reference to the
  // PhantomReference.
  //
  // When the owning Query object is closed, it enqueues and clears the associated
  // PhantomReference.
  //
  // If the owning Query object becomes unreachable (see java.lang.ref javadoc) before
  // being closed, the corresponding PhantomReference is enqueued on
  // parsedQueryCleanupQueue. In the Sun JVM, phantom references are only enqueued
  // when a GC occurs, so this is not necessarily prompt but should eventually happen.
  //
  // Periodically (currently, just before query execution), the parsedQueryCleanupQueue
  // is polled. For each enqueued PhantomReference we find, we remove the corresponding
  // entry from parsedQueryMap, obtaining the name of the underlying statement in the
  // process. Then we send a message to the backend to deallocate that statement.
  //

  private final HashMap<PhantomReference<SimpleQuery>, String> parsedQueryMap =
      new HashMap<PhantomReference<SimpleQuery>, String>();
  private final ReferenceQueue<SimpleQuery> parsedQueryCleanupQueue =
      new ReferenceQueue<SimpleQuery>();

  private void registerParsedQuery(SimpleQuery query, String statementName) {
    if (statementName == null) {
      return;
    }

    PhantomReference<SimpleQuery> cleanupRef =
        new PhantomReference<SimpleQuery>(query, parsedQueryCleanupQueue);
    parsedQueryMap.put(cleanupRef, statementName);
    query.setCleanupRef(cleanupRef);
  }

  private void processDeadParsedQueries() throws IOException {
    Reference<? extends SimpleQuery> deadQuery;
    while ((deadQuery = parsedQueryCleanupQueue.poll()) != null) {
      String statementName = parsedQueryMap.remove(deadQuery);
      sendCloseStatement(statementName);
      deadQuery.clear();
    }
  }

  //
  // Essentially the same strategy is used for the cleanup of portals.
  // Note that each Portal holds a reference to the corresponding Query
  // that generated it, so the Query won't be collected (and the statement
  // closed) until all the Portals are, too. This is required by the mechanics
  // of the backend protocol: when a statement is closed, all dependent portals
  // are also closed.
  //

  private final HashMap<PhantomReference<Portal>, String> openPortalMap =
      new HashMap<PhantomReference<Portal>, String>();
  private final ReferenceQueue<Portal> openPortalCleanupQueue = new ReferenceQueue<Portal>();

  private static final Portal UNNAMED_PORTAL = new Portal(null, "unnamed");

  private void registerOpenPortal(Portal portal) {
    if (portal == UNNAMED_PORTAL) {
      return; // Using the unnamed portal.
    }

    String portalName = portal.getPortalName();
    PhantomReference<Portal> cleanupRef =
        new PhantomReference<Portal>(portal, openPortalCleanupQueue);
    openPortalMap.put(cleanupRef, portalName);
    portal.setCleanupRef(cleanupRef);
  }

  private void processDeadPortals() throws IOException {
    Reference<? extends Portal> deadPortal;
    while ((deadPortal = openPortalCleanupQueue.poll()) != null) {
      String portalName = openPortalMap.remove(deadPortal);
      sendClosePortal(portalName);
      deadPortal.clear();
    }
  }

  protected void processResults(ResultHandler handler, int flags) throws IOException {
    boolean noResults = (flags & QueryExecutor.QUERY_NO_RESULTS) != 0;
    boolean bothRowsAndStatus = (flags & QueryExecutor.QUERY_BOTH_ROWS_AND_STATUS) != 0;

    List<Tuple> tuples = null;

    int c;
    boolean endQuery = false;

    // At the end of a command execution we have the CommandComplete
    // message to tell us we're done, but with a describeOnly command
    // we have no real flag to let us know we're done. We've got to
    // look for the next RowDescription or NoData message and return
    // from there.
    boolean doneAfterRowDescNoData = false;

    while (!endQuery) {
      c = pgStream.receiveChar();
      switch (c) {
        case 'A': // Asynchronous Notify
          receiveAsyncNotify();
          break;

        case '1': // Parse Complete (response to Parse)
          pgStream.receiveInteger4(); // len, discarded

          SimpleQuery parsedQuery = pendingParseQueue.removeFirst();
          String parsedStatementName = parsedQuery.getStatementName();

          LOGGER.log(Level.FINEST, " <=BE ParseComplete [{0}]", parsedStatementName);

          break;

        case 't': { // ParameterDescription
          pgStream.receiveInteger4(); // len, discarded

          LOGGER.log(Level.FINEST, " <=BE ParameterDescription");

          DescribeRequest describeData = pendingDescribeStatementQueue.getFirst();
          SimpleQuery query = describeData.query;
          SimpleParameterList params = describeData.parameterList;
          boolean describeOnly = describeData.describeOnly;
          // This might differ from query.getStatementName if the query was re-prepared
          String origStatementName = describeData.statementName;

          int numParams = pgStream.receiveInteger2();

          for (int i = 1; i <= numParams; i++) {
            int typeOid = pgStream.receiveInteger4();
            params.setResolvedType(i, typeOid);
          }

          // Since we can issue multiple Parse and DescribeStatement
          // messages in a single network trip, we need to make
          // sure the describe results we requested are still
          // applicable to the latest parsed query.
          //
          if ((origStatementName == null && query.getStatementName() == null)
              || (origStatementName != null
                  && origStatementName.equals(query.getStatementName()))) {
            query.setPrepareTypes(params.getTypeOIDs());
          }

          if (describeOnly) {
            doneAfterRowDescNoData = true;
          } else {
            pendingDescribeStatementQueue.removeFirst();
          }
          break;
        }

        case '2': // Bind Complete (response to Bind)
          pgStream.receiveInteger4(); // len, discarded

          Portal boundPortal = pendingBindQueue.removeFirst();
          LOGGER.log(Level.FINEST, " <=BE BindComplete [{0}]", boundPortal);

          registerOpenPortal(boundPortal);
          break;

        case '3': // Close Complete (response to Close)
          pgStream.receiveInteger4(); // len, discarded
          LOGGER.log(Level.FINEST, " <=BE CloseComplete");
          break;

        case 'n': // No Data (response to Describe)
          pgStream.receiveInteger4(); // len, discarded
          LOGGER.log(Level.FINEST, " <=BE NoData");

          pendingDescribePortalQueue.removeFirst();

          if (doneAfterRowDescNoData) {
            DescribeRequest describeData = pendingDescribeStatementQueue.removeFirst();
            SimpleQuery currentQuery = describeData.query;

            Field[] fields = currentQuery.getFields();

            if (fields != null) { // There was a resultset.
              tuples = new ArrayList<Tuple>();
              handler.handleResultRows(currentQuery, fields, tuples, null);
              tuples = null;
            }
          }
          break;

        case 's': { // Portal Suspended (end of Execute)
          // nb: this appears *instead* of CommandStatus.
          // Must be a SELECT if we suspended, so don't worry about it.

          pgStream.receiveInteger4(); // len, discarded
          LOGGER.log(Level.FINEST, " <=BE PortalSuspended");

          ExecuteRequest executeData = pendingExecuteQueue.removeFirst();
          SimpleQuery currentQuery = executeData.query;
          Portal currentPortal = executeData.portal;

          Field[] fields = currentQuery.getFields();
<<<<<<< HEAD
          if (fields != null && !noResults && tuples == null) {
            tuples = new ArrayList<Tuple>();
=======
          if (fields != null && tuples == null) {
            // When no results expected, pretend an empty resultset was returned
            // Not sure if new ArrayList can be always replaced with emptyList
            tuples = noResults ? Collections.<byte[][]>emptyList() : new ArrayList<byte[][]>();
>>>>>>> cc31c13f
          }

          handler.handleResultRows(currentQuery, fields, tuples, currentPortal);
          tuples = null;
          break;
        }

        case 'C': { // Command Status (end of Execute)
          // Handle status.
          String status = receiveCommandStatus();
          if (isFlushCacheOnDeallocate()
              && (status.startsWith("DEALLOCATE ALL") || status.startsWith("DISCARD ALL"))) {
            deallocateEpoch++;
          }

          doneAfterRowDescNoData = false;

          ExecuteRequest executeData = pendingExecuteQueue.peekFirst();
          SimpleQuery currentQuery = executeData.query;
          Portal currentPortal = executeData.portal;

          if (status.startsWith("SET")) {
            String nativeSql = currentQuery.getNativeQuery().nativeSql;
            // Scan only the first 1024 characters to
            // avoid big overhead for long queries.
            if (nativeSql.lastIndexOf("search_path", 1024) != -1
                && !nativeSql.equals(lastSetSearchPathQuery)) {
              // Search path was changed, invalidate prepared statement cache
              lastSetSearchPathQuery = nativeSql;
              deallocateEpoch++;
            }
          }

          if (!executeData.asSimple) {
            pendingExecuteQueue.removeFirst();
          } else {
            // For simple 'Q' queries, executeQueue is cleared via ReadyForQuery message
          }

          // we want to make sure we do not add any results from these queries to the result set
          if (currentQuery == autoSaveQuery
              || currentQuery == releaseAutoSave) {
            // ignore "SAVEPOINT" or RELEASE SAVEPOINT status from autosave query
            break;
          }

          Field[] fields = currentQuery.getFields();
<<<<<<< HEAD
          if (fields != null && !noResults && tuples == null) {
            tuples = new ArrayList<Tuple>();
=======
          if (fields != null && tuples == null) {
            // When no results expected, pretend an empty resultset was returned
            // Not sure if new ArrayList can be always replaced with emptyList
            tuples = noResults ? Collections.<byte[][]>emptyList() : new ArrayList<byte[][]>();
>>>>>>> cc31c13f
          }

          // If we received tuples we must know the structure of the
          // resultset, otherwise we won't be able to fetch columns
          // from it, etc, later.
          if (fields == null && tuples != null) {
            throw new IllegalStateException(
                "Received resultset tuples, but no field structure for them");
          }

          if (fields != null || tuples != null) {
            // There was a resultset.
            handler.handleResultRows(currentQuery, fields, tuples, null);
            tuples = null;

            if (bothRowsAndStatus) {
              interpretCommandStatus(status, handler);
            }
          } else {
            interpretCommandStatus(status, handler);
          }

          if (executeData.asSimple) {
            // Simple queries might return several resultsets, thus we clear
            // fields, so queries like "select 1;update; select2" will properly
            // identify that "update" did not return any results
            currentQuery.setFields(null);
          }

          if (currentPortal != null) {
            currentPortal.close();
          }
          break;
        }

        case 'D': // Data Transfer (ongoing Execute response)
          Tuple tuple = null;
          try {
            tuple = pgStream.receiveTupleV3();
          } catch (OutOfMemoryError oome) {
            if (!noResults) {
              handler.handleError(
                  new PSQLException(GT.tr("Ran out of memory retrieving query results."),
                      PSQLState.OUT_OF_MEMORY, oome));
            }
          } catch (SQLException e) {
            handler.handleError(e);
          }
          if (!noResults) {
            if (tuples == null) {
              tuples = new ArrayList<Tuple>();
            }
            tuples.add(tuple);
          }

          if (LOGGER.isLoggable(Level.FINEST)) {
            int length;
            if (tuple == null) {
              length = -1;
            } else {
              length = tuple.length();
            }
            LOGGER.log(Level.FINEST, " <=BE DataRow(len={0})", length);
          }

          break;

        case 'E':
          // Error Response (response to pretty much everything; backend then skips until Sync)
          SQLException error = receiveErrorResponse();
          handler.handleError(error);
          if (willHealViaReparse(error)) {
            // prepared statement ... is not valid kind of error
            // Technically speaking, the error is unexpected, thus we invalidate other
            // server-prepared statements just in case.
            deallocateEpoch++;
            if (LOGGER.isLoggable(Level.FINEST)) {
              LOGGER.log(Level.FINEST, " FE: received {0}, will invalidate statements. deallocateEpoch is now {1}",
                  new Object[]{error.getSQLState(), deallocateEpoch});
            }
          }
          // keep processing
          break;

        case 'I': { // Empty Query (end of Execute)
          pgStream.receiveInteger4();

          LOGGER.log(Level.FINEST, " <=BE EmptyQuery");

          ExecuteRequest executeData = pendingExecuteQueue.removeFirst();
          Portal currentPortal = executeData.portal;
          handler.handleCommandStatus("EMPTY", 0, 0);
          if (currentPortal != null) {
            currentPortal.close();
          }
          break;
        }

        case 'N': // Notice Response
          SQLWarning warning = receiveNoticeResponse();
          handler.handleWarning(warning);
          break;

        case 'S': // Parameter Status
          try {
            receiveParameterStatus();
          } catch (SQLException e) {
            handler.handleError(e);
            endQuery = true;
          }
          break;

        case 'T': // Row Description (response to Describe)
          Field[] fields = receiveFields();
          tuples = new ArrayList<Tuple>();

          SimpleQuery query = pendingDescribePortalQueue.peekFirst();
          if (!pendingExecuteQueue.isEmpty() && !pendingExecuteQueue.peekFirst().asSimple) {
            pendingDescribePortalQueue.removeFirst();
          }
          query.setFields(fields);

          if (doneAfterRowDescNoData) {
            DescribeRequest describeData = pendingDescribeStatementQueue.removeFirst();
            SimpleQuery currentQuery = describeData.query;
            currentQuery.setFields(fields);

            handler.handleResultRows(currentQuery, fields, tuples, null);
            tuples = null;
          }
          break;

        case 'Z': // Ready For Query (eventual response to Sync)
          receiveRFQ();
          if (!pendingExecuteQueue.isEmpty() && pendingExecuteQueue.peekFirst().asSimple) {
            tuples = null;
            pgStream.clearResultBufferCount();

            ExecuteRequest executeRequest = pendingExecuteQueue.removeFirst();
            // Simple queries might return several resultsets, thus we clear
            // fields, so queries like "select 1;update; select2" will properly
            // identify that "update" did not return any results
            executeRequest.query.setFields(null);

            pendingDescribePortalQueue.removeFirst();
            if (!pendingExecuteQueue.isEmpty()) {
              if (getTransactionState() == TransactionState.IDLE) {
                handler.secureProgress();
              }
              // process subsequent results (e.g. for cases like batched execution of simple 'Q' queries)
              break;
            }
          }
          endQuery = true;

          // Reset the statement name of Parses that failed.
          while (!pendingParseQueue.isEmpty()) {
            SimpleQuery failedQuery = pendingParseQueue.removeFirst();
            failedQuery.unprepare();
          }

          pendingParseQueue.clear(); // No more ParseComplete messages expected.
          // Pending "describe" requests might be there in case of error
          // If that is the case, reset "described" status, so the statement is properly
          // described on next execution
          while (!pendingDescribeStatementQueue.isEmpty()) {
            DescribeRequest request = pendingDescribeStatementQueue.removeFirst();
            LOGGER.log(Level.FINEST, " FE marking setStatementDescribed(false) for query {0}", request.query);
            request.query.setStatementDescribed(false);
          }
          while (!pendingDescribePortalQueue.isEmpty()) {
            SimpleQuery describePortalQuery = pendingDescribePortalQueue.removeFirst();
            LOGGER.log(Level.FINEST, " FE marking setPortalDescribed(false) for query {0}", describePortalQuery);
            describePortalQuery.setPortalDescribed(false);
          }
          pendingBindQueue.clear(); // No more BindComplete messages expected.
          pendingExecuteQueue.clear(); // No more query executions expected.
          break;

        case 'G': // CopyInResponse
          LOGGER.log(Level.FINEST, " <=BE CopyInResponse");
          LOGGER.log(Level.FINEST, " FE=> CopyFail");

          // COPY sub-protocol is not implemented yet
          // We'll send a CopyFail message for COPY FROM STDIN so that
          // server does not wait for the data.

          byte[] buf = Utils.encodeUTF8(COPY_ERROR_MESSAGE);
          pgStream.sendChar('f');
          pgStream.sendInteger4(buf.length + 4 + 1);
          pgStream.send(buf);
          pgStream.sendChar(0);
          pgStream.flush();
          sendSync(); // send sync message
          skipMessage(); // skip the response message
          break;

        case 'H': // CopyOutResponse
          LOGGER.log(Level.FINEST, " <=BE CopyOutResponse");

          skipMessage();
          // In case of CopyOutResponse, we cannot abort data transfer,
          // so just throw an error and ignore CopyData messages
          handler.handleError(
              new PSQLException(GT.tr(COPY_ERROR_MESSAGE),
                  PSQLState.NOT_IMPLEMENTED));
          break;

        case 'c': // CopyDone
          skipMessage();
          LOGGER.log(Level.FINEST, " <=BE CopyDone");
          break;

        case 'd': // CopyData
          skipMessage();
          LOGGER.log(Level.FINEST, " <=BE CopyData");
          break;

        default:
          throw new IOException("Unexpected packet type: " + c);
      }

    }
  }

  /**
   * Ignore the response message by reading the message length and skipping over those bytes in the
   * communication stream.
   */
  private void skipMessage() throws IOException {
    int len = pgStream.receiveInteger4();

    assert len >= 4 : "Length from skip message must be at least 4 ";

    // skip len-4 (length includes the 4 bytes for message length itself
    pgStream.skip(len - 4);
  }

  public synchronized void fetch(ResultCursor cursor, ResultHandler handler, int fetchSize)
      throws SQLException {
    waitOnLock();
    final Portal portal = (Portal) cursor;

    // Insert a ResultHandler that turns bare command statuses into empty datasets
    // (if the fetch returns no rows, we see just a CommandStatus..)
    final ResultHandler delegateHandler = handler;
    handler = new ResultHandlerDelegate(delegateHandler) {
<<<<<<< HEAD
      public void handleCommandStatus(String status, int updateCount, long insertOID) {
        handleResultRows(portal.getQuery(), null, new ArrayList<Tuple>(), null);
=======
      @Override
      public void handleCommandStatus(String status, long updateCount, long insertOID) {
        handleResultRows(portal.getQuery(), null, new ArrayList<byte[][]>(), null);
>>>>>>> cc31c13f
      }
    };

    // Now actually run it.

    try {
      processDeadParsedQueries();
      processDeadPortals();

      sendExecute(portal.getQuery(), portal, fetchSize);
      sendSync();

      processResults(handler, 0);
      estimatedReceiveBufferBytes = 0;
    } catch (IOException e) {
      abort();
      handler.handleError(
          new PSQLException(GT.tr("An I/O error occurred while sending to the backend."),
              PSQLState.CONNECTION_FAILURE, e));
    }

    handler.handleCompletion();
  }

  /*
   * Receive the field descriptions from the back end.
   */
  private Field[] receiveFields() throws IOException {
    pgStream.receiveInteger4(); // MESSAGE SIZE
    int size = pgStream.receiveInteger2();
    Field[] fields = new Field[size];

    if (LOGGER.isLoggable(Level.FINEST)) {
      LOGGER.log(Level.FINEST, " <=BE RowDescription({0})", size);
    }

    for (int i = 0; i < fields.length; i++) {
      String columnLabel = pgStream.receiveString();
      int tableOid = pgStream.receiveInteger4();
      short positionInTable = (short) pgStream.receiveInteger2();
      int typeOid = pgStream.receiveInteger4();
      int typeLength = pgStream.receiveInteger2();
      int typeModifier = pgStream.receiveInteger4();
      int formatType = pgStream.receiveInteger2();
      fields[i] = new Field(columnLabel,
          typeOid, typeLength, typeModifier, tableOid, positionInTable);
      fields[i].setFormat(formatType);

      LOGGER.log(Level.FINEST, "        {0}", fields[i]);
    }

    return fields;
  }

  private void receiveAsyncNotify() throws IOException {
    int len = pgStream.receiveInteger4(); // MESSAGE SIZE
    assert len > 4 : "Length for AsyncNotify must be at least 4";

    int pid = pgStream.receiveInteger4();
    String msg = pgStream.receiveString();
    String param = pgStream.receiveString();
    addNotification(new org.postgresql.core.Notification(msg, pid, param));

    if (LOGGER.isLoggable(Level.FINEST)) {
      LOGGER.log(Level.FINEST, " <=BE AsyncNotify({0},{1},{2})", new Object[]{pid, msg, param});
    }
  }

  private SQLException receiveErrorResponse() throws IOException {
    // it's possible to get more than one error message for a query
    // see libpq comments wrt backend closing a connection
    // so, append messages to a string buffer and keep processing
    // check at the bottom to see if we need to throw an exception

    int elen = pgStream.receiveInteger4();
    assert elen > 4 : "Error response length must be greater than 4";

    EncodingPredictor.DecodeResult totalMessage = pgStream.receiveErrorString(elen - 4);
    ServerErrorMessage errorMsg = new ServerErrorMessage(totalMessage);

    if (LOGGER.isLoggable(Level.FINEST)) {
      LOGGER.log(Level.FINEST, " <=BE ErrorMessage({0})", errorMsg.toString());
    }

    PSQLException error = new PSQLException(errorMsg, this.logServerErrorDetail);
    if (transactionFailCause == null) {
      transactionFailCause = error;
    } else {
      error.initCause(transactionFailCause);
    }
    return error;
  }

  private SQLWarning receiveNoticeResponse() throws IOException {
    int nlen = pgStream.receiveInteger4();
    assert nlen > 4 : "Notice Response length must be greater than 4";

    ServerErrorMessage warnMsg = new ServerErrorMessage(pgStream.receiveString(nlen - 4));

    if (LOGGER.isLoggable(Level.FINEST)) {
      LOGGER.log(Level.FINEST, " <=BE NoticeResponse({0})", warnMsg.toString());
    }

    return new PSQLWarning(warnMsg);
  }

  private String receiveCommandStatus() throws IOException {
    // TODO: better handle the msg len
    int len = pgStream.receiveInteger4();
    // read len -5 bytes (-4 for len and -1 for trailing \0)
    String status = pgStream.receiveString(len - 5);
    // now read and discard the trailing \0
    pgStream.receiveChar(); // Receive(1) would allocate new byte[1], so avoid it

    LOGGER.log(Level.FINEST, " <=BE CommandStatus({0})", status);

    return status;
  }

  private void interpretCommandStatus(String status, ResultHandler handler) {
    try {
      commandCompleteParser.parse(status);
    } catch (SQLException e) {
      handler.handleError(e);
      return;
    }
    long oid = commandCompleteParser.getOid();
    long count = commandCompleteParser.getRows();

    handler.handleCommandStatus(status, count, oid);
  }

  private void receiveRFQ() throws IOException {
    if (pgStream.receiveInteger4() != 5) {
      throw new IOException("unexpected length of ReadyForQuery message");
    }

    char tStatus = (char) pgStream.receiveChar();
    if (LOGGER.isLoggable(Level.FINEST)) {
      LOGGER.log(Level.FINEST, " <=BE ReadyForQuery({0})", tStatus);
    }

    // Update connection state.
    switch (tStatus) {
      case 'I':
        transactionFailCause = null;
        setTransactionState(TransactionState.IDLE);
        break;
      case 'T':
        transactionFailCause = null;
        setTransactionState(TransactionState.OPEN);
        break;
      case 'E':
        setTransactionState(TransactionState.FAILED);
        break;
      default:
        throw new IOException(
            "unexpected transaction state in ReadyForQuery message: " + (int) tStatus);
    }
  }

  @Override
  protected void sendCloseMessage() throws IOException {
    pgStream.sendChar('X');
    pgStream.sendInteger4(4);
  }

  public void readStartupMessages() throws IOException, SQLException {
    for (int i = 0; i < 1000; i++) {
      int beresp = pgStream.receiveChar();
      switch (beresp) {
        case 'Z':
          receiveRFQ();
          // Ready For Query; we're done.
          return;

        case 'K':
          // BackendKeyData
          int msgLen = pgStream.receiveInteger4();
          if (msgLen != 12) {
            throw new PSQLException(GT.tr("Protocol error.  Session setup failed."),
                PSQLState.PROTOCOL_VIOLATION);
          }

          int pid = pgStream.receiveInteger4();
          int ckey = pgStream.receiveInteger4();

          if (LOGGER.isLoggable(Level.FINEST)) {
            LOGGER.log(Level.FINEST, " <=BE BackendKeyData(pid={0},ckey={1})", new Object[]{pid, ckey});
          }

          setBackendKeyData(pid, ckey);
          break;

        case 'E':
          // Error
          throw receiveErrorResponse();

        case 'N':
          // Warning
          addWarning(receiveNoticeResponse());
          break;

        case 'S':
          // ParameterStatus
          receiveParameterStatus();

          break;

        default:
          if (LOGGER.isLoggable(Level.FINEST)) {
            LOGGER.log(Level.FINEST, "  invalid message type={0}", (char) beresp);
          }
          throw new PSQLException(GT.tr("Protocol error.  Session setup failed."),
              PSQLState.PROTOCOL_VIOLATION);
      }
    }
    throw new PSQLException(GT.tr("Protocol error.  Session setup failed."),
        PSQLState.PROTOCOL_VIOLATION);
  }

  public void receiveParameterStatus() throws IOException, SQLException {
    // ParameterStatus
    pgStream.receiveInteger4(); // MESSAGE SIZE
    String name = pgStream.receiveString();
    String value = pgStream.receiveString();

    if (LOGGER.isLoggable(Level.FINEST)) {
      LOGGER.log(Level.FINEST, " <=BE ParameterStatus({0} = {1})", new Object[]{name, value});
    }

    /* Update client-visible parameter status map for getParameterStatuses() */
    if (name != null && !name.equals("")) {
      onParameterStatus(name, value);
    }

    if (name.equals("client_encoding")) {
      if (allowEncodingChanges) {
        if (!value.equalsIgnoreCase("UTF8") && !value.equalsIgnoreCase("UTF-8")) {
          LOGGER.log(Level.FINE,
              "pgjdbc expects client_encoding to be UTF8 for proper operation. Actual encoding is {0}",
              value);
        }
        pgStream.setEncoding(Encoding.getDatabaseEncoding(value));
      } else if (!value.equalsIgnoreCase("UTF8") && !value.equalsIgnoreCase("UTF-8")) {
        close(); // we're screwed now; we can't trust any subsequent string.
        throw new PSQLException(GT.tr(
            "The server''s client_encoding parameter was changed to {0}. The JDBC driver requires client_encoding to be UTF8 for correct operation.",
            value), PSQLState.CONNECTION_FAILURE);

      }
    }

    if (name.equals("DateStyle") && !value.startsWith("ISO")
        && !value.toUpperCase().startsWith("ISO")) {
      close(); // we're screwed now; we can't trust any subsequent date.
      throw new PSQLException(GT.tr(
          "The server''s DateStyle parameter was changed to {0}. The JDBC driver requires DateStyle to begin with ISO for correct operation.",
          value), PSQLState.CONNECTION_FAILURE);
    }

    if (name.equals("standard_conforming_strings")) {
      if (value.equals("on")) {
        setStandardConformingStrings(true);
      } else if (value.equals("off")) {
        setStandardConformingStrings(false);
      } else {
        close();
        // we're screwed now; we don't know how to escape string literals
        throw new PSQLException(GT.tr(
            "The server''s standard_conforming_strings parameter was reported as {0}. The JDBC driver expected on or off.",
            value), PSQLState.CONNECTION_FAILURE);
      }
      return;
    }

    if ("TimeZone".equals(name)) {
      setTimeZone(TimestampUtils.parseBackendTimeZone(value));
    } else if ("application_name".equals(name)) {
      setApplicationName(value);
    } else if ("server_version_num".equals(name)) {
      setServerVersionNum(Integer.parseInt(value));
    } else if ("server_version".equals(name)) {
      setServerVersion(value);
    }  else if ("integer_datetimes".equals(name)) {
      if ("on".equals(value)) {
        setIntegerDateTimes(true);
      } else if ("off".equals(value)) {
        setIntegerDateTimes(false);
      } else {
        throw new PSQLException(GT.tr("Protocol error.  Session setup failed."),
            PSQLState.PROTOCOL_VIOLATION);
      }
    }
  }

  public void setTimeZone(TimeZone timeZone) {
    this.timeZone = timeZone;
  }

  public TimeZone getTimeZone() {
    return timeZone;
  }

  public void setApplicationName(String applicationName) {
    this.applicationName = applicationName;
  }

  public String getApplicationName() {
    if (applicationName == null) {
      return "";
    }
    return applicationName;
  }

  @Override
  public ReplicationProtocol getReplicationProtocol() {
    return replicationProtocol;
  }

  @Override
  public boolean useBinaryForReceive(int oid) {
    return useBinaryReceiveForOids.contains(oid);
  }

  @Override
  public void setBinaryReceiveOids(Set<Integer> oids) {
    useBinaryReceiveForOids.clear();
    useBinaryReceiveForOids.addAll(oids);
  }

  @Override
  public boolean useBinaryForSend(int oid) {
    return useBinarySendForOids.contains(oid);
  }

  @Override
  public void setBinarySendOids(Set<Integer> oids) {
    useBinarySendForOids.clear();
    useBinarySendForOids.addAll(oids);
  }

  private void setIntegerDateTimes(boolean state) {
    integerDateTimes = state;
  }

  public boolean getIntegerDateTimes() {
    return integerDateTimes;
  }

  private final Deque<SimpleQuery> pendingParseQueue = new ArrayDeque<SimpleQuery>();
  private final Deque<Portal> pendingBindQueue = new ArrayDeque<Portal>();
  private final Deque<ExecuteRequest> pendingExecuteQueue = new ArrayDeque<ExecuteRequest>();
  private final Deque<DescribeRequest> pendingDescribeStatementQueue =
      new ArrayDeque<DescribeRequest>();
  private final Deque<SimpleQuery> pendingDescribePortalQueue = new ArrayDeque<SimpleQuery>();

  private long nextUniqueID = 1;
  private final boolean allowEncodingChanges;
  private final boolean cleanupSavePoints;

  /**
   * <p>The estimated server response size since we last consumed the input stream from the server, in
   * bytes.</p>
   *
   * <p>Starts at zero, reset by every Sync message. Mainly used for batches.</p>
   *
   * <p>Used to avoid deadlocks, see MAX_BUFFERED_RECV_BYTES.</p>
   */
  private int estimatedReceiveBufferBytes = 0;

  private final SimpleQuery beginTransactionQuery =
      new SimpleQuery(
          new NativeQuery("BEGIN", new int[0], false, SqlCommand.BLANK),
          null, false);

  private final SimpleQuery beginReadOnlyTransactionQuery =
      new SimpleQuery(
          new NativeQuery("BEGIN READ ONLY", new int[0], false, SqlCommand.BLANK),
          null, false);

  private final SimpleQuery emptyQuery =
      new SimpleQuery(
          new NativeQuery("", new int[0], false,
              SqlCommand.createStatementTypeInfo(SqlCommandType.BLANK)
          ), null, false);

  private final SimpleQuery autoSaveQuery =
      new SimpleQuery(
          new NativeQuery("SAVEPOINT PGJDBC_AUTOSAVE", new int[0], false, SqlCommand.BLANK),
          null, false);

  private final SimpleQuery releaseAutoSave =
      new SimpleQuery(
          new NativeQuery("RELEASE SAVEPOINT PGJDBC_AUTOSAVE", new int[0], false, SqlCommand.BLANK),
          null, false);

  /*
  In autosave mode we use this query to roll back errored transactions
   */
  private final SimpleQuery restoreToAutoSave =
      new SimpleQuery(
          new NativeQuery("ROLLBACK TO SAVEPOINT PGJDBC_AUTOSAVE", new int[0], false, SqlCommand.BLANK),
          null, false);
}<|MERGE_RESOLUTION|>--- conflicted
+++ resolved
@@ -2113,15 +2113,10 @@
           Portal currentPortal = executeData.portal;
 
           Field[] fields = currentQuery.getFields();
-<<<<<<< HEAD
-          if (fields != null && !noResults && tuples == null) {
-            tuples = new ArrayList<Tuple>();
-=======
           if (fields != null && tuples == null) {
             // When no results expected, pretend an empty resultset was returned
             // Not sure if new ArrayList can be always replaced with emptyList
-            tuples = noResults ? Collections.<byte[][]>emptyList() : new ArrayList<byte[][]>();
->>>>>>> cc31c13f
+            tuples = noResults ? Collections.<byte[][]>emptyList() : new ArrayList<Tuple>();
           }
 
           handler.handleResultRows(currentQuery, fields, tuples, currentPortal);
@@ -2169,15 +2164,10 @@
           }
 
           Field[] fields = currentQuery.getFields();
-<<<<<<< HEAD
-          if (fields != null && !noResults && tuples == null) {
-            tuples = new ArrayList<Tuple>();
-=======
           if (fields != null && tuples == null) {
             // When no results expected, pretend an empty resultset was returned
             // Not sure if new ArrayList can be always replaced with emptyList
-            tuples = noResults ? Collections.<byte[][]>emptyList() : new ArrayList<byte[][]>();
->>>>>>> cc31c13f
+            tuples = noResults ? Collections.<byte[][]>emptyList() : new ArrayList<Tuple>();
           }
 
           // If we received tuples we must know the structure of the
@@ -2425,14 +2415,9 @@
     // (if the fetch returns no rows, we see just a CommandStatus..)
     final ResultHandler delegateHandler = handler;
     handler = new ResultHandlerDelegate(delegateHandler) {
-<<<<<<< HEAD
-      public void handleCommandStatus(String status, int updateCount, long insertOID) {
-        handleResultRows(portal.getQuery(), null, new ArrayList<Tuple>(), null);
-=======
       @Override
       public void handleCommandStatus(String status, long updateCount, long insertOID) {
-        handleResultRows(portal.getQuery(), null, new ArrayList<byte[][]>(), null);
->>>>>>> cc31c13f
+        handleResultRows(portal.getQuery(), null, new ArrayList<Tuple>(), null);
       }
     };
 
