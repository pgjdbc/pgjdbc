--- conflicted
+++ resolved
@@ -204,7 +204,6 @@
   }
 
   @Override
-<<<<<<< HEAD
   public int getIndex(String parameterName) {
     throw new RuntimeException("This should not be called");
   }
@@ -219,8 +218,7 @@
     throw new RuntimeException("This should not be called");
   }
 
-=======
->>>>>>> 6ab2fbad
+  @Override
   public void appendAll(ParameterList list) throws SQLException {
     // no-op, unsupported
   }
