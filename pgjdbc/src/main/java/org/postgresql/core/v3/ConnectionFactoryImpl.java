--- conflicted
+++ resolved
@@ -753,15 +753,9 @@
 
   }
 
-<<<<<<< HEAD
-  private boolean isMaster(QueryExecutor queryExecutor) throws SQLException, IOException {
+  private boolean isPrimary(QueryExecutor queryExecutor) throws SQLException, IOException {
     Tuple results = SetupQueryRunner.run(queryExecutor, "show transaction_read_only", true);
     String value = queryExecutor.getEncoding().decode(results.get(0));
-=======
-  private boolean isPrimary(QueryExecutor queryExecutor) throws SQLException, IOException {
-    byte[][] results = SetupQueryRunner.run(queryExecutor, "show transaction_read_only", true);
-    String value = queryExecutor.getEncoding().decode(results[0]);
->>>>>>> 263d2360
     return value.equalsIgnoreCase("off");
   }
 }