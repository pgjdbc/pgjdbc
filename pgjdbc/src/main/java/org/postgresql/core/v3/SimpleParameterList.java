--- conflicted
+++ resolved
@@ -497,7 +497,6 @@
   }
 
   @Override
-<<<<<<< HEAD
   public int getIndex(String parameterName) throws PSQLException {
     if (!this.parameterCtx.hasNamedParameters()) {
       throw new PSQLException(
@@ -534,8 +533,7 @@
     return this.parameterCtx.getPlaceholderNames();
   }
 
-=======
->>>>>>> 6ab2fbad
+  @Override
   public int[] getParamTypes() {
     return paramTypes;
   }
@@ -552,11 +550,7 @@
 
   @Override
   public void appendAll(ParameterList list) throws SQLException {
-<<<<<<< HEAD
-    if (list instanceof org.postgresql.core.v3.SimpleParameterList) {
-=======
-    if (list instanceof SimpleParameterList ) {
->>>>>>> 6ab2fbad
+    if (list instanceof SimpleParameterList) {
       /* only v3.SimpleParameterList is compatible with this type
       we need to create copies of our parameters, otherwise the values can be changed */
       SimpleParameterList spl = (SimpleParameterList) list;
@@ -592,21 +586,4 @@
     ts.append("]>");
     return ts.toString();
   }
-<<<<<<< HEAD
-=======
-
-  private final @Nullable Object[] paramValues;
-  private final int[] paramTypes;
-  private final byte[] flags;
-  private final byte[] @Nullable [] encoded;
-  private final @Nullable TypeTransferModeRegistry transferModeRegistry;
-
-  /**
-   * Marker object representing NULL; this distinguishes "parameter never set" from "parameter set
-   * to null".
-   */
-  private static final Object NULL_OBJECT = new Object();
-
-  private int pos;
->>>>>>> 6ab2fbad
 }