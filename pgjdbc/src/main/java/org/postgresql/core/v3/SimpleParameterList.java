/*
 * Copyright (c) 2004, PostgreSQL Global Development Group
 * See the LICENSE file in the project root for more information.
 */
// Copyright (c) 2004, Open Cloud Limited.

package org.postgresql.core.v3;

import org.postgresql.core.Oid;
import org.postgresql.core.PGStream;
import org.postgresql.core.ParameterList;
import org.postgresql.core.Utils;
import org.postgresql.geometric.PGbox;
import org.postgresql.geometric.PGpoint;
import org.postgresql.jdbc.UUIDArrayAssistant;
import org.postgresql.util.ByteConverter;
import org.postgresql.util.GT;
import org.postgresql.util.PSQLException;
import org.postgresql.util.PSQLState;
import org.postgresql.util.StreamWrapper;

import java.io.IOException;
import java.io.InputStream;
import java.sql.SQLException;
import java.util.Arrays;


/**
 * Parameter list for a single-statement V3 query.
 *
 * @author Oliver Jowett (oliver@opencloud.com)
 */
class SimpleParameterList implements V3ParameterList {

  private final static byte IN = 1;
  private final static byte OUT = 2;
  private final static byte INOUT = IN | OUT;

  private final static byte TEXT = 0;
  private final static byte BINARY = 4;

  SimpleParameterList(int paramCount, TypeTransferModeRegistry transferModeRegistry) {
    this.paramValues = new Object[paramCount];
    this.paramTypes = new int[paramCount];
    this.encoded = new byte[paramCount][];
    this.flags = new byte[paramCount];
    this.transferModeRegistry = transferModeRegistry;
  }

  @Override
  public void registerOutParameter(int index, int sqlType) throws SQLException {
    if (index < 1 || index > paramValues.length) {
      throw new PSQLException(
          GT.tr("The column index is out of range: {0}, number of columns: {1}.",
              index, paramValues.length),
          PSQLState.INVALID_PARAMETER_VALUE);
    }

    flags[index - 1] |= OUT;
  }

  private void bind(int index, Object value, int oid, byte binary) throws SQLException {
    if (index < 1 || index > paramValues.length) {
      throw new PSQLException(
          GT.tr("The column index is out of range: {0}, number of columns: {1}.",
              index, paramValues.length),
          PSQLState.INVALID_PARAMETER_VALUE);
    }

    --index;

    encoded[index] = null;
    paramValues[index] = value;
    flags[index] = (byte) (direction(index) | IN | binary);

    // If we are setting something to an UNSPECIFIED NULL, don't overwrite
    // our existing type for it. We don't need the correct type info to
    // send this value, and we don't want to overwrite and require a
    // reparse.
    if (oid == Oid.UNSPECIFIED && paramTypes[index] != Oid.UNSPECIFIED && value == NULL_OBJECT) {
      return;
    }

    paramTypes[index] = oid;
    pos = index + 1;
  }

  public int getParameterCount() {
    return paramValues.length;
  }

  public int getOutParameterCount() {
    int count = 0;
    for (int i = 0; i < paramTypes.length; i++) {
      if ((direction(i) & OUT) == OUT) {
        count++;
      }
    }
    // Every function has at least one output.
    if (count == 0) {
      count = 1;
    }
    return count;

  }

  public int getInParameterCount() {
    int count = 0;
    for (int i = 0; i < paramTypes.length; i++) {
      if (direction(i) != OUT) {
        count++;
      }
    }
    return count;
  }

  public void setIntParameter(int index, int value) throws SQLException {
    byte[] data = new byte[4];
    ByteConverter.int4(data, 0, value);
    bind(index, data, Oid.INT4, BINARY);
  }

  public void setLiteralParameter(int index, String value, int oid) throws SQLException {
    bind(index, value, oid, TEXT);
  }

  public void setStringParameter(int index, String value, int oid) throws SQLException {
    bind(index, value, oid, TEXT);
  }

  public void setBinaryParameter(int index, byte[] value, int oid) throws SQLException {
    bind(index, value, oid, BINARY);
  }

  @Override
  public void setBytea(int index, byte[] data, int offset, int length) throws SQLException {
    bind(index, new StreamWrapper(data, offset, length), Oid.BYTEA, BINARY);
  }

  @Override
  public void setBytea(int index, InputStream stream, int length) throws SQLException {
    bind(index, new StreamWrapper(stream, length), Oid.BYTEA, BINARY);
  }

  @Override
  public void setBytea(int index, InputStream stream) throws SQLException {
    bind(index, new StreamWrapper(stream), Oid.BYTEA, BINARY);
  }

<<<<<<< HEAD
  public void setText(int index, InputStream stream) throws SQLException {
    bind(index, new StreamWrapper(stream), Oid.TEXT, TEXT);
  }

=======
  @Override
>>>>>>> 62e25fba
  public void setNull(int index, int oid) throws SQLException {

    byte binaryTransfer = TEXT;

    if (transferModeRegistry.useBinaryForReceive(oid)) {
      binaryTransfer = BINARY;
    }
    bind(index, NULL_OBJECT, oid, binaryTransfer);
  }

  @Override
  public String toString(int index, boolean standardConformingStrings) {
    --index;
    if (paramValues[index] == null) {
      return "?";
    } else if (paramValues[index] == NULL_OBJECT) {
      return "NULL";
    } else if ((flags[index] & BINARY) == BINARY) {
      // handle some of the numeric types

      switch (paramTypes[index]) {
        case Oid.INT2:
          short s = ByteConverter.int2((byte[]) paramValues[index], 0);
          return Short.toString(s);

        case Oid.INT4:
          int i = ByteConverter.int4((byte[]) paramValues[index], 0);
          return Integer.toString(i);

        case Oid.INT8:
          long l = ByteConverter.int8((byte[]) paramValues[index], 0);
          return Long.toString(l);

        case Oid.FLOAT4:
          float f = ByteConverter.float4((byte[]) paramValues[index], 0);
          return Float.toString(f);

        case Oid.FLOAT8:
          double d = ByteConverter.float8((byte[]) paramValues[index], 0);
          return Double.toString(d);

        case Oid.UUID:
          String uuid =
              new UUIDArrayAssistant().buildElement((byte[]) paramValues[index], 0, 16).toString();
          return "'" + uuid + "'::uuid";

        case Oid.POINT:
          PGpoint pgPoint = new PGpoint();
          pgPoint.setByteValue((byte[]) paramValues[index], 0);
          return "'" + pgPoint.toString() + "'::point";

        case Oid.BOX:
          PGbox pgBox = new PGbox();
          pgBox.setByteValue((byte[]) paramValues[index], 0);
          return "'" + pgBox.toString() + "'::box";
      }
      return "?";
    } else {
      String param = paramValues[index].toString();

      // add room for quotes + potential escaping.
      StringBuilder p = new StringBuilder(3 + param.length() * 11 / 10);

      // No E'..' here since escapeLiteral escapes all things and it does not use \123 kind of
      // escape codes
      p.append('\'');
      try {
        p = Utils.escapeLiteral(p, param, standardConformingStrings);
      } catch (SQLException sqle) {
        // This should only happen if we have an embedded null
        // and there's not much we can do if we do hit one.
        //
        // The goal of toString isn't to be sent to the server,
        // so we aren't 100% accurate (see StreamWrapper), put
        // the unescaped version of the data.
        //
        p.append(param);
      }
      p.append('\'');
      int paramType = paramTypes[index];
      if (paramType == Oid.TIMESTAMP) {
        p.append("::timestamp");
      } else if (paramType == Oid.TIMESTAMPTZ) {
        p.append("::timestamp with time zone");
      } else if (paramType == Oid.TIME) {
        p.append("::time");
      } else if (paramType == Oid.TIMETZ) {
        p.append("::time with time zone");
      } else if (paramType == Oid.DATE) {
        p.append("::date");
      } else if (paramType == Oid.INTERVAL) {
        p.append("::interval");
      }
      return p.toString();
    }
  }

  @Override
  public void checkAllParametersSet() throws SQLException {
    for (int i = 0; i < paramTypes.length; ++i) {
      if (direction(i) != OUT && paramValues[i] == null) {
        throw new PSQLException(GT.tr("No value specified for parameter {0}.", i + 1),
            PSQLState.INVALID_PARAMETER_VALUE);
      }
    }
  }

  @Override
  public void convertFunctionOutParameters() {
    for (int i = 0; i < paramTypes.length; ++i) {
      if (direction(i) == OUT) {
        paramTypes[i] = Oid.VOID;
        paramValues[i] = "null";
      }
    }
  }

  //
  // bytea helper
  //

  private static void streamBytea(PGStream pgStream, StreamWrapper wrapper) throws IOException {
    byte[] rawData = wrapper.getBytes();
    if (rawData != null) {
      pgStream.send(rawData, wrapper.getOffset(), wrapper.getLength());
      return;
    }

    pgStream.sendStream(wrapper.getStream(), wrapper.getLength());
  }

  public int[] getTypeOIDs() {
    return paramTypes;
  }

  //
  // Package-private V3 accessors
  //

  int getTypeOID(int index) {
    return paramTypes[index - 1];
  }

  boolean hasUnresolvedTypes() {
    for (int paramType : paramTypes) {
      if (paramType == Oid.UNSPECIFIED) {
        return true;
      }
    }
    return false;
  }

  void setResolvedType(int index, int oid) {
    // only allow overwriting an unknown value
    if (paramTypes[index - 1] == Oid.UNSPECIFIED) {
      paramTypes[index - 1] = oid;
    } else if (paramTypes[index - 1] != oid) {
      throw new IllegalArgumentException("Can't change resolved type for param: " + index + " from "
          + paramTypes[index - 1] + " to " + oid);
    }
  }

  boolean isNull(int index) {
    return (paramValues[index - 1] == NULL_OBJECT);
  }

  boolean isBinary(int index) {
    return (flags[index - 1] & BINARY) != 0;
  }

  private byte direction(int index) {
    return (byte) (flags[index] & INOUT);
  }

  int getV3Length(int index) {
    --index;

    // Null?
    if (paramValues[index] == NULL_OBJECT) {
      throw new IllegalArgumentException("can't getV3Length() on a null parameter");
    }

    // Directly encoded?
    if (paramValues[index] instanceof byte[]) {
      return ((byte[]) paramValues[index]).length;
    }

    // Binary-format bytea?
    if (paramValues[index] instanceof StreamWrapper) {
      return ((StreamWrapper) paramValues[index]).getLength();
    }

    // Already encoded?
    if (encoded[index] == null) {
      // Encode value and compute actual length using UTF-8.
      encoded[index] = Utils.encodeUTF8(paramValues[index].toString());
    }

    return encoded[index].length;
  }

  void writeV3Value(int index, PGStream pgStream) throws IOException {
    --index;

    // Null?
    if (paramValues[index] == NULL_OBJECT) {
      throw new IllegalArgumentException("can't writeV3Value() on a null parameter");
    }

    // Directly encoded?
    if (paramValues[index] instanceof byte[]) {
      pgStream.send((byte[]) paramValues[index]);
      return;
    }

    // Binary-format bytea?
    if (paramValues[index] instanceof StreamWrapper) {
      streamBytea(pgStream, (StreamWrapper) paramValues[index]);
      return;
    }

    // Encoded string.
    if (encoded[index] == null) {
      encoded[index] = Utils.encodeUTF8((String) paramValues[index]);
    }
    pgStream.send(encoded[index]);
  }


  public ParameterList copy() {
    SimpleParameterList newCopy = new SimpleParameterList(paramValues.length, transferModeRegistry);
    System.arraycopy(paramValues, 0, newCopy.paramValues, 0, paramValues.length);
    System.arraycopy(paramTypes, 0, newCopy.paramTypes, 0, paramTypes.length);
    System.arraycopy(flags, 0, newCopy.flags, 0, flags.length);
    newCopy.pos = pos;
    return newCopy;
  }

  public void clear() {
    Arrays.fill(paramValues, null);
    Arrays.fill(paramTypes, 0);
    Arrays.fill(encoded, null);
    Arrays.fill(flags, (byte) 0);
    pos = 0;
  }

  public SimpleParameterList[] getSubparams() {
    return null;
  }

  public Object[] getValues() {
    return paramValues;
  }

  public int[] getParamTypes() {
    return paramTypes;
  }

  public byte[] getFlags() {
    return flags;
  }

  public byte[][] getEncoding() {
    return encoded;
  }

  @Override
  public void appendAll(ParameterList list) throws SQLException {
    if (list instanceof org.postgresql.core.v3.SimpleParameterList ) {
      /* only v3.SimpleParameterList is compatible with this type
      we need to create copies of our parameters, otherwise the values can be changed */
      SimpleParameterList spl = (SimpleParameterList) list;
      int inParamCount = spl.getInParameterCount();
      if ((pos + inParamCount) > paramValues.length) {
        throw new PSQLException(
          GT.tr("Added parameters index out of range: {0}, number of columns: {1}.",
              (pos + inParamCount), paramValues.length),
              PSQLState.INVALID_PARAMETER_VALUE);
      }
      System.arraycopy(spl.getValues(), 0, this.paramValues, pos, inParamCount);
      System.arraycopy(spl.getParamTypes(), 0, this.paramTypes, pos, inParamCount);
      System.arraycopy(spl.getFlags(), 0, this.flags, pos, inParamCount);
      System.arraycopy(spl.getEncoding(), 0, this.encoded, pos, inParamCount);
      pos += inParamCount;
    }
  }

  /**
   * Useful implementation of toString.
   * @return String representation of the list values
   */
  @Override
  public String toString() {
    StringBuilder ts = new StringBuilder("<[");
    if (paramValues.length > 0) {
      ts.append(toString(1, true));
      for (int c = 2; c <= paramValues.length; c++) {
        ts.append(" ,").append(toString(c, true));
      }
    }
    ts.append("]>");
    return ts.toString();
  }

  private final Object[] paramValues;
  private final int[] paramTypes;
  private final byte[] flags;
  private final byte[][] encoded;
  private final TypeTransferModeRegistry transferModeRegistry;

  /**
   * Marker object representing NULL; this distinguishes "parameter never set" from "parameter set
   * to null".
   */
  private final static Object NULL_OBJECT = new Object();

  private int pos = 0;
}
<|MERGE_RESOLUTION|>--- conflicted
+++ resolved
@@ -147,14 +147,12 @@
     bind(index, new StreamWrapper(stream), Oid.BYTEA, BINARY);
   }
 
-<<<<<<< HEAD
+  @Override
   public void setText(int index, InputStream stream) throws SQLException {
     bind(index, new StreamWrapper(stream), Oid.TEXT, TEXT);
   }
 
-=======
-  @Override
->>>>>>> 62e25fba
+  @Override
   public void setNull(int index, int oid) throws SQLException {
 
     byte binaryTransfer = TEXT;
