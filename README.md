--- conflicted
+++ resolved
@@ -132,13 +132,10 @@
 | reWriteBatchedInserts         | Boolean | false   | Enable optimization to rewrite and collapse compatible INSERT statements that are batched. |
 | escapeSyntaxCallMode          | String  | select  | Specifies how JDBC escape call syntax is transformed into underlying SQL (CALL/SELECT), for invoking procedures or functions (requires server version >= 11), possible values: select, callIfNoReturn, call |
 | maxResultBuffer               | String  | null    | Specifies size of result buffer in bytes, which can't be exceeded during reading result set. Can be specified as particular size (i.e. "100", "200M" "2G") or as percent of max heap memory (i.e. "10p", "20pct", "50percent") |
-<<<<<<< HEAD
+| gssEncMode                    | String  | allow  | Controls the preference for using GSSAPI encryption for the connection,  values are disable, allow, prefer, and require |
 | adaptiveFetch                 | Boolean | false   | Specifies if number of rows fetched in ResultSet by each fetch iteration should be dynamic. Number of rows will be calculated by dividing maxResultBuffer size into max row size observed so far. Requires declaring maxResultBuffer and defaultRowFetchSize for first iteration. 
 | adaptiveFetchMinimum          | Integer | 0       | Specifies minimum number of rows, which can be calculated by adaptiveFetch. Number of rows used by adaptiveFetch cannot go below this value. 
 | adaptiveFetchMaximum          | Integer | -1      | Specifies maximum number of rows, which can be calculated by adaptiveFetch. Number of rows used by adaptiveFetch cannot go above this value. Any negative number set as adaptiveFetchMaximum is used by adaptiveFetch as infinity number of rows.
-=======
-| gssEncMode                    | String  | allow  | Controls the preference for using GSSAPI encryption for the connection,  values are disable, allow, prefer, and require |
->>>>>>> 18cb3f65
 
 ## Contributing
 For information on how to contribute to the project see the [Contributing Guidelines](CONTRIBUTING.md)
