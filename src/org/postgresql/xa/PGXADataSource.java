--- conflicted
+++ resolved
@@ -44,15 +44,6 @@
             Collections.synchronizedList(new ArrayList<PhysicalXAConnection>());
 
     /**
-<<<<<<< HEAD
-     * Collection of front-end (logical) XAConnections to clients (TM, applications).
-     */
-    final List<PGXAConnection> logicalConnections = 
-            Collections.synchronizedList(new ArrayList<PGXAConnection>());
-
-    /**
-=======
->>>>>>> 8781905a
      * Maintains association of logical connection ids servicing Connection 
      * invocations to the proper physical backend.
      */
@@ -80,11 +71,7 @@
      * @throws SQLException
      *     Occurs when the database connection cannot be established.
      */
-<<<<<<< HEAD
     public XAConnection getXAConnection(final String user, final String password) throws SQLException {
-=======
-    public XAConnection getXAConnection(String user, String password) throws SQLException {
->>>>>>> 8781905a
         // Allocate and add a new physical connection to service the front-end
         // XAConnections we return.
         physicalConnections.add(new PhysicalXAConnection((BaseConnection)super.getConnection(user, password), user, password));
@@ -100,7 +87,6 @@
         
         return logicalConnection;
     }
-<<<<<<< HEAD
 
     /**
      * Pairs the provided logical and physical connections.
@@ -108,9 +94,6 @@
      * @param logicalConnection The logical connection to be associated to the provided physical connection
      * @param backend The physical connection to be associated to the provided logical connection
      */
-=======
-    
->>>>>>> 8781905a
     private void associate(final PGXAConnection logicalConnection, final PhysicalXAConnection backend) {
         synchronized (logicalMappings) {
             logicalMappings.put(logicalConnection, backend);
@@ -149,19 +132,7 @@
         }
         return currentConn;
     }
-<<<<<<< HEAD
-
-    /**
-     * Blocks until a physical connection is free.
-     * @return An available PhysicalXAConnection
-     */
-    PhysicalXAConnection getPhysicalConnection() {
-        return getPhysicalConnection((PGXAConnection)null);
-    }
-
-=======
     
->>>>>>> 8781905a
     /**
      * Blocks until a physical connection is free, and associates it to the given logical connection (if one is supplied)
      *
@@ -249,29 +220,6 @@
                                 throw new PGXAException(GT.tr(""), ex, XAException.XAER_RMFAIL);
                             }
                         }
-<<<<<<< HEAD
-                        if (safeToSever != null) {
-                            available = logicalMappings.remove(safeToSever);
-                            logicalMappings.notify();
-                        } else {
-                            // If we do not have one of those, there are a few 
-                            // other options available, but yet to be implemented.
-                            // 1.) Allocate a new physical connection, peg it to the logical
-                            //     connection in another structure. 
-                            //     (pool of physical connections for a logical connection)
-                            // 2.) Block until a backend physical connection becomes available.
-                            //     Eventually the TM will end() / prepare / commit / rollback
-                            //     one of the xids servicing things, right?
-                            //
-                            // It will be slightly more complex to implement #2, but would
-                            // be more 'correct' wrt connection pooling, and will not impose
-                            // 'fuzzy math' on poor folks trying to size things appropriately.
-
-                            // So, let's start by attempting option #2 -- blocking for a period of time.
-                            logicalMappings.wait(500);
-                        }
-=======
->>>>>>> 8781905a
                     }
                 }
             }
@@ -613,8 +561,8 @@
                     methodName.equals("setSavePoint") ||
                     (methodName.equals("setAutoCommit") && ((Boolean) args[0])))
                 {
-            throw new PSQLException(GT.tr("Transaction control methods setAutoCommit(true), commit, rollback and setSavePoint not allowed while an XA transaction is active."),
-                    PSQLState.OBJECT_NOT_IN_STATE);
+		    throw new PSQLException(GT.tr("Transaction control methods setAutoCommit(true), commit, rollback and setSavePoint not allowed while an XA transaction is active."),
+					    PSQLState.OBJECT_NOT_IN_STATE);
                 }
             }
             
